--- conflicted
+++ resolved
@@ -264,16 +264,11 @@
         },
         {
           type: 'category',
-<<<<<<< HEAD
           label: 'Guidance for Orbit chain operation',
-=======
-          label: 'Production Orbit chain setup',
->>>>>>> 2bd81ada
-          collapsed: true,
-          items: [
-            {
-              type: 'doc',
-<<<<<<< HEAD
+          collapsed: true,
+          items: [
+            {
+              type: 'doc',
               id: 'launch-orbit-chain/how-tos/orbit-managing-state-growth',
               label: `Manage gas state growth`,
             },
@@ -281,7 +276,16 @@
               type: 'doc',
               id: 'launch-orbit-chain/how-tos/orbit-managing-gas-speed-limit',
               label: `Manage gas speed limit`,
-=======
+            },
+          ],
+        },
+        {
+          type: 'category',
+          label: 'Production Orbit chain setup',
+          collapsed: true,
+          items: [
+            {
+              type: 'doc',
               id: 'launch-orbit-chain/orbit-sdk-introduction',
               label: `Introduction`,
             },
@@ -314,7 +318,6 @@
               type: 'doc',
               id: 'launch-orbit-chain/how-tos/orbit-sdk-configuring-orbit-chain',
               label: `Orbit Chain Configuration`,
->>>>>>> 2bd81ada
             },
           ],
         },
@@ -335,19 +338,6 @@
             },
             {
               type: 'doc',
-<<<<<<< HEAD
-=======
-              id: 'launch-orbit-chain/how-tos/orbit-managing-state-growth',
-              label: `Manage state growth`,
-            },
-            {
-              type: 'doc',
-              id: 'launch-orbit-chain/how-tos/orbit-managing-gas-speed-limit',
-              label: `Manage gas speed limit`,
-            },
-            {
-              type: 'doc',
->>>>>>> 2bd81ada
               id: 'launch-orbit-chain/how-tos/use-a-custom-gas-token',
               label: `Use a custom gas token`,
             },
