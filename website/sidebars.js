--- conflicted
+++ resolved
@@ -332,16 +332,12 @@
                 },
                 {
                   type: 'doc',
-<<<<<<< HEAD
-                  id: 'launch-orbit-chain/configure-your-chain/advanced-configurations/deploy-timeboost',
+                  id: 'launch-arbitrum-chain/configure-your-chain/advanced-configurations/deploy-timeboost',
                   label: `Deploy and configure Timeboost`,
                 },
                 {
                   type: 'doc',
-                  id: 'launch-orbit-chain/configure-your-chain/advanced-configurations/bold',
-=======
                   id: 'launch-arbitrum-chain/configure-your-chain/advanced-configurations/bold',
->>>>>>> eddd4394
                   label: 'BoLD configuration parameters',
                 },
                 {
@@ -563,18 +559,13 @@
         },
         {
           type: 'doc',
-<<<<<<< HEAD
-          id: 'launch-orbit-chain/timeboost-for-orbit',
-          label: 'Timeboost for Orbit chains',
-        },
-        {
-          type: 'doc',
-          id: 'launch-orbit-chain/bold-adoption-for-orbit-chains',
-          label: 'BoLD for Orbit chains',
-=======
+          id: 'launch-arbitrum-chain/timeboost-for-arbitrum-chains',
+          label: 'Timeboost for Arbitrum chains',
+        },
+        {
+          type: 'doc',
           id: 'launch-arbitrum-chain/bold-adoption-for-arbitrum-chains',
           label: 'BoLD for Arbitrum chains',
->>>>>>> eddd4394
         },
         {
           type: 'doc',
@@ -1126,24 +1117,23 @@
               id: 'how-arbitrum-works/timeboost/troubleshoot-timeboost',
             },
             {
-<<<<<<< HEAD
+              type: 'doc',
+              label: 'Timeboost FAQ',
+              id: 'how-arbitrum-works/timeboost/timeboost-faq',
+            },
+            {
               type: 'html',
               value:
-                '<a class="menu__link menu__list-item" href="/launch-orbit-chain/configure-your-chain/advanced-configurations/deploy-timeboost">Deploy Timeboost <span class="other-section-icon">↑</span></a>',
+                '<a class="menu__link menu__list-item" href="/launch-arbitrum-chain/timeboost-for-arbitrum-chains">Timeboost for Arbitrum chains<span class="other-section-icon">↑</span></a>',
               // q: why use an anchor html tag here?
               // a: see note at end of file
             },
-            {
+                        {
               type: 'html',
               value:
-                '<a class="menu__link menu__list-item" href="/launch-orbit-chain/timeboost-for-orbit">Timeboost for Orbit chains<span class="other-section-icon">↑</span></a>',
+                '<a class="menu__link menu__list-item" href="/launch-arbitrum-chain/configure-your-chain/advanced-configurations/deploy-timeboost">Deploy Timeboost <span class="other-section-icon">↑</span></a>',
               // q: why use an anchor html tag here?
               // a: see note at end of file
-=======
-              type: 'doc',
-              label: 'Timeboost FAQ',
-              id: 'how-arbitrum-works/timeboost/timeboost-faq',
->>>>>>> eddd4394
             },
             {
               type: 'link',
