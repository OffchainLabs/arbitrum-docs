// @ts-check

/** @type {import('@docusaurus/plugin-content-docs').SidebarsConfig} */
const sidebars = {
  buildDecentralizedAppsSidebar: [
    {
      type: 'category',
      label: 'Welcome',
      collapsed: false,
      items: [
        {
          type: 'doc',
          id: 'welcome/arbitrum-gentle-introduction',
          label: 'A gentle introduction',
        },
        {
          type: 'doc',
          id: 'welcome/get-started',
          label: 'Get started',
        },
      ],
    },
    {
      type: 'category',
      label: 'Build decentralized apps',
      collapsed: true,
      items: [
        {
          type: 'doc',
          id: 'build-decentralized-apps/quickstart-solidity-hardhat',
          label: 'Quickstart (Solidity)',
        },
        {
          type: 'doc',
          label: 'Estimate gas',
          id: 'build-decentralized-apps/how-to-estimate-gas',
        },
        {
          type: 'doc',
          label: 'Chains and testnets',
          id: 'build-decentralized-apps/public-chains',
        },
        {
          type: 'doc',
          label: 'Cross-chain messaging',
          id: 'build-decentralized-apps/cross-chain-messaging',
        },
        {
          type: 'category',
          label: 'Arbitrum vs Ethereum',
          items: [
            {
              type: 'doc',
              label: 'Comparison overview',
              id: 'build-decentralized-apps/arbitrum-vs-ethereum/comparison-overview',
            },
            {
              type: 'doc',
              label: 'Block numbers and time',
              id: 'build-decentralized-apps/arbitrum-vs-ethereum/block-numbers-and-time',
            },
            {
              type: 'doc',
              label: 'RPC methods',
              id: 'build-decentralized-apps/arbitrum-vs-ethereum/rpc-methods',
            },
            {
              type: 'doc',
              label: 'Solidity support',
              id: 'build-decentralized-apps/arbitrum-vs-ethereum/solidity-support',
            },
          ],
        },
        {
          type: 'category',
          label: 'Oracles',
          collapsed: true,
          items: [
            {
              type: 'doc',
              label: 'Overview',
              id: 'build-decentralized-apps/oracles/overview',
            },
            {
              type: 'doc',
              label: 'Use oracles in your app',
              id: 'build-decentralized-apps/oracles/how-to-use-oracles',
            },
            {
              type: 'doc',
              label: 'Reference',
              id: 'build-decentralized-apps/oracles/reference',
            },
          ],
        },
        {
          type: 'category',
          label: 'Precompiles',
          collapsed: true,
          items: [
            {
              type: 'doc',
              label: 'Overview',
              id: 'build-decentralized-apps/precompiles/overview',
            },
            {
              type: 'doc',
              label: 'Reference',
              id: 'build-decentralized-apps/precompiles/reference',
            },
          ],
        },
        {
          type: 'category',
          label: 'NodeInterface',
          collapsed: true,
          items: [
            {
              type: 'doc',
              label: 'Overview',
              id: 'build-decentralized-apps/nodeinterface/overview',
            },
            {
              type: 'doc',
              label: 'Reference',
              id: 'build-decentralized-apps/nodeinterface/reference',
            },
          ],
        },
        {
          type: 'category',
          label: 'Token bridging',
          collapsed: true,
          items: [
            {
              type: 'doc',
              label: 'Overview',
              id: 'build-decentralized-apps/token-bridging/overview',
            },
            {
              type: 'doc',
              label: 'ETH bridging',
              id: 'build-decentralized-apps/token-bridging/token-bridge-ether',
            },
            {
              type: 'doc',
              label: 'ERC-20 token bridging',
              id: 'build-decentralized-apps/token-bridging/token-bridge-erc20',
            },
            {
              type: 'category',
              label: 'Bridge tokens programmatically',
              items: [
                {
                  type: 'doc',
                  label: 'Get started',
                  id: 'build-decentralized-apps/token-bridging/bridge-tokens-programmatically/get-started',
                },
                {
                  type: 'doc',
                  label: 'Use the standard gateway',
                  id: 'build-decentralized-apps/token-bridging/bridge-tokens-programmatically/how-to-bridge-tokens-standard',
                },
                {
                  type: 'doc',
                  label: 'Use the generic-custom gateway',
                  id: 'build-decentralized-apps/token-bridging/bridge-tokens-programmatically/how-to-bridge-tokens-generic-custom',
                },
                {
                  type: 'doc',
                  label: 'Use the custom gateway',
                  id: 'build-decentralized-apps/token-bridging/bridge-tokens-programmatically/how-to-bridge-tokens-custom-gateway',
                },
              ],
            },
          ],
        },
        {
          type: 'category',
          label: 'Reference',
          items: [
            {
              type: 'doc',
              id: 'build-decentralized-apps/reference/node-providers',
              label: 'RPC endpoints and providers',
            },
            {
              type: 'doc',
              label: 'Smart contract addresses',
              id: 'build-decentralized-apps/reference/useful-addresses',
            },
            {
              type: 'doc',
              label: 'Chain parameters',
              id: 'build-decentralized-apps/reference/chain-params',
            },
            {
              type: 'doc',
              label: 'Development frameworks',
              id: 'build-decentralized-apps/reference/development-frameworks',
            },
            {
              type: 'doc',
              label: 'Web3 libraries and tools',
              id: 'build-decentralized-apps/reference/web3-libraries-tools',
            },
            {
              type: 'doc',
              label: 'Monitoring tools and block explorers',
              id: 'build-decentralized-apps/reference/monitoring-tools-block-explorers',
            },
            {
              type: 'doc',
              label: 'Debugging tools',
              id: 'build-decentralized-apps/reference/debugging-tools',
            },

            {
              type: 'doc',
              id: 'build-decentralized-apps/reference/mainnet-risks',
              label: 'Mainnet risks',
            },
          ],
        },
        {
          type: 'doc',
          label: 'Troubleshooting',
          id: 'for-devs/troubleshooting-building',
        },
        {
          type: 'link',
          label: 'Arbitrum SDK',
          href: '/sdk',
        },
        {
          type: 'link',
          label: 'Tutorials',
          href: 'https://github.com/OffchainLabs/arbitrum-tutorials',
        },
      ],
    },
    {
      type: 'category',
      label: 'Run an Orbit chain',
      collapsed: true,
      items: [
        {
          type: 'doc',
          id: 'launch-orbit-chain/orbit-gentle-introduction',
          label: 'A gentle introduction',
        },
        {
          type: 'doc',
          id: 'launch-orbit-chain/orbit-quickstart',
          label: 'Quickstart',
        },
        {
          type: 'category',
          label: 'Customize your chain',
          collapsed: true,
          items: [
            {
              type: 'doc',
              id: 'launch-orbit-chain/how-tos/customize-deployment-configuration',
              label: `Customize your chain's deployment`,
            },
            {
              type: 'doc',
              id: 'launch-orbit-chain/reference/additional-configuration-parameters',
              label: `Additional configuration parameters`,
            },
            {
              type: 'doc',
              id: 'launch-orbit-chain/how-tos/use-a-custom-gas-token',
              label: `Use a custom gas token`,
            },
            {
              type: 'doc',
              id: 'launch-orbit-chain/how-tos/customize-precompile',
              label: `Customize your chain's precompiles`,
            },
            {
              type: 'doc',
              id: 'launch-orbit-chain/how-tos/customize-stf',
              label: `Customize your chain's behavior`,
            },
            {
              type: 'doc',
<<<<<<< HEAD
              id: 'launch-orbit-chain/how-tos/orbit-chain-finality',
              label: `Configure delayed inbox finality`,
=======
              id: 'launch-orbit-chain/how-tos/manage-fee-collectors',
              label: `Manage the fee collectors`,
>>>>>>> c84083ea
            },
          ],
        },
        {
          type: 'category',
          label: 'ArbOS',
          collapsed: true,
          items: [
            {
              type: 'html',
              value:
                '<a class="menu__link menu__list-item" href="/node-running/reference/arbos-software-releases/overview">ArbOS software releases</a>',
              // q: why use an anchor html tag here?
              // a: because this page lives in multiple sidebar sections, we pick one to be the "canonical" location for the page in the sidebar
              //    if we link to them both via id or standard href, multiple sections of the sidebar will be opened at once when the user visits this page; we don't want that
              //    if we use a fully qualified link, localhost won't work
            },
            {
              type: 'doc',
              id: 'launch-orbit-chain/how-tos/arbos-upgrade',
              label: `Upgrade ArbOS`,
            },
          ],
        },
        {
          type: 'html',
          value:
            '<a class="menu__link menu__list-item" href="/node-running/how-tos/data-availability-committee/introduction">Data Availability Committees <span class="other-section-icon">↓</span></a>',
          // q: why use an anchor html tag here?
          // a: see note at end of file
        },
        {
          type: 'doc',
          id: 'launch-orbit-chain/concepts/anytrust-orbit-chain-keyset-generation',
          label: 'Keyset generation (AnyTrust chains)',
        },
        {
          type: 'doc',
          id: 'launch-orbit-chain/reference/monitoring-tools-and-considerations',
          label: 'Monitoring tools and considerations',
        },
        {
          type: 'doc',
          id: 'node-running/how-tos/running-an-orbit-node',
          label: 'Run a full Orbit node',
        },
        {
          type: 'doc',
          id: 'launch-orbit-chain/how-tos/add-orbit-chain-to-bridge-ui',
          label: `Add your chain to the bridge`,
        },
        {
          type: 'doc',
          id: 'launch-orbit-chain/concepts/chain-ownership',
          label: 'Orbit chain ownership',
        },
        {
          type: 'doc',
          id: 'launch-orbit-chain/concepts/custom-gas-token-sdk',
          label: 'Custom gas token SDK',
        },
        {
          type: 'doc',
          id: 'launch-orbit-chain/concepts/public-preview-expectations',
          label: 'Public preview',
        },
        {
          type: 'doc',
          id: 'launch-orbit-chain/troubleshooting-building-orbit',
          label: 'FAQ',
        },
        {
          type: 'category',
          label: 'Orbit SDK',
          collapsed: true,
          items: [
            {
              type: 'doc',
              id: 'launch-orbit-chain/orbit-sdk-introduction',
              label: `Introduction`,
            },
            {
              type: 'doc',
              id: 'launch-orbit-chain/how-tos/orbit-sdk-deploying-rollup-chain',
              label: `Rollup Orbit Deployment`,
            },
            {
              type: 'doc',
              id: 'launch-orbit-chain/how-tos/orbit-sdk-deploying-anytrust-chain',
              label: `AnyTrust Orbit Deployment`,
            },
            {
              type: 'doc',
              id: 'launch-orbit-chain/how-tos/orbit-sdk-deploying-custom-gas-token-chain',
              label: `Custom Gas Token Orbit Deployment`,
            },
            {
              type: 'doc',
              id: 'launch-orbit-chain/how-tos/orbit-sdk-preparing-node-config',
              label: `Node Config Generation`,
            },
            {
              type: 'doc',
              id: 'launch-orbit-chain/how-tos/orbit-sdk-deploying-token-bridge',
              label: `Token bridge deployment`,
            },
            {
              type: 'doc',
              id: 'launch-orbit-chain/how-tos/orbit-sdk-configuring-orbit-chain',
              label: `Orbit Chain Configuration`,
            },
          ],
        },
      ],
    },
    {
      type: 'category',
      label: 'Write Stylus contracts',
      collapsed: true,
      items: [
        {
          type: 'doc',
          id: 'stylus/stylus-gentle-introduction',
          label: 'A gentle introduction',
        },
        {
          type: 'doc',
          id: 'stylus/stylus-quickstart',
          label: 'Quickstart (Rust)',
        },
        {
          type: 'doc',
          label: 'Run a local dev node',
          id: 'stylus/how-tos/local-stylus-dev-node',
        },
        {
          type: 'doc',
          label: 'Testnets',
          id: 'stylus/reference/testnet-information',
        },
        {
          type: 'category',
          label: 'Gas and ink',
          collapsed: true,
          items: [
            {
              type: 'doc',
              label: 'Overview',
              id: 'stylus/concepts/stylus-gas',
            },
            {
              type: 'doc',
              id: 'stylus/reference/opcode-hostio-pricing',
              label: 'Gas and ink costs',
            },
          ],
        },
        {
          type: 'category',
          label: 'Stylus SDK',
          collapsed: true,
          items: [
            {
              type: 'doc',
              id: 'stylus/reference/rust-sdk-guide',
              label: 'Rust SDK overview',
            },
            {
              type: 'doc',
              id: 'stylus/reference/stylus-sdk',
              label: 'SDK repositories',
            },
          ],
        },
        {
          type: 'doc',
          label: 'Troubleshooting',
          id: 'stylus/troubleshooting-building-stylus',
        },

        {
          type: 'doc',
          label: 'Add a new smart contract language',
          id: 'stylus/how-tos/adding-support-for-new-languages',
        },
        {
          type: 'doc',
          label: 'Reduce the size of WASM binaries',
          id: 'stylus/how-tos/optimizing-binaries',
        },
        {
          type: 'link',
          label: 'Rust crate docs',
          href: 'https://docs.rs/stylus-sdk/latest/stylus_sdk/index.html',
        },
        {
          type: 'link',
          label: 'Source code repository',
          href: 'https://github.com/OffchainLabs/stylus',
        },
        {
          type: 'doc',
          label: 'Public preview',
          id: 'stylus/concepts/public-preview-expectations',
        },
      ],
    },
    {
      type: 'category',
      label: 'Run an Arbitrum node',
      collapsed: true,
      items: [
        {
          type: 'doc',
          id: 'node-running/gentle-introduction-run-node',
          label: 'Overview',
        },
        {
          type: 'doc',
          id: 'node-running/quickstart-running-a-node',
          label: 'Quickstart',
        },
        {
          type: 'doc',
          id: 'node-running/how-tos/running-a-full-node',
          label: 'Run a full node',
        },
        {
          type: 'doc',
          id: 'node-running/how-tos/local-dev-node',
          label: 'Run a local dev node',
        },
        {
          type: 'html',
          value:
            '<a class="menu__link menu__list-item" href="/node-running/how-tos/running-an-orbit-node">Run a full Orbit node <span class="other-section-icon">↑</span></a>',
          // q: why use an anchor html tag here?
          // a: see note at end of file
        },
        {
          type: 'doc',
          id: 'node-running/reference/ethereum-beacon-rpc-providers',
          label: 'L1 Ethereum RPC providers',
        },
        {
          type: 'category',
          label: 'Customize your chain',
          collapsed: true,
          items: [
            {
              type: 'doc',
              id: 'node-running/reference/arbos-software-releases/overview',
              label: 'Overview',
            },
            {
              type: 'doc',
              id: 'node-running/reference/arbos-software-releases/arbos20',
              label: 'ArbOS 20 Atlas',
            },
            {
              type: 'doc',
              id: 'node-running/reference/arbos-software-releases/arbos11',
              label: 'ArbOS 11',
            },
          ],
        },
        {
          type: 'category',
          label: 'More node types',
          collapsed: true,
          items: [
            {
              type: 'doc',
              id: 'node-running/how-tos/running-an-archive-node',
              label: 'Run an archive node',
            },
            {
              type: 'doc',
              id: 'node-running/how-tos/running-a-validator',
              label: 'Run a validator',
            },
            {
              type: 'doc',
              id: 'node-running/how-tos/running-a-classic-node',
              label: 'Run a Classic node',
            },
          ],
        },
        {
          type: 'category',
          label: 'Data Availability Committees',
          collapsed: true,
          items: [
            {
              type: 'doc',
              id: 'node-running/how-tos/data-availability-committee/introduction',
              label: 'Get started',
            },
            {
              type: 'doc',
              id: 'node-running/how-tos/data-availability-committee/deploy-a-das',
              label: 'Deploy a Data Availability Server (DAS)',
            },
            {
              type: 'doc',
              id: 'node-running/how-tos/data-availability-committee/deploy-a-mirror-das',
              label: 'Deploy a mirror Data Availability Server',
            },
            {
              type: 'doc',
              id: 'node-running/how-tos/data-availability-committee/configure-the-dac-in-your-chain',
              label: 'Configure a Data Availability Committee (DAC)',
            },
          ],
        },
        {
          type: 'category',
          label: 'Sequencer',
          collapsed: true,
          items: [
            {
              type: 'doc',
              id: 'node-running/how-tos/running-a-feed-relay',
              label: 'Run a feed relay',
            },
            {
              type: 'doc',
              id: 'node-running/how-tos/read-sequencer-feed',
              label: 'Read the sequencer feed',
            },
            {
              type: 'doc',
              id: 'node-running/how-tos/running-a-sequencer-coordinator-manager',
              label: 'Run a Sequencer Coordination Manager (SQM)',
            },
          ],
        },
        {
          type: 'category',
          label: 'Nitro',
          collapsed: true,
          items: [
            {
              type: 'doc',
              id: 'node-running/how-tos/build-nitro-locally',
              label: 'Build Nitro locally',
            },
            {
              type: 'doc',
              id: 'node-running/how-tos/migrate-state-and-history-from-classic',
              label: 'Migrate to Nitro from Classic',
            },
          ],
        },
        {
          type: 'doc',
          id: 'node-running/troubleshooting-running-nodes',
          label: 'Troubleshooting',
        },
        {
          type: 'doc',
          label: 'FAQ',
          id: 'node-running/faq',
        },
      ],
    },
    {
      type: 'category',
      label: 'Arbitrum bridge',
      collapsed: true,
      items: [
        {
          type: 'doc',
          id: 'getting-started-users',
          label: 'Quickstart',
        },
        {
          type: 'doc',
          id: 'for-users/troubleshooting-users',
          label: 'Troubleshooting',
        },
        {
          type: 'doc',
          id: 'bridge-tokens/concepts/usdc-concept',
          label: 'USDC on Arbitrum One',
        },
      ],
    },
    {
      type: 'category',
      label: 'How Arbitrum works',
      collapsed: true,
      items: [
        {
          type: 'category',
          label: 'Introductory concepts',
          collapsed: true,
          items: [
            {
              type: 'doc',
              id: 'why-nitro',
              label: 'Why Nitro?',
            },
            {
              type: 'doc',
              id: 'tx-lifecycle',
              label: 'Transaction lifecycle',
            },
            {
              type: 'doc',
              id: 'sequencer',
              label: 'Sequencer',
            },
            {
              type: 'doc',
              id: 'inside-anytrust',
              label: 'AnyTrust protocol',
            },
            {
              type: 'category',
              label: 'Gas / fees',
              items: [
                {
                  type: 'doc',
                  id: 'arbos/gas',
                  label: 'L2 gas',
                },
                {
                  type: 'doc',
                  id: 'arbos/l1-pricing',
                  label: 'L1 pricing',
                },
              ],
            },
          ],
        },
        {
          type: 'category',
          label: 'Advanced concepts',
          collapsed: true,
          items: [
            {
              type: 'doc',
              id: 'inside-arbitrum-nitro/inside-arbitrum-nitro',
              label: 'Deep dive: Inside Arbitrum',
            },
            {
              type: 'link',
              href: 'https://github.com/OffchainLabs/nitro/blob/master/docs/Nitro-whitepaper.pdf',
              label: 'Deeper dive: Whitepaper',
            },
            {
              type: 'doc',
              id: 'assertion-tree',
              label: 'Assertion tree',
            },
            {
              type: 'category',
              label: 'Cross-chain messaging',
              items: [
                {
                  type: 'doc',
                  id: 'arbos/l1-to-l2-messaging',
                  label: 'L1-to-L2 messaging',
                },
                {
                  type: 'doc',
                  id: 'arbos/l2-to-l1-messaging',
                  label: 'L2-to-L1 messaging',
                },
              ],
            },
            {
              type: 'category',
              label: 'ArbOS',
              items: [
                {
                  type: 'doc',
                  id: 'arbos/arbos',
                  label: 'ArbOS',
                },
                {
                  type: 'doc',
                  id: 'arbos/geth',
                  label: 'Geth',
                },
              ],
            },
            {
              type: 'category',
              label: 'Fraud proofs',
              items: [
                {
                  type: 'doc',
                  id: 'proving/challenge-manager',
                  label: 'Interactive challenges',
                },
                {
                  type: 'doc',
                  id: 'proving/osp-assumptions',
                  label: 'One step proof assumptions',
                },
                {
                  type: 'doc',
                  id: 'proving/wasm-to-wavm',
                  label: 'Wasm To WAVM',
                },
                {
                  type: 'doc',
                  id: 'proving/wavm-custom-opcodes',
                  label: 'Custom WAVM opcodes',
                },
                {
                  type: 'doc',
                  id: 'proving/wavm-floats',
                  label: 'WAVM floats',
                },
                {
                  type: 'doc',
                  id: 'proving/wavm-modules',
                  label: 'WAVM modules',
                },
              ],
            },
          ],
        },
      ],
    },
    {
      type: 'doc',
      id: 'learn-more/faq',
      label: 'FAQ',
    },
    {
      type: 'doc',
      id: 'intro/glossary',
      label: 'Glossary',
    },
    {
      type: 'doc',
      id: 'for-devs/contribute',
    },
    {
      type: 'category',
      label: 'Third-party docs',
      collapsed: true,
      items: [
        {
          type: 'autogenerated',
          dirName: 'for-devs/third-party-docs',
        },
      ],
    },
    {
      type: 'doc',
      label: 'Audit reports',
      id: 'audit-reports',
    },
    {
      type: 'link',
      label: 'DAO docs',
      href: 'https://docs.arbitrum.foundation/gentle-intro-dao-governance',
    },
    {
      type: 'link',
      label: 'Prysm docs',
      href: 'https://docs.prylabs.network/docs/install/install-with-script',
    },
  ],
};

module.exports = sidebars;

// note RE html sidebar links:
//    because the linked page lives in multiple sidebar sections, we pick one to be the "canonical" location for the page in the sidebar
//    if we link to them both via id or standard href, multiple sections of the sidebar will be opened at once when the user visits this page; we don't want that
//    if we use a fully qualified link, the remote/published page will display when visiting from localhost or preview deployments
//    we also want to include a unicode arrow to indicate that we're routing the user to another section, in a way that's distinct from the icon that indicates "this href pulls you out of docs"<|MERGE_RESOLUTION|>--- conflicted
+++ resolved
@@ -286,13 +286,13 @@
             },
             {
               type: 'doc',
-<<<<<<< HEAD
               id: 'launch-orbit-chain/how-tos/orbit-chain-finality',
               label: `Configure delayed inbox finality`,
-=======
+            },
+            {
+              type: 'doc',
               id: 'launch-orbit-chain/how-tos/manage-fee-collectors',
               label: `Manage the fee collectors`,
->>>>>>> c84083ea
             },
           ],
         },
