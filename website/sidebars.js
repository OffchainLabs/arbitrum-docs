--- conflicted
+++ resolved
@@ -299,13 +299,13 @@
             },
             {
               type: 'doc',
-<<<<<<< HEAD
               id: 'launch-orbit-chain/how-tos/customize-arbos',
               label: `Customize ArbOS version`,
-=======
+            },
+            {
+              type: 'doc',
               id: 'launch-orbit-chain/how-tos/usdc-standard-bridge',
               label: `Implement Circle bridged USDC`,
->>>>>>> a92b0c0a
             },
           ],
         },
