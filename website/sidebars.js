// @ts-check

/** @type {import('@docusaurus/plugin-content-docs').SidebarsConfig} */
const sidebars = {
  buildDecentralizedAppsSidebar: [
    {
      type: 'category',
      label: 'Welcome',
      collapsed: false,
      items: [
        {
          type: 'doc',
          id: 'for-devs/gentle-introduction-dapps',
          label: 'A gentle introduction',
        },
        {
          type: 'doc',
          id: 'welcome/get-started',
          label: 'Get started',
        },
      ],
    },
    {
      type: 'category',
      label: 'Run an Arbitrum node',
      collapsed: true,
      items: [
        {
          type: 'doc',
          id: 'node-running/gentle-introduction-run-node',
          label: 'Overview',
        },
        {
          type: 'doc',
          id: 'node-running/quickstart-running-a-node',
          label: 'Quickstart',
        },
        {
          type: 'doc',
          id: 'node-running/how-tos/running-a-full-node',
          label: 'Run a full node',
        },
        {
          type: 'doc',
          id: 'node-running/how-tos/local-dev-node',
          label: 'Run a local dev node',
        },
        {
          type: 'doc',
          id: 'node-running/reference/software-releases',
          label: 'ArbOS software releases',
        },
        {
          type: 'doc',
          id: 'node-running/reference/l1-ethereum-rpc-providers',
          label: 'L1 Ethereum RPC providers',
        },
        {
          type: 'category',
          label: 'More node types',
          collapsed: true,
          items: [
            {
              type: 'doc',
              id: 'node-running/how-tos/running-a-classic-node',
              label: 'Run a Classic node',
            },
            {
              type: 'doc',
              id: 'node-running/how-tos/running-an-archive-node',
              label: 'Run an archive node',
            },
            {
              type: 'doc',
              id: 'node-running/how-tos/running-a-validator',
              label: 'Run a validator',
            },
          ],
        },
        {
          type: 'category',
          label: 'Data Availability Committees',
          collapsed: true,
          items: [
            {
              type: 'doc',
              id: 'node-running/how-tos/data-availability-committee/introduction',
              label: 'Get started',
            },
            {
              type: 'doc',
              id: 'node-running/how-tos/data-availability-committee/deploy-a-das',
              label: 'Deploy a Data Availability Server (DAS)',
            },
            {
              type: 'doc',
              id: 'node-running/how-tos/data-availability-committee/deploy-a-mirror-das',
              label: 'Deploy a mirror Data Availability Server',
            },
            {
              type: 'doc',
              id: 'node-running/how-tos/data-availability-committee/configure-the-dac-in-your-chain',
              label: 'Configure a Data Availability Committee (DAC)',
            },
          ],
        },
        {
          type: 'category',
          label: 'Sequencer',
          collapsed: true,
          items: [
            {
              type: 'doc',
              id: 'node-running/how-tos/running-a-feed-relay',
              label: 'Run a feed relay',
            },
            {
              type: 'doc',
              id: 'node-running/how-tos/read-sequencer-feed',
              label: 'Read the sequencer feed',
            },
            {
              type: 'doc',
              id: 'node-running/how-tos/running-a-sequencer-coordinator-manager',
              label: 'Run a Sequencer Coordination Manager (SQM)',
            },
          ],
        },
        {
          type: 'category',
          label: 'Nitro',
          collapsed: true,
          items: [
            {
              type: 'doc',
              id: 'node-running/how-tos/build-nitro-locally',
              label: 'Build Nitro locally',
            },
            {
              type: 'doc',
              id: 'node-running/how-tos/migrate-state-and-history-from-classic',
              label: 'Migrate to Nitro from Classic',
            },
          ],
        },
        {
          type: 'doc',
          id: 'node-running/troubleshooting-running-nodes',
          label: 'Troubleshooting',
        },
        {
          type: 'doc',
          label: 'FAQ',
          id: 'node-running/faq',
        },
      ],
    },
    {
      type: 'category',
      label: 'Arbitrum bridge',
      collapsed: true,
      items: [
        {
          type: 'doc',
          id: 'getting-started-users',
          label: 'Quickstart',
        },
        {
          type: 'doc',
          label: 'Troubleshooting',
          id: 'for-users/troubleshooting-users',
        },
        {
          type: 'doc',
          id: 'bridge-tokens/concepts/usdc-concept',
          label: 'USDC on Arbitrum One',
        },
      ],
    },
    {
      type: 'category',
      label: 'Build decentralized apps',
      collapsed: true,
      items: [
        {
          type: 'doc',
          id: 'for-devs/quickstart-solidity-hardhat',
          label: 'Quickstart (Solidity)',
        },
        {
          type: 'doc',
          label: 'Estimate gas',
          id: 'devs-how-tos/how-to-estimate-gas',
        },
        {
          type: 'doc',
          label: 'Chains and testnets',
          id: 'for-devs/concepts/public-chains',
        },
        {
          type: 'doc',
          label: 'Cross-chain messaging',
          id: 'for-devs/cross-chain-messsaging',
        },
        {
          type: 'category',
          label: 'Arbitrum vs Ethereum',
          items: [
            {
              type: 'doc',
              label: 'Comparison overview',
              id: 'for-devs/concepts/differences-between-arbitrum-ethereum/overview',
            },
            {
              type: 'doc',
              label: 'Block numbers and time',
              id: 'for-devs/concepts/differences-between-arbitrum-ethereum/block-numbers-and-time',
            },
            {
              type: 'doc',
              label: 'RPC methods',
              id: 'for-devs/concepts/differences-between-arbitrum-ethereum/rpc-methods',
            },
            {
              type: 'doc',
              label: 'Solidity support',
              id: 'for-devs/concepts/differences-between-arbitrum-ethereum/solidity-support',
            },
          ],
        },

        {
          type: 'category',
          label: 'Oracles',
          collapsed: true,
          items: [
            {
              type: 'doc',
              label: 'Overview',
              id: 'for-devs/concepts/oracles',
            },
            {
              type: 'doc',
              label: 'Use oracles in your app',
              id: 'devs-how-tos/how-to-use-oracles',
            },
            {
              type: 'doc',
              label: 'Reference',
              id: 'for-devs/dev-tools-and-resources/oracles',
            },
          ],
        },
        {
          type: 'category',
          label: 'Precompiles',
          collapsed: true,
          items: [
            {
              type: 'doc',
              label: 'Overview',
              id: 'for-devs/concepts/precompiles',
            },
            {
              type: 'doc',
              label: 'Reference',
              id: 'for-devs/dev-tools-and-resources/precompiles',
            },
          ],
        },
        {
          type: 'category',
          label: 'NodeInterface',
          collapsed: true,
          items: [
            {
              type: 'doc',
              label: 'Overview',
              id: 'for-devs/concepts/nodeinterface',
            },
            {
              type: 'doc',
              label: 'Reference',
              id: 'for-devs/dev-tools-and-resources/nodeinterface',
            },
          ],
        },
        {
          type: 'category',
          label: 'Token bridging',
          collapsed: true,
          items: [
            {
              type: 'doc',
              label: 'Overview',
              id: 'for-devs/concepts/token-bridge/token-bridge-overview',
            },
            {
              type: 'doc',
              label: 'Get started',
              id: 'devs-how-tos/bridge-tokens/how-to-bridge-tokens-overview',
            },
            {
              type: 'doc',
              label: 'Use the standard gateway',
              id: 'devs-how-tos/bridge-tokens/how-to-bridge-tokens-standard',
            },
            {
              type: 'doc',
              label: 'Use the generic-custom gateway',
              id: 'devs-how-tos/bridge-tokens/how-to-bridge-tokens-generic-custom',
            },
            {
              type: 'doc',
              label: 'Use the custom gateway',
              id: 'devs-how-tos/bridge-tokens/how-to-bridge-tokens-custom-gateway',
            },
            {
              type: 'doc',
              label: 'Bridging Ether',
              id: 'for-devs/concepts/token-bridge/token-bridge-ether',
            },
            {
              type: 'doc',
              label: 'Bridging ERC-20 tokens',
              id: 'for-devs/concepts/token-bridge/token-bridge-erc20',
            },
          ],
        },

        {
          type: 'category',
          label: 'Reference',
          items: [
            {
              type: 'doc',
              id: 'node-running/node-providers',
              label: 'RPC endpoints and providers',
            },
            {
              type: 'doc',
              label: 'Smart contract addresses',
              id: 'for-devs/useful-addresses',
            },
            {
              type: 'doc',
              label: 'Chain parameters',
              id: 'for-devs/chain-params',
            },
            {
              type: 'doc',
              label: 'Development frameworks',
              id: 'for-devs/dev-tools-and-resources/development-frameworks',
            },
            {
              type: 'doc',
              label: 'Web3 libraries and tools',
              id: 'for-devs/dev-tools-and-resources/web3-libraries-tools',
            },
            {
              type: 'doc',
              label: 'Monitoring tools and block explorers',
              id: 'for-devs/dev-tools-and-resources/monitoring-tools-block-explorers',
            },
            {
              type: 'doc',
              label: 'Debugging tools',
              id: 'for-devs/dev-tools-and-resources/debugging-tools',
            },

            {
              type: 'doc',
              id: 'mainnet-risks',
              label: 'Mainnet risks',
            },
          ],
        },
        {
          type: 'doc',
          label: 'Troubleshooting',
          id: 'for-devs/troubleshooting-building',
        },
        {
          type: 'link',
          label: 'Arbitrum SDK',
          href: '/sdk',
        },
        {
          type: 'link',
          label: 'Tutorials',
          href: 'https://github.com/OffchainLabs/arbitrum-tutorials',
        },
      ],
    },
    {
      type: 'category',
      label: 'Write Stylus contracts',
      collapsed: true,
      items: [
        {
          type: 'doc',
          id: 'stylus/stylus-gentle-introduction',
          label: 'A gentle introduction',
        },
        {
          type: 'doc',
          id: 'stylus/stylus-quickstart',
          label: 'Quickstart (Rust)',
        },
        {
          type: 'doc',
          label: 'Run a local dev node',
          id: 'stylus/how-tos/local-stylus-dev-node',
        },
        {
          type: 'doc',
          label: 'Testnets',
          id: 'stylus/reference/testnet-information',
        },
        {
          type: 'category',
          label: 'Gas and ink',
          collapsed: true,
          items: [
            {
              type: 'doc',
              label: 'Overview',
              id: 'stylus/concepts/stylus-gas',
            },
            {
              type: 'doc',
              id: 'stylus/reference/opcode-hostio-pricing',
              label: 'Gas and ink costs',
            },
          ],
        },
        {
          type: 'category',
          label: 'Stylus SDK',
          collapsed: true,
          items: [
            {
              type: 'doc',
              id: 'stylus/reference/rust-sdk-guide',
              label: 'Rust SDK overview',
            },
            {
              type: 'doc',
              id: 'stylus/reference/stylus-sdk',
              label: 'SDK repositories',
            },
          ],
        },
        {
          type: 'doc',
          label: 'Troubleshooting',
          id: 'stylus/troubleshooting-building-stylus',
        },

        {
          type: 'doc',
          label: 'Add a new smart contract language',
          id: 'stylus/how-tos/adding-support-for-new-languages',
        },
        {
          type: 'doc',
          label: 'Reduce the size of WASM binaries',
          id: 'stylus/how-tos/optimizing-binaries',
        },
        {
          type: 'link',
          label: 'Rust crate docs',
          href: 'https://docs.rs/stylus-sdk/latest/stylus_sdk/index.html',
        },
        {
          type: 'link',
          label: 'Source code repository',
          href: 'https://github.com/OffchainLabs/stylus',
        },
        {
          type: 'doc',
          label: 'Public preview',
          id: 'stylus/concepts/public-preview-expectations',
        },
      ],
    },
    {
      type: 'category',
      label: 'Run an Orbit chain',
      collapsed: true,
      items: [
        {
          type: 'doc',
          id: 'launch-orbit-chain/orbit-gentle-introduction',
          label: 'A gentle introduction',
        },
        {
          type: 'doc',
          id: 'launch-orbit-chain/orbit-quickstart',
          label: 'Quickstart',
        },
        {
          type: 'doc',
          id: 'node-running/how-tos/running-an-orbit-node',
          label: 'Run a full Orbit node',
        },
        {
          type: 'category',
          label: 'Customize your chain',
          collapsed: true,
          items: [
            {
              type: 'doc',
              id: 'launch-orbit-chain/how-tos/customize-deployment-configuration',
              label: `Customize deployment config`,
            },
            {
              type: 'doc',
              id: 'launch-orbit-chain/how-tos/customize-stf',
              label: `Customize behavior`,
            },
            {
              type: 'doc',
              id: 'launch-orbit-chain/how-tos/customize-precompile',
              label: `Customize precompiles`,
            },
          ],
        },
        {
          type: 'category',
          label: 'ArbOS',
          collapsed: true,
          items: [
            {
              type: 'html',
              value:
                '<a class="menu__link menu__list-item" href="/node-running/reference/software-releases">ArbOS software releases</a>',
              // q: why use an anchor html tag here?
              // a: because this page lives in multiple sidebar sections, we pick one to be the "canonical" location for the page in the sidebar
              //    if we link to them both via id or standard href, multiple sections of the sidebar will be opened at once when the user visits this page; we don't want that
              //    if we use a fully qualified link, localhost won't work
            },
            {
              type: 'doc',
              id: 'launch-orbit-chain/how-tos/arbos-upgrade',
              label: `Upgrade ArbOS`,
            },
          ],
        },
<<<<<<< HEAD
=======
      ],
    },
    /*
    {
      type: "doc",
      id: "node-running/node-providers",
      label: "Third-party node providers"
    },
    */
    {
      type: 'category',
      label: 'Reference',
      collapsed: false,
      items: [
        {
          type: 'doc',
          id: 'node-running/reference/ethereum-beacon-rpc-providers',
        },
        {
          type: 'category',
          collapsed: false,
          label: 'ArbOS software releases',
          items: [
            {
              type: 'doc',
              id: 'node-running/reference/arbos-software-releases/overview',
            },
            {
              type: 'doc',
              id: 'node-running/reference/arbos-software-releases/arbos20',
            },
            {
              type: 'doc',
              id: 'node-running/reference/arbos-software-releases/arbos11',
            },
          ],
        },
    ],
  },
  {
      type: 'category',
      label: 'More',
      collapsed: false,
      items: [
>>>>>>> eb8b0960
        {
          type: 'doc',
          id: 'launch-orbit-chain/how-tos/add-orbit-chain-to-bridge-ui',
          label: `Add your chain to the bridge`,
        },
        {
          type: 'html',
          value:
            '<a class="menu__link menu__list-item" href="/node-running/how-tos/data-availability-committee/introduction">Data Availability Committees</a>',
          // q: why use an anchor html tag here?
          // a: because this page lives in multiple sidebar sections, we pick one to be the "canonical" location for the page in the sidebar
          //    if we link to them both via id or standard href, multiple sections of the sidebar will be opened at once when the user visits this page; we don't want that
          //    if we use a fully qualified link, localhost won't work
        },

        {
          type: 'doc',
          id: 'launch-orbit-chain/concepts/anytrust-orbit-chain-keyset-generation',
          label: 'Keyset generation (AnyTrust chains)',
        },
        {
          type: 'doc',
          id: 'launch-orbit-chain/concepts/chain-ownership',
          label: 'Orbit chain ownership',
        },
        {
          type: 'doc',
          id: 'launch-orbit-chain/troubleshooting-building-orbit',
          label: 'FAQ',
        },
        {
          type: 'doc',
          id: 'launch-orbit-chain/concepts/custom-gas-token-sdk',
          label: 'Custom gas token SDK',
        },
        {
          type: 'doc',
          id: 'launch-orbit-chain/reference/command-line-options',
          label: 'Command-line options',
        },
        {
          type: 'doc',
          id: 'launch-orbit-chain/concepts/public-preview-expectations',
          label: 'Public preview',
        },
      ],
    },

    {
      type: 'category',
      label: 'How Arbitrum works',
      collapsed: true,
      items: [
        {
          type: 'category',
          label: 'Introductory concepts',
          collapsed: true,
          items: [
            {
              type: 'doc',
              id: 'why-nitro',
              label: 'Why Nitro?',
            },
            {
              type: 'doc',
              id: 'tx-lifecycle',
              label: 'Transaction lifecycle',
            },
            {
              type: 'doc',
              id: 'sequencer',
              label: 'Sequencer',
            },
            {
              type: 'doc',
              id: 'inside-anytrust',
              label: 'AnyTrust protocol',
            },
            {
              type: 'category',
              label: 'Gas / fees',
              items: [
                {
                  type: 'doc',
                  id: 'arbos/gas',
                  label: 'L2 gas',
                },
                {
                  type: 'doc',
                  id: 'arbos/l1-pricing',
                  label: 'L1 pricing',
                },
              ],
            },
          ],
        },
        {
          type: 'category',
          label: 'Advanced concepts',
          collapsed: true,
          items: [
            {
              type: 'doc',
              id: 'inside-arbitrum-nitro/inside-arbitrum-nitro',
              label: 'Deep dive: Inside Arbitrum',
            },
            {
              type: 'link',
              href: 'https://github.com/OffchainLabs/nitro/blob/master/docs/Nitro-whitepaper.pdf',
              label: 'Deeper dive: Whitepaper',
            },
            {
              type: 'doc',
              id: 'assertion-tree',
              label: 'Assertion tree',
            },
            {
              type: 'category',
              label: 'Cross-chain messaging',
              items: [
                {
                  type: 'doc',
                  id: 'arbos/l1-to-l2-messaging',
                  label: 'L1-to-L2 messaging',
                },
                {
                  type: 'doc',
                  id: 'arbos/l2-to-l1-messaging',
                  label: 'L2-to-L1 messaging',
                },
              ],
            },
            {
              type: 'category',
              label: 'ArbOS',
              items: [
                {
                  type: 'doc',
                  id: 'arbos/arbos',
                  label: 'ArbOS',
                },
                {
                  type: 'doc',
                  id: 'arbos/geth',
                  label: 'Geth',
                },
              ],
            },
            {
              type: 'category',
              label: 'Fraud proofs',
              items: [
                {
                  type: 'doc',
                  id: 'proving/challenge-manager',
                  label: 'Interactive challenges',
                },
                {
                  type: 'doc',
                  id: 'proving/osp-assumptions',
                  label: 'One step proof assumptions',
                },
                {
                  type: 'doc',
                  id: 'proving/wasm-to-wavm',
                  label: 'Wasm To WAVM',
                },
                {
                  type: 'doc',
                  id: 'proving/wavm-custom-opcodes',
                  label: 'Custom WAVM opcodes',
                },
                {
                  type: 'doc',
                  id: 'proving/wavm-floats',
                  label: 'WAVM floats',
                },
                {
                  type: 'doc',
                  id: 'proving/wavm-modules',
                  label: 'WAVM modules',
                },
              ],
            },
          ],
        },
      ],
    },
    {
      type: 'doc',
      id: 'learn-more/faq',
      label: 'FAQ',
    },
    {
      type: 'doc',
      id: 'intro/glossary',
      label: 'Glossary',
    },
    {
      type: 'doc',
      id: 'for-devs/contribute',
    },
    {
      type: 'category',
      label: 'Third-party docs',
      collapsed: true,
      items: [
        {
          type: 'autogenerated',
          dirName: 'for-devs/third-party-docs',
        },
      ],
    },
    {
      type: 'doc',
      label: 'Audit reports',
      id: 'audit-reports',
    },
    {
      type: 'link',
      label: 'DAO docs',
      href: 'https://docs.arbitrum.foundation/gentle-intro-dao-governance',
    },
    {
      type: 'link',
      label: 'Prysm docs',
      href: 'https://docs.prylabs.network/docs/install/install-with-script',
    },
    /*
    {
      type: "doc",
      id: "node-running/node-providers",
      label: "Third-party node providers"
    },
    */
  ],
};

module.exports = sidebars;<|MERGE_RESOLUTION|>--- conflicted
+++ resolved
@@ -47,34 +47,51 @@
         },
         {
           type: 'doc',
-          id: 'node-running/reference/software-releases',
+          id: 'node-running/reference/ethereum-beacon-rpc-providers',
+          label: 'L1 Ethereum RPC providers',
+        },
+        {
+          type: 'category',
           label: 'ArbOS software releases',
-        },
-        {
-          type: 'doc',
-          id: 'node-running/reference/l1-ethereum-rpc-providers',
-          label: 'L1 Ethereum RPC providers',
+          collapsed: true,
+          items: [
+            {
+              type: 'doc',
+              id: 'node-running/reference/arbos-software-releases/overview',
+              label: 'Overview'
+            },
+            {
+              type: 'doc',
+              id: 'node-running/reference/arbos-software-releases/arbos20',
+              label: 'ArbOS 20 Atlas'
+            },
+            {
+              type: 'doc',
+              id: 'node-running/reference/arbos-software-releases/arbos11',
+              label: 'ArbOS 11'
+            }
+          ]
         },
         {
           type: 'category',
           label: 'More node types',
           collapsed: true,
           items: [
+            {
+              type: 'doc',
+              id: 'node-running/how-tos/running-an-archive-node',
+              label: 'Run an archive node',
+            },
+            {
+              type: 'doc',
+              id: 'node-running/how-tos/running-a-validator',
+              label: 'Run a validator',
+            },
             {
               type: 'doc',
               id: 'node-running/how-tos/running-a-classic-node',
               label: 'Run a Classic node',
-            },
-            {
-              type: 'doc',
-              id: 'node-running/how-tos/running-an-archive-node',
-              label: 'Run an archive node',
-            },
-            {
-              type: 'doc',
-              id: 'node-running/how-tos/running-a-validator',
-              label: 'Run a validator',
-            },
+            }
           ],
         },
         {
@@ -547,53 +564,6 @@
             },
           ],
         },
-<<<<<<< HEAD
-=======
-      ],
-    },
-    /*
-    {
-      type: "doc",
-      id: "node-running/node-providers",
-      label: "Third-party node providers"
-    },
-    */
-    {
-      type: 'category',
-      label: 'Reference',
-      collapsed: false,
-      items: [
-        {
-          type: 'doc',
-          id: 'node-running/reference/ethereum-beacon-rpc-providers',
-        },
-        {
-          type: 'category',
-          collapsed: false,
-          label: 'ArbOS software releases',
-          items: [
-            {
-              type: 'doc',
-              id: 'node-running/reference/arbos-software-releases/overview',
-            },
-            {
-              type: 'doc',
-              id: 'node-running/reference/arbos-software-releases/arbos20',
-            },
-            {
-              type: 'doc',
-              id: 'node-running/reference/arbos-software-releases/arbos11',
-            },
-          ],
-        },
-    ],
-  },
-  {
-      type: 'category',
-      label: 'More',
-      collapsed: false,
-      items: [
->>>>>>> eb8b0960
         {
           type: 'doc',
           id: 'launch-orbit-chain/how-tos/add-orbit-chain-to-bridge-ui',
