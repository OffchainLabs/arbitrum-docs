// @ts-check

const sdkDocsSidebar = require('../arbitrum-docs/sdk/sidebar.js');
const stylusByExampleDocsSidebar = require('../arbitrum-docs/stylus-by-example/sidebar.js');

/** @type {import('@docusaurus/plugin-content-docs').SidebarsConfig} */
const sidebars = {
  buildDecentralizedAppsSidebar: [
    {
      type: 'category',
      label: 'Welcome',
      collapsed: false,
      items: [
        {
          type: 'doc',
          id: 'welcome/arbitrum-gentle-introduction',
          label: 'A gentle introduction',
        },
        {
          type: 'doc',
          id: 'welcome/get-started',
          label: 'Get started',
        },
        {
          type: 'doc',
          id: 'for-devs/dev-tools-and-resources/chain-info',
          label: 'Chain info',
        },
      ],
    },
    {
      type: 'category',
      label: 'Build decentralized apps',
      collapsed: true,
      items: [
        {
          type: 'doc',
          id: 'build-decentralized-apps/quickstart-solidity-hardhat',
          label: 'Quickstart (Solidity)',
        },
        {
          type: 'doc',
          label: 'Estimate gas',
          id: 'build-decentralized-apps/how-to-estimate-gas',
        },
        {
          type: 'doc',
          label: 'Chains and testnets',
          id: 'build-decentralized-apps/public-chains',
        },
        {
          type: 'doc',
          label: 'Cross-chain messaging',
          id: 'build-decentralized-apps/cross-chain-messaging',
        },
        {
          type: 'category',
          label: 'Arbitrum vs Ethereum',
          items: [
            {
              type: 'doc',
              label: 'Comparison overview',
              id: 'build-decentralized-apps/arbitrum-vs-ethereum/comparison-overview',
            },
            {
              type: 'doc',
              label: 'Block gas limit, numbers and time',
              id: 'build-decentralized-apps/arbitrum-vs-ethereum/block-numbers-and-time',
            },
            {
              type: 'doc',
              label: 'RPC methods',
              id: 'build-decentralized-apps/arbitrum-vs-ethereum/rpc-methods',
            },
            {
              type: 'doc',
              label: 'Solidity support',
              id: 'build-decentralized-apps/arbitrum-vs-ethereum/solidity-support',
            },
          ],
        },
        {
          type: 'category',
          label: 'Oracles',
          collapsed: true,
          items: [
            {
              type: 'doc',
              label: 'Overview',
              id: 'build-decentralized-apps/oracles/overview',
            },
            {
              type: 'doc',
              label: 'Use oracles in your app',
              id: 'build-decentralized-apps/oracles/how-to-use-oracles',
            },
            {
              type: 'doc',
              label: 'Reference',
              id: 'build-decentralized-apps/oracles/reference',
            },
          ],
        },
        {
          type: 'category',
          label: 'Precompiles',
          collapsed: true,
          items: [
            {
              type: 'doc',
              label: 'Overview',
              id: 'build-decentralized-apps/precompiles/overview',
            },
            {
              type: 'doc',
              label: 'Reference',
              id: 'build-decentralized-apps/precompiles/reference',
            },
          ],
        },
        {
          type: 'category',
          label: 'NodeInterface',
          collapsed: true,
          items: [
            {
              type: 'doc',
              label: 'Overview',
              id: 'build-decentralized-apps/nodeinterface/overview',
            },
            {
              type: 'doc',
              label: 'Reference',
              id: 'build-decentralized-apps/nodeinterface/reference',
            },
          ],
        },
        {
          type: 'category',
          label: 'Token bridging',
          collapsed: true,
          items: [
            {
              type: 'doc',
              label: 'Overview',
              id: 'build-decentralized-apps/token-bridging/overview',
            },
            {
              type: 'doc',
              label: 'ETH bridging',
              id: 'build-decentralized-apps/token-bridging/token-bridge-ether',
            },
            {
              type: 'doc',
              label: 'ERC-20 token bridging',
              id: 'build-decentralized-apps/token-bridging/token-bridge-erc20',
            },
            {
              type: 'category',
              label: 'Bridge tokens programmatically',
              items: [
                {
                  type: 'doc',
                  label: 'Get started',
                  id: 'build-decentralized-apps/token-bridging/bridge-tokens-programmatically/get-started',
                },
                {
                  type: 'doc',
                  label: 'Use the standard gateway',
                  id: 'build-decentralized-apps/token-bridging/bridge-tokens-programmatically/how-to-bridge-tokens-standard',
                },
                {
                  type: 'doc',
                  label: 'Use the generic-custom gateway',
                  id: 'build-decentralized-apps/token-bridging/bridge-tokens-programmatically/how-to-bridge-tokens-generic-custom',
                },
                {
                  type: 'doc',
                  label: 'Use the custom gateway',
                  id: 'build-decentralized-apps/token-bridging/bridge-tokens-programmatically/how-to-bridge-tokens-custom-gateway',
                },
              ],
            },
          ],
        },
        {
          type: 'category',
          label: 'Reference',
          items: [
            {
              type: 'doc',
              id: 'build-decentralized-apps/reference/node-providers',
              label: 'RPC endpoints and providers',
            },
            {
              type: 'doc',
              label: 'Smart contract addresses',
              id: 'build-decentralized-apps/reference/contract-addresses',
            },
            {
              type: 'doc',
              label: 'Chain parameters',
              id: 'build-decentralized-apps/reference/chain-params',
            },
            {
              type: 'doc',
              label: 'Development frameworks',
              id: 'build-decentralized-apps/reference/development-frameworks',
            },
            {
              type: 'doc',
              label: 'Web3 libraries and tools',
              id: 'build-decentralized-apps/reference/web3-libraries-tools',
            },
            {
              type: 'doc',
              label: 'Monitoring tools and block explorers',
              id: 'build-decentralized-apps/reference/monitoring-tools-block-explorers',
            },
            {
              type: 'doc',
              label: 'Debugging tools',
              id: 'build-decentralized-apps/reference/debugging-tools',
            },

            {
              type: 'doc',
              id: 'build-decentralized-apps/reference/mainnet-risks',
              label: 'Mainnet risks',
            },
          ],
        },
        {
          type: 'doc',
          label: 'Troubleshooting',
          id: 'for-devs/troubleshooting-building',
        },
        {
          type: 'category',
          label: 'Arbitrum SDK',
          items: sdkDocsSidebar,
        },
        {
          type: 'link',
          label: 'Tutorials',
          href: 'https://github.com/OffchainLabs/arbitrum-tutorials',
        },
      ],
    },
    {
      type: 'category',
      label: 'Run an Orbit chain',
      collapsed: true,
      items: [
        {
          type: 'doc',
          id: 'launch-orbit-chain/orbit-gentle-introduction',
          label: 'A gentle introduction',
        },
        {
          type: 'doc',
          id: 'launch-orbit-chain/orbit-quickstart',
          label: 'Quickstart',
        },
        {
          type: 'category',
          label: 'Customize your chain',
          collapsed: true,
          items: [
            {
              type: 'doc',
              id: 'launch-orbit-chain/how-tos/customize-deployment-configuration',
              label: `Customize your chain's deployment`,
            },
            {
              type: 'doc',
              id: 'launch-orbit-chain/reference/additional-configuration-parameters',
              label: `Additional configuration parameters`,
            },
            {
              type: 'doc',
              id: 'launch-orbit-chain/how-tos/use-a-custom-gas-token',
              label: `Use a custom gas token`,
            },
            {
              type: 'doc',
              id: 'launch-orbit-chain/how-tos/customize-precompile',
              label: `Customize your chain's precompiles`,
            },
            {
              type: 'doc',
              id: 'launch-orbit-chain/how-tos/customize-stf',
              label: `Customize your chain's behavior`,
            },
            {
              type: 'doc',
              id: 'launch-orbit-chain/how-tos/orbit-chain-finality',
              label: `Configure delayed inbox finality`,
            },
            {
              type: 'doc',
              id: 'launch-orbit-chain/how-tos/manage-fee-collectors',
              label: `Manage the fee collectors`,
            },
            {
              type: 'doc',
              id: 'launch-orbit-chain/how-tos/customize-arbos',
              label: `Customize ArbOS version`,
            },
            {
              type: 'doc',
              id: 'launch-orbit-chain/how-tos/usdc-standard-bridge',
              label: `Implement Circle bridged USDC`,
            },
          ],
        },
        {
          type: 'category',
          label: 'ArbOS',
          collapsed: true,
          items: [
            {
              type: 'html',
              value:
                '<a class="menu__link menu__list-item" href="/run-arbitrum-node/arbos-releases/overview">ArbOS software releases</a>',
              // q: why use an anchor html tag here?
              // a: see note at end of file
            },
            {
              type: 'doc',
              id: 'launch-orbit-chain/how-tos/arbos-upgrade',
              label: `Upgrade ArbOS`,
            },
          ],
        },
        {
          type: 'category',
          label: 'Data Availability Committees',
          collapsed: true,
          items: [
            {
              type: 'doc',
              id: 'run-arbitrum-node/data-availability-committees/get-started',
              label: 'Get started',
            },
            {
              type: 'doc',
              id: 'run-arbitrum-node/data-availability-committees/deploy-das',
              label: 'Deploy a Data Availability Server (DAS)',
            },
            {
              type: 'doc',
              id: 'run-arbitrum-node/data-availability-committees/deploy-mirror-das',
              label: 'Deploy a mirror Data Availability Server',
            },
            {
              type: 'doc',
              id: 'run-arbitrum-node/data-availability-committees/configure-dac',
              label: 'Configure a Data Availability Committee (DAC)',
            },
          ],
        },
        {
          type: 'html',
          value:
            '<a class="menu__link menu__list-item" href="/run-arbitrum-node/more-types/run-validator-node">Add new validators to Orbit chain <span class="other-section-icon">↓</span></a>',
          // q: why use an anchor html tag here?
          // a: see note at end of file
        },
        {
          type: 'doc',
          id: 'launch-orbit-chain/reference/monitoring-tools-and-considerations',
          label: 'Monitoring tools and considerations',
        },
        {
          type: 'doc',
          id: 'node-running/how-tos/running-an-orbit-node',
          label: 'Run a full Orbit node',
        },
        {
          type: 'doc',
          id: 'launch-orbit-chain/how-tos/add-orbit-chain-to-bridge-ui',
          label: `Add your chain to the bridge`,
        },
        {
          type: 'doc',
          id: 'launch-orbit-chain/concepts/chain-ownership',
          label: 'Orbit chain ownership',
        },
        {
          type: 'doc',
          id: 'launch-orbit-chain/concepts/custom-gas-token-sdk',
          label: 'Custom gas token SDK',
        },
        {
          type: 'doc',
          id: 'launch-orbit-chain/concepts/public-preview-expectations',
          label: 'Public preview',
        },
        {
          type: 'doc',
          id: 'launch-orbit-chain/infra-options-orbit-chains',
          label: 'Third-party infrastructure providers',
        },
        {
          type: 'doc',
          id: 'launch-orbit-chain/troubleshooting-building-orbit',
          label: 'FAQ',
        },
        {
          type: 'category',
          label: 'Orbit SDK',
          collapsed: true,
          items: [
            {
              type: 'doc',
              id: 'launch-orbit-chain/orbit-sdk-introduction',
              label: `Introduction`,
            },
            {
              type: 'doc',
              id: 'launch-orbit-chain/how-tos/orbit-sdk-deploying-rollup-chain',
              label: `Rollup Orbit Deployment`,
            },
            {
              type: 'doc',
              id: 'launch-orbit-chain/how-tos/orbit-sdk-deploying-anytrust-chain',
              label: `AnyTrust Orbit Deployment`,
            },
            {
              type: 'doc',
              id: 'launch-orbit-chain/how-tos/orbit-sdk-deploying-custom-gas-token-chain',
              label: `Custom Gas Token Orbit Deployment`,
            },
            {
              type: 'doc',
              id: 'launch-orbit-chain/how-tos/orbit-sdk-preparing-node-config',
              label: `Node Config Generation`,
            },
            {
              type: 'doc',
              id: 'launch-orbit-chain/how-tos/orbit-sdk-deploying-token-bridge',
              label: `Token bridge deployment`,
            },
            {
              type: 'doc',
              id: 'launch-orbit-chain/how-tos/orbit-sdk-configuring-orbit-chain',
              label: `Orbit Chain Configuration`,
            },
          ],
        },
      ],
    },
    {
      type: 'category',
      label: 'Write Stylus contracts',
      collapsed: true,
      link: {
        type: 'doc',
        id: 'stylus/stylus-overview',
      },
      items: [
        {
          type: 'doc',
          id: 'stylus/stylus-gentle-introduction',
          label: 'A gentle introduction',
        },
        {
          type: 'doc',
          id: 'stylus/stylus-quickstart',
          label: 'Quickstart (Rust)',
        },
        {
          type: 'doc',
          id: 'for-devs/dev-tools-and-resources/chain-info',
          label: 'Chain info',
        },
        {
          type: 'doc',
          label: 'Arbiscan contract verification',
          id: 'stylus/how-tos/verifying-contracts-arbiscan',
        },
        {
          type: 'category',
          label: 'Stylus Rust SDK',
          collapsed: true,
          items: [
            {
              type: 'doc',
              id: 'stylus/reference/overview',
              label: 'Overview',
            },
            ...stylusByExampleDocsSidebar,
            {
              type: 'doc',
              id: 'stylus/recommended-libraries',
              label: 'Recommended libraries',
            },
            {
              type: 'doc',
              id: 'stylus/reference/rust-sdk-guide',
              label: 'Advanced features',
            },
            {
              type: 'link',
              label: 'Rust crate docs',
              href: 'https://docs.rs/stylus-sdk/latest/stylus_sdk/index.html',
            },
            {
              type: 'link',
              label: 'Stylus by example',
              href: 'https://stylus-by-example.org/',
            },
          ],
        },
        {
          type: 'category',
          label: 'Gas, ink and caching',
          collapsed: true,
          items: [
            {
              type: 'doc',
              label: 'Overview',
              id: 'stylus/concepts/stylus-gas',
            },
            {
              type: 'doc',
              id: 'stylus/reference/opcode-hostio-pricing',
              label: 'Gas and ink costs',
            },
            {
              type: 'doc',
              id: 'stylus/concepts/stylus-cache-manager',
              label: 'Caching strategy',
            },
          ],
        },
        {
          type: 'category',
          label: 'CLI tools (cargo-stylus)',
          collapsed: true,
          items: [
            {
              type: 'doc',
              label: 'Overview',
              id: 'stylus/cli-tools-overview',
            },
            {
              type: 'doc',
              label: 'Optimize WASM binaries',
              id: 'stylus/how-tos/optimizing-binaries',
            },
            {
              type: 'doc',
              label: 'Debug Stylus transactions',
              id: 'stylus/how-tos/debugging-stylus-tx',
            },
            {
              type: 'doc',
              label: 'Verify Stylus contracts',
              id: 'stylus/how-tos/verifying-contracts',
            },
            {
              type: 'link',
              label: 'cargo-stylus repository',
              href: 'https://github.com/OffchainLabs/cargo-stylus',
            },
          ],
        },
        {
          type: 'html',
          value:
            '<a class="menu__link menu__list-item" href="/run-arbitrum-node/run-local-dev-node">Run a Stylus dev node<span class="other-section-icon">↑</span></a>',
          // q: why use an anchor html tag here?/node-running/how-tos/running-an-stylus-node
          // a: see note at end of file
        },
        {
          type: 'category',
          label: 'Other supported languages',
          collapsed: true,
          link: {
            type: 'doc',
            id: 'stylus/reference/other-language-frameworks',
          },
          items: [
            {
              type: 'doc',
              label: 'Add a new smart contract language',
              id: 'stylus/how-tos/adding-support-for-new-languages',
            },
          ],
        },
        {
          type: 'doc',
          label: 'Troubleshooting',
          id: 'stylus/troubleshooting-building-stylus',
        },
        {
          type: 'link',
          label: 'Source code repository',
          href: 'https://github.com/OffchainLabs/stylus',
        },
        {
          type: 'doc',
          label: 'Public preview',
          id: 'stylus/concepts/public-preview-expectations',
        },
      ],
    },
    {
      type: 'category',
      label: 'Run an Arbitrum node',
      collapsed: true,
      items: [
        {
          type: 'doc',
          id: 'run-arbitrum-node/overview',
          label: 'Overview',
        },
        {
          type: 'doc',
          id: 'run-arbitrum-node/quickstart',
          label: 'Quickstart',
        },
        {
          type: 'doc',
          id: 'run-arbitrum-node/run-full-node',
          label: 'Run a full node',
        },
        {
          type: 'doc',
          id: 'run-arbitrum-node/run-local-dev-node',
          label: 'Run a local dev node',
        },
        {
          type: 'doc',
          id: 'run-arbitrum-node/l1-ethereum-beacon-chain-rpc-providers',
          label: 'L1 Ethereum RPC providers',
        },
        {
          type: 'html',
          value:
            '<a class="menu__link menu__list-item" href="/node-running/how-tos/running-an-orbit-node">Run a full Orbit node <span class="other-section-icon">↑</span></a>',
          // q: why use an anchor html tag here?
          // a: see note at end of file
        },
        {
          type: 'html',
          value:
            '<a class="menu__link menu__list-item" href="/run-arbitrum-node/data-availability-committees/get-started">Data Availability Committees <span class="other-section-icon">↑</span></a>',
          // q: why use an anchor html tag here?
          // a: see note at end of file
        },
        {
          type: 'category',
          label: 'ArbOS software releases',
          collapsed: true,
          items: [
            {
              type: 'doc',
              id: 'run-arbitrum-node/arbos-releases/overview',
              label: 'Overview',
            },
            {
              type: 'doc',
              id: 'run-arbitrum-node/arbos-releases/arbos32',
              label: 'ArbOS 32 Bianca',
            },
            {
              type: 'doc',
              id: 'run-arbitrum-node/arbos-releases/arbos20',
              label: 'ArbOS 20 Atlas',
            },
            {
              type: 'doc',
              id: 'run-arbitrum-node/arbos-releases/arbos11',
              label: 'ArbOS 11',
            },
          ],
        },
        {
          type: 'category',
          label: 'More node types',
          collapsed: true,
          items: [
            {
              type: 'doc',
              id: 'run-arbitrum-node/more-types/run-archive-node',
              label: 'Run an archive node',
            },
            {
              type: 'doc',
              id: 'run-arbitrum-node/more-types/run-validator-node',
              label: 'Run a validator',
            },
            {
              type: 'doc',
              id: 'run-arbitrum-node/more-types/run-classic-node',
              label: 'Run a Classic node',
            },
          ],
        },
        {
          type: 'category',
          label: 'Sequencer',
          collapsed: true,
          items: [
            {
              type: 'doc',
              id: 'run-arbitrum-node/sequencer/run-feed-relay',
              label: 'Run a feed relay',
            },
            {
              type: 'doc',
              id: 'run-arbitrum-node/sequencer/read-sequencer-feed',
              label: 'Read the sequencer feed',
            },
            {
              type: 'doc',
              id: 'run-arbitrum-node/sequencer/run-sequencer-coordination-manager',
              label: 'Run a Sequencer Coordination Manager (SQM)',
            },
          ],
        },
        {
          type: 'category',
          label: 'Nitro',
          collapsed: true,
          items: [
            {
              type: 'doc',
              id: 'run-arbitrum-node/nitro/build-nitro-locally',
              label: 'Build Nitro locally',
            },
            {
              type: 'doc',
              id: 'run-arbitrum-node/nitro/migrate-state-and-history-from-classic',
              label: 'Migrate to Nitro from Classic',
            },
            {
              type: 'doc',
              id: 'run-arbitrum-node/nitro/nitro-database-snapshots',
              label: 'Nitro database snapshots',
            },
          ],
        },
        {
          type: 'doc',
          id: 'run-arbitrum-node/troubleshooting',
          label: 'Troubleshooting',
        },
        {
          type: 'doc',
          label: 'FAQ',
          id: 'node-running/faq',
        },
      ],
    },
    {
      type: 'category',
      label: 'Arbitrum bridge',
      collapsed: true,
      items: [
        {
          type: 'doc',
          id: 'arbitrum-bridge/quickstart',
          label: 'Quickstart',
        },
        {
          type: 'doc',
          id: 'arbitrum-bridge/usdc-arbitrum-one',
          label: 'USDC on Arbitrum One',
        },
        {
          type: 'doc',
          id: 'arbitrum-bridge/troubleshooting',
          label: 'Troubleshooting',
        },
      ],
    },
    {
      type: 'category',
      label: 'How Arbitrum works',
      collapsed: true,
      items: [
        {
          type: 'category',
          label: 'Introductory concepts',
          collapsed: true,
          items: [
            {
              type: 'doc',
              id: 'how-arbitrum-works/why-nitro',
              label: 'Why Nitro?',
            },
            {
              type: 'doc',
              id: 'how-arbitrum-works/tx-lifecycle',
              label: 'Transaction lifecycle',
            },
            {
              type: 'doc',
              id: 'how-arbitrum-works/sequencer',
              label: 'Sequencer',
            },
            {
              type: 'doc',
              id: 'how-arbitrum-works/inside-anytrust',
              label: 'AnyTrust protocol',
            },
            {
              type: 'category',
              label: 'Gas / fees',
              items: [
                {
                  type: 'doc',
                  id: 'how-arbitrum-works/gas-fees',
                  label: 'L2 gas and fees',
                },
                {
                  type: 'doc',
                  id: 'how-arbitrum-works/l1-gas-pricing',
                  label: 'L1 pricing',
                },
              ],
            },
          ],
        },
        {
          type: 'category',
          label: 'Advanced concepts',
          collapsed: true,
          items: [
            {
              type: 'doc',
              id: 'how-arbitrum-works/inside-arbitrum-nitro',
              label: 'Deep dive: Inside Arbitrum',
            },
            {
              type: 'link',
              href: 'https://github.com/OffchainLabs/nitro/blob/master/docs/Nitro-whitepaper.pdf',
              label: 'Deeper dive: Whitepaper',
            },
            {
              type: 'doc',
              id: 'how-arbitrum-works/assertion-tree',
              label: 'Assertion tree',
            },
            {
              type: 'category',
              label: 'Cross-chain messaging',
              items: [
                {
                  type: 'doc',
                  id: 'how-arbitrum-works/arbos/l1-l2-messaging',
                  label: 'L1-to-L2 messaging',
                },
                {
                  type: 'doc',
                  id: 'how-arbitrum-works/arbos/l2-l1-messaging',
                  label: 'L2-to-L1 messaging',
                },
              ],
            },
            {
              type: 'category',
              label: 'ArbOS',
              items: [
                {
                  type: 'doc',
                  id: 'how-arbitrum-works/arbos/introduction',
                  label: 'ArbOS',
                },
                {
                  type: 'doc',
                  id: 'how-arbitrum-works/arbos/geth',
                  label: 'Geth',
                },
              ],
            },
            {
              type: 'category',
              label: 'Fraud proofs',
              items: [
                {
                  type: 'doc',
                  id: 'how-arbitrum-works/fraud-proofs/challenge-manager',
                  label: 'Interactive challenges',
                },
                {
                  type: 'doc',
                  id: 'how-arbitrum-works/fraud-proofs/osp-assumptions',
                  label: 'One step proof assumptions',
                },
                {
                  type: 'doc',
                  id: 'how-arbitrum-works/fraud-proofs/wasm-wavm',
                  label: 'Wasm To WAVM',
                },
                {
                  type: 'doc',
                  id: 'how-arbitrum-works/fraud-proofs/wavm-custom-opcodes',
                  label: 'Custom WAVM opcodes',
                },
                {
                  type: 'doc',
                  id: 'how-arbitrum-works/fraud-proofs/wavm-floats',
                  label: 'WAVM floats',
                },
                {
                  type: 'doc',
                  id: 'how-arbitrum-works/fraud-proofs/wavm-modules',
                  label: 'WAVM modules',
                },
              ],
            },
            {
              type: 'category',
              label: 'The BoLD dispute protocol',
              items: [
                {
                  type: 'doc',
                  id: 'how-arbitrum-works/bold/gentle-introduction',
                  label: 'A gentle introduction',
                },
                {
                  type: 'link',
                  href: 'https://github.com/offchainlabs/bold-validator-starter-kit',
                  label: 'Deploy a validator on testnet',
                },
                {
                  type: 'link',
                  href: 'https://arxiv.org/abs/2404.10491',
                  label: 'BoLD Whitepaper',
                },
                {
                  type: 'doc',
                  id: 'bold/concepts/bold-technical-deep-dive',
                  label: 'Technical deep dive',
                },
                {
<<<<<<< HEAD
=======
                  type: 'doc',
                  id: 'how-arbitrum-works/bold/bold-economics-of-disputes',
                  label: 'Economics of disputes',
                },
                {
>>>>>>> 8d03545d
                  type: 'link',
                  href: 'https://github.com/OffchainLabs/bold',
                  label: 'Specification on Github',
                },
                {
                  type: 'link',
                  href: 'https://github.com/trailofbits/publications/blob/master/reviews/2024-04-offchainbold-securityreview.pdf',
                  label: 'Audit Report by Trail of Bits',
                },
                {
                  type: 'link',
                  href: 'https://code4rena.com/reports/2024-05-arbitrum-foundation',
                  label: 'Audit Report by Code4rena',
                },
                {
                  type: 'doc',
                  id: 'how-arbitrum-works/bold/public-preview-expectations',
                  label: 'Public preview',
                },
              ],
            },
          ],
        },
      ],
    },
    {
      type: 'doc',
      id: 'learn-more/faq',
      label: 'FAQ',
    },
    {
      type: 'doc',
      id: 'intro/glossary',
      label: 'Glossary',
    },
    {
      type: 'doc',
      id: 'for-devs/contribute',
    },
    {
      type: 'category',
      label: 'Third-party docs',
      collapsed: true,
      items: [
        {
          type: 'autogenerated',
          dirName: 'for-devs/third-party-docs',
        },
      ],
    },
    {
      type: 'doc',
      label: 'Audit reports',
      id: 'audit-reports',
    },
    {
      type: 'link',
      label: 'DAO docs',
      href: 'https://docs.arbitrum.foundation/gentle-intro-dao-governance',
    },
    {
      type: 'link',
      label: 'Prysm docs',
      href: 'https://docs.prylabs.network/docs/install/install-with-script',
    },
  ],
};

module.exports = sidebars;

// note RE html sidebar links:
//    because the linked page lives in multiple sidebar sections, we pick one to be the "canonical" location for the page in the sidebar
//    if we link to them both via id or standard href, multiple sections of the sidebar will be opened at once when the user visits this page; we don't want that
//    if we use a fully qualified link, the remote/published page will display when visiting from localhost or preview deployments
//    we also want to include a unicode arrow to indicate that we're routing the user to another section, in a way that's distinct from the icon that indicates "this href pulls you out of docs"<|MERGE_RESOLUTION|>--- conflicted
+++ resolved
@@ -939,14 +939,11 @@
                   label: 'Technical deep dive',
                 },
                 {
-<<<<<<< HEAD
-=======
                   type: 'doc',
                   id: 'how-arbitrum-works/bold/bold-economics-of-disputes',
                   label: 'Economics of disputes',
                 },
                 {
->>>>>>> 8d03545d
                   type: 'link',
                   href: 'https://github.com/OffchainLabs/bold',
                   label: 'Specification on Github',
