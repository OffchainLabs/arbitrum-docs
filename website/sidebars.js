--- conflicted
+++ resolved
@@ -22,190 +22,6 @@
     },
     {
       type: 'category',
-<<<<<<< HEAD
-      label: 'Run an Arbitrum node',
-      collapsed: true,
-      items: [
-        {
-          type: 'doc',
-          id: 'node-running/gentle-introduction-run-node',
-          label: 'Overview',
-        },
-        {
-          type: 'doc',
-          id: 'node-running/quickstart-running-a-node',
-          label: 'Quickstart',
-        },
-        {
-          type: 'doc',
-          id: 'node-running/how-tos/running-a-full-node',
-          label: 'Run a full node',
-        },
-        {
-          type: 'doc',
-          id: 'node-running/how-tos/local-dev-node',
-          label: 'Run a local dev node',
-        },
-        {
-          type: 'html',
-          value:
-            '<a class="menu__link menu__list-item" href="/node-running/how-tos/running-an-orbit-node">Run a full Orbit node <span class="other-section-icon">↓</span></a>',
-          // q: why use an anchor html tag here?
-          // a: see note at end of file
-        }, 
-        {
-          type: 'doc',
-          id: 'node-running/reference/ethereum-beacon-rpc-providers',
-          label: 'L1 Ethereum RPC providers',
-        },
-        {
-          type: 'category',
-          label: 'ArbOS software releases',
-          collapsed: true,
-          items: [
-            {
-              type: 'doc',
-              id: 'node-running/reference/arbos-software-releases/overview',
-              label: 'Overview',
-            },
-            {
-              type: 'doc',
-              id: 'node-running/reference/arbos-software-releases/arbos20',
-              label: 'ArbOS 20 Atlas',
-            },
-            {
-              type: 'doc',
-              id: 'node-running/reference/arbos-software-releases/arbos11',
-              label: 'ArbOS 11',
-            },
-          ],
-        },
-        {
-          type: 'category',
-          label: 'More node types',
-          collapsed: true,
-          items: [
-            {
-              type: 'doc',
-              id: 'node-running/how-tos/running-an-archive-node',
-              label: 'Run an archive node',
-            },
-            {
-              type: 'doc',
-              id: 'node-running/how-tos/running-a-validator',
-              label: 'Run a validator',
-            },
-            {
-              type: 'doc',
-              id: 'node-running/how-tos/running-a-classic-node',
-              label: 'Run a Classic node',
-            },
-          ],
-        },
-        {
-          type: 'category',
-          label: 'Data Availability Committees',
-          collapsed: true,
-          items: [
-            {
-              type: 'doc',
-              id: 'node-running/how-tos/data-availability-committee/introduction',
-              label: 'Get started',
-            },
-            {
-              type: 'doc',
-              id: 'node-running/how-tos/data-availability-committee/deploy-a-das',
-              label: 'Deploy a Data Availability Server (DAS)',
-            },
-            {
-              type: 'doc',
-              id: 'node-running/how-tos/data-availability-committee/deploy-a-mirror-das',
-              label: 'Deploy a mirror Data Availability Server',
-            },
-            {
-              type: 'doc',
-              id: 'node-running/how-tos/data-availability-committee/configure-the-dac-in-your-chain',
-              label: 'Configure a Data Availability Committee (DAC)',
-            },
-          ],
-        },
-        {
-          type: 'category',
-          label: 'Sequencer',
-          collapsed: true,
-          items: [
-            {
-              type: 'doc',
-              id: 'node-running/how-tos/running-a-feed-relay',
-              label: 'Run a feed relay',
-            },
-            {
-              type: 'doc',
-              id: 'node-running/how-tos/read-sequencer-feed',
-              label: 'Read the sequencer feed',
-            },
-            {
-              type: 'doc',
-              id: 'node-running/how-tos/running-a-sequencer-coordinator-manager',
-              label: 'Run a Sequencer Coordination Manager (SQM)',
-            },
-          ],
-        },
-        {
-          type: 'category',
-          label: 'Nitro',
-          collapsed: true,
-          items: [
-            {
-              type: 'doc',
-              id: 'node-running/how-tos/build-nitro-locally',
-              label: 'Build Nitro locally',
-            },
-            {
-              type: 'doc',
-              id: 'node-running/how-tos/migrate-state-and-history-from-classic',
-              label: 'Migrate to Nitro from Classic',
-            },
-          ],
-        },
-        {
-          type: 'doc',
-          id: 'node-running/troubleshooting-running-nodes',
-          label: 'Troubleshooting',
-        },
-        {
-          type: 'doc',
-          label: 'FAQ',
-          id: 'node-running/faq',
-        },
-      ],
-    },
-    {
-      type: 'category',
-      label: 'Arbitrum bridge',
-      collapsed: true,
-      items: [
-        {
-          type: 'doc',
-          id: 'getting-started-users',
-          label: 'Quickstart',
-        },
-        {
-          type: 'doc',
-          label: 'Troubleshooting',
-          id: 'for-users/troubleshooting-users',
-        },
-        {
-          type: 'doc',
-          id: 'bridge-tokens/concepts/usdc-concept',
-          label: 'USDC on Arbitrum One',
-        },
-      ],
-    },
-    {
-      type: 'category',
-=======
->>>>>>> 8340b942
       label: 'Build decentralized apps',
       collapsed: true,
       items: [
@@ -465,18 +281,16 @@
           collapsed: true,
           items: [
             {
+              type: 'doc',
+              id: 'launch-orbit-chain/how-tos/arbos-upgrade',
+              label: `Upgrade ArbOS`,
+            },
+            {
               type: 'html',
               value:
-                '<a class="menu__link menu__list-item" href="/node-running/reference/arbos-software-releases/overview">ArbOS software releases</a>',
+                '<a class="menu__link menu__list-item" href="/node-running/reference/arbos-software-releases/overview">ArbOS software releases <span class="other-section-icon">↓</span></a>',
               // q: why use an anchor html tag here?
-              // a: because this page lives in multiple sidebar sections, we pick one to be the "canonical" location for the page in the sidebar
-              //    if we link to them both via id or standard href, multiple sections of the sidebar will be opened at once when the user visits this page; we don't want that
-              //    if we use a fully qualified link, localhost won't work
-            },
-            {
-              type: 'doc',
-              id: 'launch-orbit-chain/how-tos/arbos-upgrade',
-              label: `Upgrade ArbOS`,
+              // a: see note at end of file
             },
           ],
         },
@@ -488,11 +302,9 @@
         {
           type: 'html',
           value:
-            '<a class="menu__link menu__list-item" href="/node-running/how-tos/data-availability-committee/introduction">Data Availability Committees</a>',
+            '<a class="menu__link menu__list-item" href="/node-running/how-tos/data-availability-committee/introduction">Data Availability Committees <span class="other-section-icon">↓</span></a>',
           // q: why use an anchor html tag here?
-          // a: because this page lives in multiple sidebar sections, we pick one to be the "canonical" location for the page in the sidebar
-          //    if we link to them both via id or standard href, multiple sections of the sidebar will be opened at once when the user visits this page; we don't want that
-          //    if we use a fully qualified link, localhost won't work
+          // a: see note at end of file
         },
         {
           type: 'doc',
@@ -649,6 +461,13 @@
           label: 'Run a local dev node',
         },
         {
+          type: 'html',
+          value:
+            '<a class="menu__link menu__list-item" href="/node-running/how-tos/running-an-orbit-node">Run a full Orbit node <span class="other-section-icon">↑</span></a>',
+          // q: why use an anchor html tag here?
+          // a: see note at end of file
+        }, 
+        {
           type: 'doc',
           id: 'node-running/reference/ethereum-beacon-rpc-providers',
           label: 'L1 Ethereum RPC providers',
@@ -681,17 +500,9 @@
           collapsed: true,
           items: [
             {
-<<<<<<< HEAD
-              type: 'html',
-              value:
-                '<a class="menu__link menu__list-item" href="/node-running/reference/arbos-software-releases/overview">ArbOS software releases <span class="other-section-icon">↑</span></a>',
-              // q: why use an anchor html tag here?
-              // a: see note at end of file
-=======
               type: 'doc',
               id: 'node-running/how-tos/running-an-archive-node',
               label: 'Run an archive node',
->>>>>>> 8340b942
             },
             {
               type: 'doc',
@@ -733,13 +544,6 @@
           ],
         },
         {
-<<<<<<< HEAD
-          type: 'html',
-          value:
-            '<a class="menu__link menu__list-item" href="/node-running/how-tos/data-availability-committee/introduction">Data Availability Committees <span class="other-section-icon">↑</span></a>',
-          // q: why use an anchor html tag here?
-          // a: see note at end of file
-=======
           type: 'category',
           label: 'Sequencer',
           collapsed: true,
@@ -760,7 +564,6 @@
               label: 'Run a Sequencer Coordination Manager (SQM)',
             },
           ],
->>>>>>> 8340b942
         },
         {
           type: 'category',
@@ -1005,6 +808,8 @@
 
 module.exports = sidebars;
 
+
+
 // note RE html sidebar links:
 //    because the linked page lives in multiple sidebar sections, we pick one to be the "canonical" location for the page in the sidebar
 //    if we link to them both via id or standard href, multiple sections of the sidebar will be opened at once when the user visits this page; we don't want that
