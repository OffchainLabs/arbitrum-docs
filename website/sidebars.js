--- conflicted
+++ resolved
@@ -451,8 +451,6 @@
           label: 'Quickstart',
         },
         {
-<<<<<<< HEAD
-=======
           type: 'doc',
           id: 'node-running/how-tos/running-a-full-node',
           label: 'Run a full node',
@@ -475,32 +473,12 @@
           label: 'L1 Ethereum RPC providers',
         },
         {
->>>>>>> c22c1ca4
           type: 'category',
           label: 'ArbOS software releases',
           collapsed: true,
           items: [
             {
               type: 'doc',
-<<<<<<< HEAD
-              id: 'launch-orbit-chain/how-tos/customize-deployment-configuration',
-              label: `Customize your chain's deployment`,
-            },
-            {
-              type: 'doc',
-              id: 'launch-orbit-chain/reference/additional-configuration-parameters',
-              label: `Additional configuration parameters`,
-            },
-            {
-              type: 'doc',
-              id: 'launch-orbit-chain/how-tos/customize-precompile',
-              label: `Customize your chain's precompiles`,
-            },
-            {
-              type: 'doc',
-              id: 'launch-orbit-chain/how-tos/customize-stf',
-              label: `Customize your chain's behavior`,
-=======
               id: 'node-running/reference/arbos-software-releases/overview',
               label: 'Overview',
             },
@@ -513,7 +491,6 @@
               type: 'doc',
               id: 'node-running/reference/arbos-software-releases/arbos11',
               label: 'ArbOS 11',
->>>>>>> c22c1ca4
             },
           ],
         },
@@ -540,15 +517,6 @@
           ],
         },
         {
-<<<<<<< HEAD
-          type: 'html',
-          value:
-            '<a class="menu__link menu__list-item" href="/node-running/how-tos/data-availability-committee/introduction">Data Availability Committees</a>',
-          // q: why use an anchor html tag here?
-          // a: because this page lives in multiple sidebar sections, we pick one to be the "canonical" location for the page in the sidebar
-          //    if we link to them both via id or standard href, multiple sections of the sidebar will be opened at once when the user visits this page; we don't want that
-          //    if we use a fully qualified link, localhost won't work
-=======
           type: 'category',
           label: 'Data Availability Committees',
           collapsed: true,
@@ -596,7 +564,6 @@
               label: 'Run a Sequencer Coordination Manager (SQM)',
             },
           ],
->>>>>>> c22c1ca4
         },
         {
           type: 'category',
@@ -617,15 +584,6 @@
         },
         {
           type: 'doc',
-<<<<<<< HEAD
-          id: 'launch-orbit-chain/reference/monitoring-tools-and-considerations',
-          label: 'Monitoring tools and considerations',
-        },
-        {
-          type: 'doc',
-          id: 'node-running/how-tos/running-an-orbit-node',
-          label: 'Run a full Orbit node',
-=======
           id: 'node-running/troubleshooting-running-nodes',
           label: 'Troubleshooting',
         },
@@ -633,7 +591,6 @@
           type: 'doc',
           label: 'FAQ',
           id: 'node-running/faq',
->>>>>>> c22c1ca4
         },
       ],
     },
@@ -644,21 +601,6 @@
       items: [
         {
           type: 'doc',
-<<<<<<< HEAD
-          id: 'launch-orbit-chain/how-tos/add-orbit-chain-to-bridge-ui',
-          label: `Add your chain to the bridge`,
-        },
-
-        {
-          type: 'doc',
-          id: 'launch-orbit-chain/concepts/chain-ownership',
-          label: 'Orbit chain ownership',
-        },
-        {
-          type: 'doc',
-          id: 'launch-orbit-chain/concepts/custom-gas-token-sdk',
-          label: 'Custom gas token SDK',
-=======
           id: 'getting-started-users',
           label: 'Quickstart',
         },
@@ -666,17 +608,11 @@
           type: 'doc',
           id: 'for-users/troubleshooting-users',
           label: 'Troubleshooting',
->>>>>>> c22c1ca4
         },
         {
           type: 'doc',
           id: 'bridge-tokens/concepts/usdc-concept',
           label: 'USDC on Arbitrum One',
-        },
-        {
-          type: 'doc',
-          id: 'launch-orbit-chain/troubleshooting-building-orbit',
-          label: 'FAQ',
         },
       ],
     },
