// @ts-check

const sdkDocsSidebar = require('../arbitrum-docs/sdk/sidebar.js');
const stylusByExampleDocsSidebar = require('../arbitrum-docs/stylus-by-example/sidebar.js');

/** @type {import('@docusaurus/plugin-content-docs').SidebarsConfig} */
const sidebars = {
  buildDecentralizedAppsSidebar: [
    {
      type: 'category',
      label: 'Welcome',
      collapsed: false,
      items: [
        {
          type: 'doc',
          id: 'welcome/arbitrum-gentle-introduction',
          label: 'A gentle introduction',
        },
        {
          type: 'doc',
          id: 'welcome/get-started',
          label: 'Get started',
        },
        {
          type: 'doc',
          id: 'for-devs/dev-tools-and-resources/chain-info',
          label: 'Chain info',
        },
      ],
    },
    {
      type: 'category',
      label: 'Build decentralized apps',
      collapsed: true,
      items: [
        {
          type: 'doc',
          id: 'build-decentralized-apps/quickstart-solidity-hardhat',
          label: 'Quickstart (Solidity)',
        },
        {
          type: 'doc',
          label: 'Estimate gas',
          id: 'build-decentralized-apps/how-to-estimate-gas',
        },
        {
          type: 'doc',
          label: 'Chains and testnets',
          id: 'build-decentralized-apps/public-chains',
        },
        {
          type: 'doc',
          label: 'Cross-chain messaging',
          id: 'build-decentralized-apps/cross-chain-messaging',
        },
        {
          type: 'category',
          label: 'Arbitrum vs Ethereum',
          items: [
            {
              type: 'doc',
              label: 'Comparison overview',
              id: 'build-decentralized-apps/arbitrum-vs-ethereum/comparison-overview',
            },
            {
              type: 'doc',
              label: 'Block gas limit, numbers and time',
              id: 'build-decentralized-apps/arbitrum-vs-ethereum/block-numbers-and-time',
            },
            {
              type: 'doc',
              label: 'RPC methods',
              id: 'build-decentralized-apps/arbitrum-vs-ethereum/rpc-methods',
            },
            {
              type: 'doc',
              label: 'Solidity support',
              id: 'build-decentralized-apps/arbitrum-vs-ethereum/solidity-support',
            },
          ],
        },
        {
          type: 'doc',
          label: 'Oracles',
          id: 'build-decentralized-apps/oracles/overview-oracles',
        },
        {
          type: 'category',
          label: 'Precompiles',
          collapsed: true,
          items: [
            {
              type: 'doc',
              label: 'Overview',
              id: 'build-decentralized-apps/precompiles/overview',
            },
            {
              type: 'doc',
              label: 'Reference',
              id: 'build-decentralized-apps/precompiles/reference',
            },
          ],
        },
        {
          type: 'category',
          label: 'NodeInterface',
          collapsed: true,
          items: [
            {
              type: 'doc',
              label: 'Overview',
              id: 'build-decentralized-apps/nodeinterface/overview',
            },
            {
              type: 'doc',
              label: 'Reference',
              id: 'build-decentralized-apps/nodeinterface/reference',
            },
          ],
        },
        {
          type: 'category',
          label: 'Token bridging',
          collapsed: true,
          items: [
            {
              type: 'doc',
              label: 'Overview',
              id: 'build-decentralized-apps/token-bridging/overview',
            },
            {
              type: 'doc',
              label: 'ETH bridging',
              id: 'build-decentralized-apps/token-bridging/token-bridge-ether',
            },
            {
              type: 'doc',
              label: 'ERC-20 token bridging',
              id: 'build-decentralized-apps/token-bridging/token-bridge-erc20',
            },
            {
              type: 'category',
              label: 'Bridge tokens programmatically',
              items: [
                {
                  type: 'doc',
                  label: 'Get started',
                  id: 'build-decentralized-apps/token-bridging/bridge-tokens-programmatically/get-started',
                },
                {
                  type: 'doc',
                  label: 'Use the standard gateway',
                  id: 'build-decentralized-apps/token-bridging/bridge-tokens-programmatically/how-to-bridge-tokens-standard',
                },
                {
                  type: 'doc',
                  label: 'Use the generic-custom gateway',
                  id: 'build-decentralized-apps/token-bridging/bridge-tokens-programmatically/how-to-bridge-tokens-generic-custom',
                },
                {
                  type: 'doc',
                  label: 'Use the custom gateway',
                  id: 'build-decentralized-apps/token-bridging/bridge-tokens-programmatically/how-to-bridge-tokens-custom-gateway',
                },
              ],
            },
          ],
        },
        {
          type: 'category',
          label: 'Reference',
          items: [
            {
              type: 'doc',
              id: 'build-decentralized-apps/reference/node-providers',
              label: 'RPC endpoints and providers',
            },
            {
              type: 'doc',
              label: 'Smart contract addresses',
              id: 'build-decentralized-apps/reference/contract-addresses',
            },
            {
              type: 'doc',
              label: 'Chain parameters',
              id: 'build-decentralized-apps/reference/chain-params',
            },
            {
              type: 'doc',
              label: 'Development frameworks',
              id: 'build-decentralized-apps/reference/development-frameworks',
            },
            {
              type: 'doc',
              label: 'Web3 libraries and tools',
              id: 'build-decentralized-apps/reference/web3-libraries-tools',
            },
            {
              type: 'doc',
              label: 'Monitoring tools and block explorers',
              id: 'build-decentralized-apps/reference/monitoring-tools-block-explorers',
            },
            {
              type: 'doc',
              label: 'Debugging tools',
              id: 'build-decentralized-apps/reference/debugging-tools',
            },

            {
              type: 'doc',
              id: 'build-decentralized-apps/reference/mainnet-risks',
              label: 'Mainnet risks',
            },
          ],
        },
        {
          type: 'doc',
          label: 'Troubleshooting',
          id: 'for-devs/troubleshooting-building',
        },
        {
          type: 'category',
          label: 'Arbitrum SDK',
          items: sdkDocsSidebar,
        },
        {
          type: 'link',
          label: 'Tutorials',
          href: 'https://github.com/OffchainLabs/arbitrum-tutorials',
        },
      ],
    },
    {
      type: 'category',
      label: 'Run an Orbit chain',
      collapsed: true,
      items: [
        {
          type: 'doc',
          id: 'launch-orbit-chain/orbit-gentle-introduction',
          label: 'A gentle introduction',
        },
        {
          type: 'doc',
          id: 'launch-orbit-chain/orbit-quickstart',
          label: 'Quickstart',
        },
        {
          type: 'category',
          label: 'Guidance for Orbit chain operators',
          collapsed: true,
          items: [
            {
              type: 'doc',
              id: 'launch-orbit-chain/how-tos/orbit-managing-state-growth',
              label: `Manage gas state growth`,
            },
            {
              type: 'doc',
              id: 'launch-orbit-chain/how-tos/orbit-managing-gas-speed-limit',
              label: `Manage gas speed limit`,
            },
          ],
        },
        {
          type: 'category',
          label: 'Production Orbit chain setup',
          collapsed: true,
          items: [
            {
              type: 'doc',
              id: 'launch-orbit-chain/orbit-sdk-introduction',
              label: `Introduction`,
            },
            {
              type: 'doc',
              id: 'launch-orbit-chain/how-tos/orbit-sdk-deploying-rollup-chain',
              label: `Rollup Orbit Deployment`,
            },
            {
              type: 'doc',
              id: 'launch-orbit-chain/how-tos/orbit-sdk-deploying-anytrust-chain',
              label: `AnyTrust Orbit Deployment`,
            },
            {
              type: 'doc',
              id: 'launch-orbit-chain/how-tos/orbit-sdk-deploying-custom-gas-token-chain',
              label: `Custom Gas Token Orbit Deployment`,
            },
            {
              type: 'doc',
              id: 'launch-orbit-chain/how-tos/orbit-sdk-preparing-node-config',
              label: `Node Config Generation`,
            },
            {
              type: 'doc',
              id: 'launch-orbit-chain/how-tos/orbit-sdk-deploying-token-bridge',
              label: `Token bridge deployment`,
            },
            {
              type: 'doc',
              id: 'launch-orbit-chain/how-tos/orbit-sdk-configuring-orbit-chain',
              label: `Orbit Chain Configuration`,
            },
          ],
        },
        {
          type: 'category',
          label: 'Customize your chain',
          collapsed: true,
          items: [
            {
              type: 'doc',
              id: 'launch-orbit-chain/how-tos/customize-deployment-configuration',
              label: `Customize your chain's deployment`,
            },
            {
              type: 'doc',
              id: 'launch-orbit-chain/reference/additional-configuration-parameters',
              label: `Additional configuration parameters`,
            },
            {
              type: 'doc',
              id: 'launch-orbit-chain/how-tos/use-a-custom-gas-token',
              label: `Use a custom gas token`,
            },
            {
              type: 'doc',
              id: 'launch-orbit-chain/how-tos/customize-precompile',
              label: `Customize your chain's precompiles`,
            },
            {
              type: 'doc',
              id: 'launch-orbit-chain/how-tos/customize-stf',
              label: `Customize your chain's behavior`,
            },
            {
              type: 'doc',
              id: 'launch-orbit-chain/how-tos/orbit-chain-finality',
              label: `Configure delayed inbox finality`,
            },
            {
              type: 'doc',
              id: 'launch-orbit-chain/how-tos/manage-fee-collectors',
              label: `Manage the fee collectors`,
            },
            {
              type: 'doc',
              id: 'launch-orbit-chain/how-tos/customize-arbos',
              label: `Customize ArbOS version`,
            },
            {
              type: 'doc',
              id: 'launch-orbit-chain/how-tos/usdc-standard-bridge',
              label: `Implement Circle bridged USDC`,
            },
            {
              type: 'doc',
              id: 'launch-orbit-chain/how-tos/fast-withdrawals',
              label: `Enable fast withdrawals`,
            },
            {
              type: 'category',
              label: 'AEP fee router',
              collapsed: true,
              items: [
                {
                  type: 'doc',
                  id: 'launch-orbit-chain/aep-fee-router-introduction',
                  label: `AEP fee router overview`,
                },
                {
                  type: 'doc',
                  id: 'launch-orbit-chain/how-tos/set-up-aep-fee-router',
                  label: `Set up AEP fee router`,
                },
                {
                  type: 'doc',
                  id: 'launch-orbit-chain/how-tos/calculate-aep-fees',
                  label: `Calculate AEP license fees`,
                },
              ],
            },
          ],
        },
        {
          type: 'category',
          label: 'ArbOS',
          collapsed: true,
          items: [
            {
              type: 'html',
              value:
                '<a class="menu__link menu__list-item" href="/run-arbitrum-node/arbos-releases/overview">ArbOS software releases</a>',
              // q: why use an anchor html tag here?
              // a: see note at end of file
            },
            {
              type: 'doc',
              id: 'launch-orbit-chain/how-tos/arbos-upgrade',
              label: `Upgrade ArbOS`,
            },
          ],
        },
        {
          type: 'category',
          label: 'Data Availability Committees',
          collapsed: true,
          items: [
            {
              type: 'doc',
              id: 'run-arbitrum-node/data-availability-committees/get-started',
              label: 'Get started',
            },
            {
              type: 'doc',
              id: 'run-arbitrum-node/data-availability-committees/deploy-das',
              label: 'Deploy a Data Availability Server (DAS)',
            },
            {
              type: 'doc',
              id: 'run-arbitrum-node/data-availability-committees/deploy-mirror-das',
              label: 'Deploy a mirror Data Availability Server',
            },
            {
              type: 'doc',
              id: 'run-arbitrum-node/data-availability-committees/configure-dac',
              label: 'Configure a Data Availability Committee (DAC)',
            },
          ],
        },
        {
          type: 'html',
          value:
            '<a class="menu__link menu__list-item" href="/run-arbitrum-node/more-types/run-validator-node">Add new validators to Orbit chain <span class="other-section-icon">↓</span></a>',
          // q: why use an anchor html tag here?
          // a: see note at end of file
        },
        {
          type: 'doc',
          id: 'launch-orbit-chain/reference/monitoring-tools-and-considerations',
          label: 'Monitoring tools and considerations',
        },
        {
          type: 'doc',
          id: 'node-running/how-tos/running-an-orbit-node',
          label: 'Run a full Orbit node',
        },
        {
          type: 'doc',
          id: 'launch-orbit-chain/how-tos/add-orbit-chain-to-bridge-ui',
          label: `Add your chain to the bridge`,
        },
        {
          type: 'doc',
          id: 'launch-orbit-chain/concepts/chain-ownership',
          label: 'Orbit chain ownership',
        },
        {
          type: 'doc',
          id: 'launch-orbit-chain/concepts/custom-gas-token-sdk',
          label: 'Custom gas token SDK',
        },
        {
          type: 'doc',
          id: 'launch-orbit-chain/concepts/public-preview-expectations',
          label: 'Public preview',
        },
        {
          type: 'doc',
          id: 'launch-orbit-chain/infra-options-orbit-chains',
          label: 'Third-party infrastructure providers',
        },
        {
          type: 'doc',
          id: 'launch-orbit-chain/troubleshooting-building-orbit',
          label: 'FAQ',
        },
      ],
    },
    {
      type: 'category',
      label: 'Write Stylus Contracts',
      collapsed: true,
      link: {
        type: 'doc',
        id: 'stylus/stylus-overview',
      },
      items: [
        {
          type: 'doc',
          id: 'stylus/stylus-gentle-introduction',
          label: 'A gentle introduction',
        },
        {
          type: 'doc',
          id: 'stylus/stylus-quickstart',
          label: 'Quickstart',
        },
        {
          type: 'category',
          label: 'Stylus Rust SDK',
          collapsed: true,
          items: [
            {
              type: 'doc',
              id: 'stylus/reference/overview',
              label: 'Overview',
            },
            ...stylusByExampleDocsSidebar,
            {
              type: 'doc',
              id: 'stylus/reference/rust-sdk-guide',
              label: 'Advanced features',
            },
          ],
        },
        {
<<<<<<< HEAD
          type: 'doc',
          id: 'stylus/using-stylus-cli',
          label: 'Using Stylus CLI',
=======
          type: 'html',
          value:
            '<a class="menu__link menu__list-item" href="/run-arbitrum-node/run-nitro-dev-node">Run a Stylus Dev Node<span class="other-section-icon">↑</span></a>',
        },
        {
          type: 'doc',
          id: 'stylus/how-tos/debugging-stylus-tx',
          label: 'Debug transactions',
        },
        {
          type: 'doc',
          id: 'stylus/how-tos/verifying-contracts',
          label: 'Verify contracts',
        },
        {
          type: 'doc',
          id: 'stylus/concepts/stylus-cache-manager',
          label: 'Cache contracts',
        },
        {
          type: 'doc',
          id: 'stylus/how-tos/verifying-contracts-arbiscan',
          label: 'Arbiscan verification',
        },
        {
          type: 'doc',
          id: 'stylus/how-tos/adding-support-for-new-languages',
          label: 'Using other languages',
>>>>>>> eadda873
        },
        {
          type: 'category',
          label: 'Concepts',
          collapsed: true,
          items: [
            {
              type: 'doc',
              id: 'stylus/concepts/how-it-works',
              label: 'How Stylus works',
            },
            {
              type: 'doc',
              id: 'stylus/concepts/stylus-gas',
              label: 'How Stylus uses gas',
            },
          ],
        },
        {
          type: 'category',
          label: 'Examples',
          collapsed: true,
          items: [
            {
              type: 'doc',
              id: 'stylus-by-example/vending_machine',
              label: 'Vending machine',
            },
            {
              type: 'doc',
              id: 'stylus-by-example/erc20',
              label: 'ERC-20',
            },
            {
              type: 'doc',
              id: 'stylus-by-example/erc721',
              label: 'ERC-721',
            },
            {
              type: 'doc',
              id: 'stylus-by-example/multi_call',
              label: 'Multi-Call',
            },
            {
              type: 'link',
              label: 'Awesome Stylus',
              href: 'https://docs.rs/stylus-sdk/latest/stylus_sdk/index.html',
            },
          ],
        },
        {
          type: 'category',
          label: 'Reference',
          collapsed: true,
          items: [
            {
              type: 'doc',
              id: 'for-devs/dev-tools-and-resources/chain-info',
              label: 'Chain Info',
            },
            {
              type: 'doc',
              id: 'stylus/how-tos/optimizing-binaries',
              label: 'Optimize WASM binaries',
            },
            {
              type: 'doc',
              id: 'stylus/reference/opcode-hostio-pricing',
              label: 'Gas & Ink Pricing',
            },
            {
              type: 'link',
              label: 'Cargo Stylus CLI GitHub',
              href: 'https://github.com/OffchainLabs/cargo-stylus',
            },
            {
              type: 'link',
              label: 'Rust SDK Crate',
              href: 'https://docs.rs/stylus-sdk/latest/stylus_sdk/index.html',
            },
            {
              type: 'link',
              label: 'Source Code Repository',
              href: 'https://github.com/OffchainLabs/stylus',
            },
          ],
        },
        {
          type: 'doc',
          id: 'stylus/troubleshooting-building-stylus',
          label: 'Troubleshooting',
        },
      ],
    },
    {
      type: 'category',
      label: 'Run an Arbitrum node',
      collapsed: true,
      items: [
        {
          type: 'doc',
          id: 'run-arbitrum-node/overview',
          label: 'Overview',
        },
        {
          type: 'doc',
          id: 'run-arbitrum-node/quickstart',
          label: 'Quickstart',
        },
        {
          type: 'doc',
          id: 'run-arbitrum-node/run-full-node',
          label: 'Run a full node',
        },
        {
          type: 'doc',
          id: 'run-arbitrum-node/run-local-full-chain-simulation',
          label: 'Run a local full chain simulation',
        },
        {
          type: 'doc',
          id: 'run-arbitrum-node/run-nitro-dev-node',
          label: 'Run a local dev node',
        },
        {
          type: 'doc',
          id: 'run-arbitrum-node/l1-ethereum-beacon-chain-rpc-providers',
          label: 'L1 Ethereum RPC providers',
        },
        {
          type: 'html',
          value:
            '<a class="menu__link menu__list-item" href="/node-running/how-tos/running-an-orbit-node">Run a full Orbit node <span class="other-section-icon">↑</span></a>',
          // q: why use an anchor html tag here?
          // a: see note at end of file
        },
        {
          type: 'html',
          value:
            '<a class="menu__link menu__list-item" href="/run-arbitrum-node/data-availability-committees/get-started">Data Availability Committees <span class="other-section-icon">↑</span></a>',
          // q: why use an anchor html tag here?
          // a: see note at end of file
        },
        {
          type: 'category',
          label: 'ArbOS software releases',
          collapsed: true,
          items: [
            {
              type: 'doc',
              id: 'run-arbitrum-node/arbos-releases/overview',
              label: 'Overview',
            },
            {
              type: 'doc',
              id: 'run-arbitrum-node/arbos-releases/arbos32',
              label: 'ArbOS 32 Bianca',
            },
            {
              type: 'doc',
              id: 'run-arbitrum-node/arbos-releases/arbos20',
              label: 'ArbOS 20 Atlas',
            },
            {
              type: 'doc',
              id: 'run-arbitrum-node/arbos-releases/arbos11',
              label: 'ArbOS 11',
            },
          ],
        },
        {
          type: 'category',
          label: 'More node types',
          collapsed: true,
          items: [
            {
              type: 'doc',
              id: 'run-arbitrum-node/more-types/run-archive-node',
              label: 'Run an archive node',
            },
            {
              type: 'doc',
              id: 'run-arbitrum-node/more-types/run-validator-node',
              label: 'Run a validator',
            },
            {
              type: 'doc',
              id: 'run-arbitrum-node/more-types/run-classic-node',
              label: 'Run a Classic node',
            },
          ],
        },
        {
          type: 'category',
          label: 'Sequencer',
          collapsed: true,
          items: [
            {
              type: 'doc',
              id: 'run-arbitrum-node/sequencer/run-feed-relay',
              label: 'Run a feed relay',
            },
            {
              type: 'doc',
              id: 'run-arbitrum-node/sequencer/read-sequencer-feed',
              label: 'Read the sequencer feed',
            },
            {
              type: 'doc',
              id: 'run-arbitrum-node/sequencer/run-sequencer-coordination-manager',
              label: 'Run a Sequencer Coordination Manager (SQM)',
            },
          ],
        },
        {
          type: 'doc',
          id: 'run-arbitrum-node/nitro/build-nitro-locally',
          label: 'Build Nitro locally',
        },
        {
          type: 'doc',
          id: 'run-arbitrum-node/nitro/migrate-state-and-history-from-classic',
          label: 'Migrate to Nitro from Classic',
        },
        {
          type: 'doc',
          id: 'run-arbitrum-node/nitro/nitro-database-snapshots',
          label: 'Database snapshots',
        },
        {
          type: 'doc',
          id: 'run-arbitrum-node/troubleshooting',
          label: 'Troubleshooting',
        },
        {
          type: 'doc',
          label: 'FAQ',
          id: 'node-running/faq',
        },
      ],
    },
    {
      type: 'category',
      label: 'Arbitrum bridge',
      collapsed: true,
      items: [
        {
          type: 'doc',
          id: 'arbitrum-bridge/quickstart',
          label: 'Quickstart',
        },
        {
          type: 'doc',
          id: 'arbitrum-bridge/usdc-arbitrum-one',
          label: 'USDC on Arbitrum One',
        },
        {
          type: 'doc',
          id: 'arbitrum-bridge/troubleshooting',
          label: 'Troubleshooting',
        },
      ],
    },
    {
      type: 'category',
      label: 'How Arbitrum works',
      collapsed: true,
      items: [
        {
          type: 'category',
          label: 'Introductory concepts',
          collapsed: true,
          items: [
            {
              type: 'doc',
              id: 'how-arbitrum-works/tx-lifecycle',
              label: 'Transaction lifecycle',
            },
            {
              type: 'doc',
              id: 'how-arbitrum-works/sequencer',
              label: 'Sequencer',
            },
            {
              type: 'doc',
              id: 'how-arbitrum-works/inside-anytrust',
              label: 'AnyTrust protocol',
            },
            {
              type: 'category',
              label: 'Gas / fees',
              items: [
                {
                  type: 'doc',
                  id: 'how-arbitrum-works/gas-fees',
                  label: 'L2 gas and fees',
                },
                {
                  type: 'doc',
                  id: 'how-arbitrum-works/l1-gas-pricing',
                  label: 'L1 pricing',
                },
              ],
            },
          ],
        },
        {
          type: 'category',
          label: 'Advanced concepts',
          collapsed: true,
          items: [
            {
              type: 'doc',
              id: 'how-arbitrum-works/inside-arbitrum-nitro',
              label: 'Deep dive: Inside Arbitrum',
            },
            {
              type: 'link',
              href: 'https://github.com/OffchainLabs/nitro/blob/master/docs/Nitro-whitepaper.pdf',
              label: 'Deeper dive: Whitepaper',
            },
            {
              type: 'doc',
              id: 'how-arbitrum-works/assertion-tree',
              label: 'Assertion tree',
            },
            {
              type: 'doc',
              id: 'how-arbitrum-works/why-nitro',
              label: 'Nitro vs. Classic',
            },
            {
              type: 'category',
              label: 'Cross-chain messaging',
              items: [
                {
                  type: 'doc',
                  id: 'how-arbitrum-works/arbos/l1-l2-messaging',
                  label: 'L1-to-L2 messaging',
                },
                {
                  type: 'doc',
                  id: 'how-arbitrum-works/arbos/l2-l1-messaging',
                  label: 'L2-to-L1 messaging',
                },
              ],
            },
            {
              type: 'category',
              label: 'ArbOS',
              items: [
                {
                  type: 'doc',
                  id: 'how-arbitrum-works/arbos/introduction',
                  label: 'ArbOS',
                },
                {
                  type: 'doc',
                  id: 'how-arbitrum-works/arbos/geth',
                  label: 'Geth',
                },
              ],
            },
            {
              type: 'category',
              label: 'Fraud proofs',
              items: [
                {
                  type: 'doc',
                  id: 'how-arbitrum-works/fraud-proofs/challenge-manager',
                  label: 'Interactive challenges',
                },
                {
                  type: 'doc',
                  id: 'how-arbitrum-works/fraud-proofs/osp-assumptions',
                  label: 'One step proof assumptions',
                },
                {
                  type: 'doc',
                  id: 'how-arbitrum-works/fraud-proofs/wasm-wavm',
                  label: 'Wasm To WAVM',
                },
                {
                  type: 'doc',
                  id: 'how-arbitrum-works/fraud-proofs/wavm-custom-opcodes',
                  label: 'Custom WAVM opcodes',
                },
                {
                  type: 'doc',
                  id: 'how-arbitrum-works/fraud-proofs/wavm-floats',
                  label: 'WAVM floats',
                },
                {
                  type: 'doc',
                  id: 'how-arbitrum-works/fraud-proofs/wavm-modules',
                  label: 'WAVM modules',
                },
              ],
            },
            {
              type: 'category',
              label: 'The BoLD dispute protocol',
              items: [
                {
                  type: 'doc',
                  id: 'how-arbitrum-works/bold/gentle-introduction',
                  label: 'A gentle introduction',
                },
                {
                  type: 'link',
                  href: 'https://github.com/offchainlabs/bold-validator-starter-kit',
                  label: 'Deploy a validator on testnet',
                },
                {
                  type: 'link',
                  href: 'https://arxiv.org/abs/2404.10491',
                  label: 'BoLD Whitepaper',
                },
                {
                  type: 'doc',
                  id: 'bold/concepts/bold-technical-deep-dive',
                  label: 'Technical deep dive',
                },
                {
                  type: 'doc',
                  id: 'how-arbitrum-works/bold/bold-economics-of-disputes',
                  label: 'Economics of disputes',
                },
                {
                  type: 'link',
                  href: 'https://github.com/OffchainLabs/bold',
                  label: 'Specification on Github',
                },
                {
                  type: 'link',
                  href: 'https://github.com/trailofbits/publications/blob/master/reviews/2024-04-offchainbold-securityreview.pdf',
                  label: 'Audit Report by Trail of Bits',
                },
                {
                  type: 'link',
                  href: 'https://code4rena.com/reports/2024-05-arbitrum-foundation',
                  label: 'Audit Report by Code4rena',
                },
                {
                  type: 'doc',
                  id: 'how-arbitrum-works/bold/public-preview-expectations',
                  label: 'Public preview',
                },
              ],
            },
          ],
        },
      ],
    },
    {
      type: 'doc',
      id: 'learn-more/faq',
      label: 'FAQ',
    },
    {
      type: 'doc',
      id: 'intro/glossary',
      label: 'Glossary',
    },
    {
      type: 'doc',
      id: 'for-devs/contribute',
    },
    {
      type: 'category',
      label: 'Third-party docs',
      collapsed: true,
      items: [
        {
          type: 'category',
          label: 'Oracles',
          collapsed: true,
          link: {
            type: 'doc',
            id: 'for-devs/oracles/oracles-content-map',
          },
          items: [
            {
              type: 'doc',
              id: 'for-devs/oracles/api3/api3',
            },
            {
              type: 'doc',
              id: 'for-devs/oracles/chainlink/chainlink',
            },
            {
              type: 'doc',
              id: 'for-devs/oracles/chronicle/chronicle',
            },
            {
              type: 'doc',
              id: 'for-devs/oracles/ora/ora',
            },
            {
              type: 'doc',
              id: 'for-devs/oracles/supra/supras-price-feed',
            },
            {
              type: 'doc',
              id: 'for-devs/oracles/supra/supras-vrf',
            },
            {
              type: 'doc',
              id: 'for-devs/oracles/trellor/trellor',
            },
          ],
        },
        {
          type: 'autogenerated',
          dirName: 'for-devs/third-party-docs',
        },
        {
          type: 'doc',
          id: 'for-devs/contribute',
        },
      ],
    },
    {
      type: 'doc',
      label: 'Audit reports',
      id: 'audit-reports',
    },
    {
      type: 'link',
      label: 'DAO docs',
      href: 'https://docs.arbitrum.foundation/gentle-intro-dao-governance',
    },
    {
      type: 'link',
      label: 'Prysm docs',
      href: 'https://docs.prylabs.network/docs/install/install-with-script',
    },
  ],
};

module.exports = sidebars;

// note RE html sidebar links:
//    because the linked page lives in multiple sidebar sections, we pick one to be the "canonical" location for the page in the sidebar
//    if we link to them both via id or standard href, multiple sections of the sidebar will be opened at once when the user visits this page; we don't want that
//    if we use a fully qualified link, the remote/published page will display when visiting from localhost or preview deployments
//    we also want to include a unicode arrow to indicate that we're routing the user to another section, in a way that's distinct from the icon that indicates "this href pulls you out of docs"<|MERGE_RESOLUTION|>--- conflicted
+++ resolved
@@ -516,11 +516,11 @@
           ],
         },
         {
-<<<<<<< HEAD
           type: 'doc',
           id: 'stylus/using-stylus-cli',
-          label: 'Using Stylus CLI',
-=======
+          label: 'Using Stylus CLI'},
+        },
+          {
           type: 'html',
           value:
             '<a class="menu__link menu__list-item" href="/run-arbitrum-node/run-nitro-dev-node">Run a Stylus Dev Node<span class="other-section-icon">↑</span></a>',
@@ -549,7 +549,6 @@
           type: 'doc',
           id: 'stylus/how-tos/adding-support-for-new-languages',
           label: 'Using other languages',
->>>>>>> eadda873
         },
         {
           type: 'category',
