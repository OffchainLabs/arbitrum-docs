--- conflicted
+++ resolved
@@ -279,13 +279,13 @@
             },
             {
               type: 'doc',
-<<<<<<< HEAD
+              id: 'launch-orbit-chain/how-tos/orbit-managing-state-growth',
+              label: `Manage state growth`,
+            },
+            {
+              type: 'doc',
               id: 'launch-orbit-chain/how-tos/orbit-managing-gas-speed-limit',
               label: `Manage gas speed limit`,
-=======
-              id: 'launch-orbit-chain/how-tos/orbit-managing-state-growth',
-              label: `Manage state growth`,
->>>>>>> e600358d
             },
             {
               type: 'doc',
