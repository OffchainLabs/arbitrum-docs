const globalVars = {
<<<<<<< HEAD
    // Node docker images
=======
    latestNitroVersionTag: 'v2.0.14',
>>>>>>> af92afb8
    latestNitroNodeImage: 'offchainlabs/nitro-node:v2.0.14-2baa834',
    latestClassicNodeImage: 'offchainlabs/arb-node:v1.4.5-e97c1a4',

    // Node snapshots (taken around April 20th, 2013)
    arbOneNitroGenesisSnapshot: 'https://snapshot.arbitrum.foundation/arb1/nitro-genesis.tar',
    arbOneNitroPrunedSnapshot: 'https://snapshot.arbitrum.foundation/arb1/nitro-pruned.tar',
    arbNovaPrunedSnapshot: 'https://snapshot.arbitrum.foundation/nova/nitro-pruned.tar',
    arbGoerliPrunedSnapshot: 'https://snapshot.arbitrum.foundation/goerli/nitro-pruned.tar',
    arbOneClassicSnapshot: 'https://snapshot.arbitrum.foundation/arb1/classic-export.tar',

    arbOneNitroArchiveSnapshot: 'https://snapshot.arbitrum.foundation/arb1/nitro-archive.tar',
    arbNovaArchiveSnapshot: 'https://snapshot.arbitrum.foundation/nova/nitro-archive.tar',
    arbGoerliArchiveSnapshot: 'https://snapshot.arbitrum.foundation/goerli/nitro-archive.tar',
    arbOneClassicArchiveSnapshot: 'https://snapshot.arbitrum.foundation/arb1/classic-archive.tar',
}

module.exports = globalVars;<|MERGE_RESOLUTION|>--- conflicted
+++ resolved
@@ -1,9 +1,6 @@
 const globalVars = {
-<<<<<<< HEAD
     // Node docker images
-=======
     latestNitroVersionTag: 'v2.0.14',
->>>>>>> af92afb8
     latestNitroNodeImage: 'offchainlabs/nitro-node:v2.0.14-2baa834',
     latestClassicNodeImage: 'offchainlabs/arb-node:v1.4.5-e97c1a4',
 
