{
  "name": "nitro-docs",
  "version": "0.0.0",
  "private": true,
  "scripts": {
    "docusaurus": "docusaurus",
    "install_sdk_dependencies": "cd ../arbitrum-sdk && yarn install && cd ../website",
    "generate_precompiles_ref_tables": "ts-node src/scripts/precompile-reference-generator.ts",
<<<<<<< HEAD
    "update_variable_refs": "ts-node src/scripts/update-variable-references.ts",
=======
    "prepare": "husky",
    "postinstall": "git config core.hooksPath .husky",
>>>>>>> f58e0350
    "start": "yarn clear && yarn install_sdk_dependencies && docusaurus start",
    "build_translation": "yarn ts-node ./src/scripts/move-untranslated-files.ts",
    "build": "yarn install_sdk_dependencies && docusaurus build",
    "swizzle": "docusaurus swizzle",
    "deploy": "docusaurus deploy",
    "clear": "docusaurus clear",
    "serve": "docusaurus serve",
    "write-translations": "docusaurus write-translations",
    "write-heading-ids": "docusaurus write-heading-ids",
    "find-orphan-pages": "ts-node src/scripts/find-orphan-pages.ts",
    "format": "yarn format:docs && yarn format:app",
    "format:app": "prettier --write --config \"./.prettierrc.js\" -- \"./*.{js,json}\" \"src/**/*.{tsx,ts,scss,json,js}\"",
    "format:docs": "prettier --write --config \"./.prettierrc.js\" -- \"../arbitrum-docs/**/*.{md,mdx}\"",
    "format:check": "prettier --check --config \"./.prettierrc.js\" -- \"./*.{js,json}\" \"src/**/*.{tsx,ts,scss,json,js}\" \"../arbitrum-docs/**/*.{md,mdx}\"",
    "typecheck": "tsc"
  },
  "dependencies": {
    "@arbitrum/sdk": "^3.0.0",
    "@cmfcmf/docusaurus-search-local": "^0.11.0",
    "@docusaurus/core": "^3.6.3",
    "@docusaurus/preset-classic": "^3.6.3",
    "@docusaurus/theme-live-codeblock": "^3.6.3",
    "@docusaurus/theme-mermaid": "^3.6.3",
    "classnames": "^2.5.1",
    "clsx": "^1.2.1",
    "docusaurus-lunr-search": "^3.3.2",
    "docusaurus-plugin-fathom": "^1.2.0",
    "docusaurus-plugin-sass": "^0.2.5",
    "ethers": "5.7.2",
    "got": "11.8.5",
    "posthog-docusaurus": "^2.0.0",
    "prism-react-renderer": "^1.3.5",
    "react": "^18.2.0",
    "react-dom": "^18.2.0",
    "sass": "^1.66.1",
    "tippy.js": "^6.3.7",
    "trim": "0.0.3"
  },
  "devDependencies": {
    "@docusaurus/module-type-aliases": "^3.3.2",
    "@offchainlabs/prettier-config": "0.2.1",
    "@tsconfig/docusaurus": "^2.0.3",
    "@types/node": "^22.10.10",
    "docusaurus-plugin-typedoc": "^1.0.1",
    "husky": "^9.1.7",
    "markdown-link-extractor": "^3.1.0",
    "prettier": "^2.8.3",
    "ts-node": "^10.9.1",
    "typedoc": "^0.25.13",
    "typedoc-plugin-frontmatter": "^1.0.0",
    "typedoc-plugin-markdown": "4.0.1",
    "typescript": "^5.1"
  },
  "resolutions": {
    "image-size": "~1.0.2"
  },
  "browserslist": {
    "production": [
      ">0.5%",
      "not dead",
      "not op_mini all"
    ],
    "development": [
      "last 1 chrome version",
      "last 1 firefox version",
      "last 1 safari version"
    ]
  },
  "engines": {
    "node": ">=16.14"
  }
}<|MERGE_RESOLUTION|>--- conflicted
+++ resolved
@@ -6,12 +6,9 @@
     "docusaurus": "docusaurus",
     "install_sdk_dependencies": "cd ../arbitrum-sdk && yarn install && cd ../website",
     "generate_precompiles_ref_tables": "ts-node src/scripts/precompile-reference-generator.ts",
-<<<<<<< HEAD
     "update_variable_refs": "ts-node src/scripts/update-variable-references.ts",
-=======
     "prepare": "husky",
     "postinstall": "git config core.hooksPath .husky",
->>>>>>> f58e0350
     "start": "yarn clear && yarn install_sdk_dependencies && docusaurus start",
     "build_translation": "yarn ts-node ./src/scripts/move-untranslated-files.ts",
     "build": "yarn install_sdk_dependencies && docusaurus build",
