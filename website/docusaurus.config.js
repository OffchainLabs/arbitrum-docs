--- conflicted
+++ resolved
@@ -69,17 +69,10 @@
     [
       '@docusaurus/plugin-content-docs',
       {
-<<<<<<< HEAD
         id: "arbitrum-sdk",
         path: "./sdk-docs",
         routeBasePath: "sdk",
         sidebarItemsGenerator: sdkSidebarGenerator,
-=======
-        id: 'arbitrum-sdk',
-        path: '../arbitrum-sdk/docs',
-        routeBasePath: 'sdk',
-        // ... other options
->>>>>>> 2f977c5e
       },
     ],
     [
