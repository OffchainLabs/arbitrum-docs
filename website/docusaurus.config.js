// @ts-check
// Note: type annotations allow type checking and IDEs autocompletion

const lightCodeTheme = require("prism-react-renderer/themes/github");
const darkCodeTheme = require("prism-react-renderer/themes/dracula");

/** @type {import('@docusaurus/types').Config} */
const config = {
  title: "Arbitrum Docs",
  tagline: "Arbitrum Docs",
  url: "https://developer.arbitrum.io/",
  baseUrl: "/",
  onBrokenLinks: "ignore",
  onBrokenMarkdownLinks: "warn",
  favicon: "img/logo.svg",
  markdown: {
    mermaid: true,
  },
  themes: ["@docusaurus/theme-mermaid", "@docusaurus/theme-live-codeblock"],
  // GitHub pages deployment config.
  // If you aren't using GitHub pages, you don't need these.
  organizationName: "OffchainLabs", // Usually your GitHub org/user name.
  projectName: "docusaurus", // Usually your repo name.

  // Even if you don't use internalization, you can use this field to set useful
  // metadata like html lang. For example, if your site is Chinese, you may want
  // to replace "en" with "zh-Hans".
  i18n: {
    defaultLocale: "en",
    locales: ["en"],
  },

  presets: [
    [
      "@docusaurus/preset-classic",
      /** @type {import('@docusaurus/preset-classic').Options} */
      ({
        docs: {
          path: "../arbitrum-docs/",
          sidebarPath: require.resolve("./sidebars.js"),
          routeBasePath: "/",
          breadcrumbs: false,
          editUrl: function (s) {
            // troubleshooting docs content has external source-of-truth; node-providers uses form-submission
            if (s.docPath.includes("troubleshooting") || s.docPath.includes("node-providers")) return undefined;
            return (
              "https://github.com/OffchainLabs/arbitrum-docs/edit/master/arbitrum-docs/" +
              s.docPath
            );
          },
          showLastUpdateTime: true,
        },
        theme: {
          customCss: require.resolve('./src/css/custom.css')
        }
      }),
    ],
  ],
  plugins: [
<<<<<<< HEAD
    // todo: I need to disable this plugin in order to build on Windows; confirmed as OS-specific.
    // should get this working on Windows, or find a way to remove it without losing the sdk base path
=======
    // todo: this breaks local builds on Windows
    // could detect env and auto-disable when local + windows so I don't need to manually disable / remember to re-enable;
    // ideally would be able to get `arbitrum-sdk/docs` generating on windows
    // oddly `generate_sdk_docs` runs fine, just not seeing the docs folder appear. need to investigate
>>>>>>> f25473aa
    [
      "@docusaurus/plugin-content-docs",
      {
        id: "arbitrum-sdk",
        path: "../arbitrum-sdk/docs",
        routeBasePath: "sdk",
        // ... other options
      },
    ],
    require.resolve("docusaurus-plugin-fathom"),
    require.resolve("docusaurus-lunr-search"),
  ],
  themeConfig:
    /** @type {import('@docusaurus/preset-classic').ThemeConfig} */
    ({
      fathomAnalytics: {
        siteId: "DOHOZGJO",
        // Optional fields.
        customDomain: "https://twentyone-unreal.arbitrum.io", // Use a custom domain, see https://usefathom.com/support/custom-domains
      },
      navbar: {
        title: "Arbitrum Docs",
        logo: {
          alt: "My Site Logo",
          src: "img/logo.svg",
        },
        items: [
          {
            type: "doc",
            docId: "getting-started-devs",
            position: "left",
            label: "Build decentralized apps",
          },
          {
            type: "doc",
            docId: "intro/intro",
            position: "left",
            label: "Bridge funds",
          },
          {
            type: "doc",
            docId: "node-running/running-a-node",
            label: "Run a node",
            position: "left",
          },
          {
            type: "doc",
            docId: "chain-launching/launch-a-chain",
            position: "left",
            label: "Launch an L3",
          },
          {
            type: "doc",
            docId: "tx-lifecycle",
            position: "left",
            label: "Learn more",
          },
          {
            type: "dropdown",
            label: "Links",
            position: "right",
            items: [
              {
                href: "/sdk",
                label: "SDK docs",
              },
              {
                href: "https://github.com/OffchainLabs/nitro",
                label: "GitHub",
              },
              {
                href: "https://research.arbitrum.io/",
                label: "Research",
              },
              {
                href: "https://github.com/OffchainLabs/arbitrum-tutorials",
                label: "Tutorials",
              },
              {
                href: "https://medium.com/offchainlabs",
                label: "Blog",
              },
            ],
          },
        ],
      },
      // todo: descriptive footer
      footer: {
        style: "dark",
        links: [
          {
            title: "Info",
            items: [
              {
                label: "Offchain Labs",
                to: "https://offchainlabs.com/",
              },
              {
                label: "Arbitrum.io",
                to: "https://arbitrum.io/",
              },
              {
                label: "Nova.arbitrum.io",
                to: "https://nova.arbitrum.io/",
              },
              {
                label: "Nitro whitepaper",
                to: "https://github.com/OffchainLabs/nitro/blob/master/docs/Nitro-whitepaper.pdf",
              },
              {
                label: "Research forum",
                to: "https://research.arbitrum.io/",
              },
            ],
          },
          {
            title: "Community",
            items: [
              {
                label: "Discord",
                href: "https://discord.gg/ZpZuw7p",
              },
              {
                label: "Twitter",
                href: "https://twitter.com/ArbitrumDevs",
              },
              {
                label: "Research forum",
                href: "https://research.arbitrum.io/",
              },
              {
                label: "Medium Blog",
                href: "https://medium.com/offchainlabs",
              },
            ],
          },
        ],
        copyright: `Copyright © ${new Date().getFullYear()} Offchain Labs, Built with Docusaurus.`,
      },
      prism: {
        theme: lightCodeTheme,
        darkTheme: darkCodeTheme,
        additionalLanguages: ["solidity"],
      },
      announcementBar: {
        id: "support_us",
        content: `Arbitrum One and Arbitrum Nova are now under decentralized governance. Learn more about Arbitrum DAO <a href='https://docs.arbitrum.foundation/gentle-intro-dao-governance'>here</a>.`,
        isCloseable: false,
      },
      liveCodeBlock: {
        /**
         * The position of the live playground, above or under the editor
         * Possible values: "top" | "bottom"
         */
        playgroundPosition: 'top',
      },
    }),
};

module.exports = config;<|MERGE_RESOLUTION|>--- conflicted
+++ resolved
@@ -57,15 +57,10 @@
     ],
   ],
   plugins: [
-<<<<<<< HEAD
-    // todo: I need to disable this plugin in order to build on Windows; confirmed as OS-specific.
-    // should get this working on Windows, or find a way to remove it without losing the sdk base path
-=======
     // todo: this breaks local builds on Windows
     // could detect env and auto-disable when local + windows so I don't need to manually disable / remember to re-enable;
     // ideally would be able to get `arbitrum-sdk/docs` generating on windows
     // oddly `generate_sdk_docs` runs fine, just not seeing the docs folder appear. need to investigate
->>>>>>> f25473aa
     [
       "@docusaurus/plugin-content-docs",
       {
