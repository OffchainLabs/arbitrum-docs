--- conflicted
+++ resolved
@@ -216,7 +216,6 @@
       },
     ],
     require.resolve('docusaurus-plugin-fathom'),
-<<<<<<< HEAD
     [
       'docusaurus-lunr-search',
       {
@@ -243,13 +242,10 @@
           'launch-arbitrum-chain/reference/arbitrum-chain-configuration-parameters',
           'launch-arbitrum-chain/reference/arbitrum-chain-fast-block-times',
           'launch-arbitrum-chain/reference/arbitrum-chain-sequencer-configuration',
-          'launch-arbitrum-chain/reference/arbitrum-chain-smart-contract-size-limit',
         ],
         maxHits: 10,
       },
     ],
-=======
->>>>>>> 550a9543
     require.resolve('docusaurus-plugin-sass'),
   ],
   themeConfig:
