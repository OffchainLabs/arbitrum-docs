/**
 * Any CSS included here will be global.
 * Uses Infima. Infima docs -> https://infima.dev/
 * If you're updating this, make sure you're updating the LESS file.
 */
/* You can override the default Infima variables here. */
@font-face {
  font-family: 'Space Grotesk';
  font-style: normal;
  font-weight: 300;
  font-display: swap;
  src: url(https://fonts.gstatic.com/s/spacegrotesk/v15/V8mQoQDjQSkFtoMM3T6r8E7mF71Q-gOoraIAEj62UUsj.ttf) format('truetype');
}
@font-face {
  font-family: 'Space Grotesk';
  font-style: normal;
  font-weight: 400;
  font-display: swap;
  src: url(https://fonts.gstatic.com/s/spacegrotesk/v15/V8mQoQDjQSkFtoMM3T6r8E7mF71Q-gOoraIAEj7oUUsj.ttf) format('truetype');
}
@font-face {
  font-family: 'Space Grotesk';
  font-style: normal;
  font-weight: 500;
  font-display: swap;
  src: url(https://fonts.gstatic.com/s/spacegrotesk/v15/V8mQoQDjQSkFtoMM3T6r8E7mF71Q-gOoraIAEj7aUUsj.ttf) format('truetype');
}
@font-face {
  font-family: 'Space Grotesk';
  font-style: normal;
  font-weight: 600;
  font-display: swap;
  src: url(https://fonts.gstatic.com/s/spacegrotesk/v15/V8mQoQDjQSkFtoMM3T6r8E7mF71Q-gOoraIAEj42Vksj.ttf) format('truetype');
}
@font-face {
  font-family: 'Space Grotesk';
  font-style: normal;
  font-weight: 700;
  font-display: swap;
  src: url(https://fonts.gstatic.com/s/spacegrotesk/v15/V8mQoQDjQSkFtoMM3T6r8E7mF71Q-gOoraIAEj4PVksj.ttf) format('truetype');
}
.spacefont {
  font-family: 'Space Grotesk', sans-serif;
}
@font-face {
  font-family: 'Saira';
  font-style: italic;
  font-weight: 400;
  font-stretch: normal;
  font-display: swap;
  src: url(https://fonts.gstatic.com/s/saira/v14/memUYa2wxmKQyNkiV50dulWP7s95AqZTzZHcVdxWI9WH-pKBSosxkw.ttf) format('truetype');
}
@font-face {
  font-family: 'Saira';
  font-style: italic;
  font-weight: 500;
  font-stretch: normal;
  font-display: swap;
  src: url(https://fonts.gstatic.com/s/saira/v14/memUYa2wxmKQyNkiV50dulWP7s95AqZTzZHcVdxWI9WH-pKBeIsxkw.ttf) format('truetype');
}
@font-face {
  font-family: 'Saira';
  font-style: italic;
  font-weight: 600;
  font-stretch: normal;
  font-display: swap;
  src: url(https://fonts.gstatic.com/s/saira/v14/memUYa2wxmKQyNkiV50dulWP7s95AqZTzZHcVdxWI9WH-pKBlIwxkw.ttf) format('truetype');
}
@font-face {
  font-family: 'Saira';
  font-style: italic;
  font-weight: 700;
  font-stretch: normal;
  font-display: swap;
  src: url(https://fonts.gstatic.com/s/saira/v14/memUYa2wxmKQyNkiV50dulWP7s95AqZTzZHcVdxWI9WH-pKBrYwxkw.ttf) format('truetype');
}
@font-face {
  font-family: 'Saira';
  font-style: italic;
  font-weight: 800;
  font-stretch: normal;
  font-display: swap;
  src: url(https://fonts.gstatic.com/s/saira/v14/memUYa2wxmKQyNkiV50dulWP7s95AqZTzZHcVdxWI9WH-pKByowxkw.ttf) format('truetype');
}
@font-face {
  font-family: 'Saira';
  font-style: normal;
  font-weight: 400;
  font-stretch: normal;
  font-display: swap;
  src: url(https://fonts.gstatic.com/s/saira/v14/memWYa2wxmKQyPMrZX79wwYZQMhsyuShhKMjjbU9uXuA71rCosg.ttf) format('truetype');
}
@font-face {
  font-family: 'Saira';
  font-style: normal;
  font-weight: 500;
  font-stretch: normal;
  font-display: swap;
  src: url(https://fonts.gstatic.com/s/saira/v14/memWYa2wxmKQyPMrZX79wwYZQMhsyuShhKMjjbU9uXuA72jCosg.ttf) format('truetype');
}
@font-face {
  font-family: 'Saira';
  font-style: normal;
  font-weight: 600;
  font-stretch: normal;
  font-display: swap;
  src: url(https://fonts.gstatic.com/s/saira/v14/memWYa2wxmKQyPMrZX79wwYZQMhsyuShhKMjjbU9uXuA74TFosg.ttf) format('truetype');
}
@font-face {
  font-family: 'Saira';
  font-style: normal;
  font-weight: 700;
  font-stretch: normal;
  font-display: swap;
  src: url(https://fonts.gstatic.com/s/saira/v14/memWYa2wxmKQyPMrZX79wwYZQMhsyuShhKMjjbU9uXuA773Fosg.ttf) format('truetype');
}
@font-face {
  font-family: 'Saira';
  font-style: normal;
  font-weight: 800;
  font-stretch: normal;
  font-display: swap;
  src: url(https://fonts.gstatic.com/s/saira/v14/memWYa2wxmKQyPMrZX79wwYZQMhsyuShhKMjjbU9uXuA79rFosg.ttf) format('truetype');
}
.sairafont {
  font-family: 'Saira', sans-serif;
}
:root {
  --ifm-color-primary: #007bdd;
  --ifm-color-primary-dark: #295f78;
  --ifm-color-primary-darker: #275771;
  --ifm-color-primary-darkest: #20465d;
  --ifm-color-primary-light: #337292;
  --ifm-color-primary-lighter: #357899;
  --ifm-color-primary-lightest: #3c85ad;
  --ifm-color-content: #000;
  --ifm-link-color: #007bdd;
  --ifm-code-font-size: 95%;
  --ifm-global-radius: 2px;
  --docusaurus-highlighted-code-line-bg: rgba(0, 0, 0, 0.1);
  --ifm-color-info-dark: #359aec;
  --ifm-color-info-contrast-background: #f0f8ff;
  --ifm-alert-padding-vertical: 1.5rem;
  --ifm-alert-padding-horizontal: 1.5rem;
  --tab-active-color: #3578e5;
  --tab-active-color-hover: hsl(217, 58%, 36%);
  --tab-gray: #ddd;
}
/* For readability concerns, you should choose a lighter palette in dark mode. */
[data-theme='dark'] {
  --ifm-color-primary: #28a0f0;
  --ifm-color-primary-dark: #2182af;
  --ifm-color-primary-darker: #1f7fa5;
  --ifm-color-primary-darkest: #1a6c88;
  --ifm-color-primary-light: #29b0d5;
  --ifm-color-primary-lighter: #32b4d8;
  --ifm-color-primary-lightest: #4fbcdd;
  --ifm-link-color: #51b2ff;
  --docusaurus-highlighted-code-line-bg: rgba(0, 0, 0, 0.3);
}
.header-badges {
  display: block;
  margin-bottom: 15px;
  min-height: 35px;
  text-align: right;
  /*pragmatism over perfection*/
}
.header-badges .header-badge {
  transition-property: all;
  transition-duration: 0.2s;
  display: inline-block;
  border-radius: 20px;
  background-color: #efefef;
  padding: 3px 20px 3px 3px;
  height: 31px;
  margin-right: 6px;
  margin-bottom: 5px;
  vertical-align: top;
  white-space: nowrap;
  overflow: hidden;
  text-overflow: ellipsis;
  max-width: 100%;
}
.header-badges .header-badge:hover {
  text-decoration: none;
  background-color: #e6e6e6;
  opacity: 1;
}
.header-badges .header-badge:hover .badge-avatar {
  opacity: 1;
}
.header-badges .header-badge:hover .badge-label {
  color: #000;
}
.header-badges .header-badge .badge-label {
  white-space: nowrap;
  overflow: hidden;
  text-overflow: ellipsis;
  transition-property: all;
  transition-duration: 0.2s;
  font-size: 13px;
  line-height: 24px;
  color: #333;
  display: inline-block;
  vertical-align: top;
  height: 25px;
  max-width: calc(100% - 33px);
}
.header-badges .header-badge .badge-avatar {
  transition-property: all;
  transition-duration: 0.2s;
  display: inline-block;
  border-radius: 30px;
  width: 25px;
  height: 25px;
  background-size: cover;
  margin-right: 12px;
  font-size: 12px;
  vertical-align: top;
  line-height: 23px;
  padding-left: 8px;
  opacity: 0.7;
}
.header-badges .header-badge .emoji-avatar {
  margin-right: 8px !important;
}
.truncate {
  white-space: nowrap;
  overflow: hidden;
  text-overflow: ellipsis;
}
article .markdown h1:first-child {
  font-size: 30px;
}
article .markdown > h3 {
  font-size: 21px;
  margin-top: 50px;
  margin-bottom: 15px;
}
article .markdown li li {
  margin-top: 4px;
}
article .markdown .definition-list dt {
  font-weight: 700;
  margin-top: 20px;
}
article .markdown .definition-list dd {
  margin-left: 0;
}
article .markdown a {
  font-weight: 600;
}
article .markdown a:hover {
  cursor: pointer;
  opacity: 0.9;
}
article .markdown strong {
  font-weight: 600;
}
article .markdown .theme-admonition {
  margin-bottom: 2em;
}
article .markdown .theme-admonition svg {
  height: 1.3rem;
  width: 1.3rem;
}
article .markdown .a-b-list {
  list-style-type: lower-alpha;
}
article .markdown sup {
  padding-left: 2px;
}
article .markdown .footnote-backref {
  display: none;
}
article .markdown .footnotes {
  border-top: 1px solid #ddd;
  margin-top: 50px;
}
article .markdown .footnotes:before {
  content: "Footnotes:";
  font-weight: 600;
  margin-top: 30px;
  display: inline-block;
  margin-bottom: 20px;
}
article .markdown .footnotes hr {
  display: none;
}
article .markdown p > code {
  font-size: 13px;
  padding: 3px 6px;
  border-radius: 3px;
  background-color: rgba(150, 150, 150, 0.2);
}
.small-table {
  font-size: 12px;
  margin-top: 20px;
  margin-bottom: 30px;
}
.small-table td {
  padding: 10px;
}
[class*="quickstart-solidity-hardhat"] table {
  font-size: 12px;
  margin-top: 20px;
  margin-bottom: 30px;
}
[class*="quickstart-solidity-hardhat"] table td {
  padding: 10px;
}
[class*="quickstart-solidity-hardhat"] .vending-machine {
  border-radius: 5px;
  display: flex;
  flex-direction: column;
  justify-content: center;
  align-items: center;
  width: 250px;
  height: auto;
  text-align: center;
  border: 1px solid #aaa;
  padding: 20px;
  margin-top: 30px;
  margin-bottom: 30px;
  background-color: rgba(150, 150, 150, 0.2);
  position: relative;
}
[class*="quickstart-solidity-hardhat"] .vending-machine h4 {
  text-transform: uppercase;
  color: var(--ifm-color-content);
  margin: 0;
  font-family: monospace;
}
[class*="quickstart-solidity-hardhat"] .vending-machine .subheader {
  font-family: monospace;
  text-transform: uppercase;
  color: #828282;
  font-size: 12px;
  font-weight: 800;
  margin-bottom: 20px;
}
[class*="quickstart-solidity-hardhat"] .vending-machine label {
  font-family: monospace;
  text-transform: uppercase;
  color: #828282;
  font-size: 12px;
  font-weight: 800;
  margin-top: 5px;
  display: block;
  text-align: left;
}
[class*="quickstart-solidity-hardhat"] .vending-machine input {
  padding: 10px;
  width: 90%;
  margin-bottom: 5px;
  font-size: 11px;
  font-family: monospace;
}
[class*="quickstart-solidity-hardhat"] .vending-machine #cupcake {
  display: block;
  font-size: 30px;
  margin-bottom: 10px;
}
[class*="quickstart-solidity-hardhat"] .vending-machine #cupcake-please {
  color: white;
  background-color: #007bdd;
  padding: 10px 20px;
  border-radius: 5px;
  border-width: 0px;
  margin-top: 20px;
  margin-bottom: 10px;
}
[class*="quickstart-solidity-hardhat"] .vending-machine #cupcake-please:hover {
  cursor: pointer;
  opacity: 0.9;
}
[class*="quickstart-solidity-hardhat"] .vending-machine #refresh-balance {
  font-size: 11px;
  display: block;
  margin-bottom: 10px;
}
[class*="quickstart-solidity-hardhat"] .vending-machine #refresh-balance:hover {
  cursor: pointer;
  opacity: 0.9;
}
[class*="quickstart-solidity-hardhat"] .vending-machine #balance-wrapper {
  padding: 10px 0px;
  font-size: 11px;
  margin: 0;
  font-family: monospace;
}
[class*="quickstart-solidity-hardhat"] .vending-machine #balance-wrapper > span:first-child {
  font-weight: 600;
  padding-right: 5px;
}
[class*="quickstart-solidity-hardhat"] .vending-machine #error-indicator,
[class*="quickstart-solidity-hardhat"] .vending-machine #success-indicator {
  background: #aa0000;
  width: 10px;
  height: 10px;
  border-radius: 50%;
  position: absolute;
  bottom: 15px;
  right: 15px;
  display: none;
}
[class*="quickstart-solidity-hardhat"] .vending-machine #error-indicator.visible,
[class*="quickstart-solidity-hardhat"] .vending-machine #success-indicator.visible {
  display: block;
}
[class*="quickstart-solidity-hardhat"] .vending-machine #success-indicator {
  background: #00a400;
  display: block;
}
[class*="quickstart-solidity-hardhat"] .vending-machine .hidden {
  display: none;
}
<<<<<<< HEAD
.dark-blue-background {
  background-color: #062455 !important;
}
.hero {
  text-align: left !important;
}
.hero .container {
  max-width: 90%;
}
.hero .container .hero__title {
  font-family: 'Saira', sans-serif;
  text-transform: uppercase;
  margin-bottom: 0;
}
.hero .container .hero__title .with-blue-gradient {
  background-image: linear-gradient(0deg, #00e5ff 0px, #0099ff 26%, #00e5ff 68%);
  -webkit-background-clip: text;
  -webkit-text-fill-color: transparent;
  font-weight: 400;
}
.hero .container p {
  font-family: 'Saira', sans-serif;
}
.hero .container a {
  transition: all 0.1s ease-in-out;
  font-family: 'Saira', sans-serif;
  color: #3ee2ff;
  text-decoration: none !important;
  font-weight: 600;
  opacity: 1;
}
.hero .container a:hover {
  opacity: 0.8;
}
.hero .container ol ol li {
  font-size: 14px;
  padding: 0px;
}
.hero .container > ol > li {
  margin-top: 10px;
}
.gently-animated {
  transition: all 0.1s ease-in-out;
}
.hero--primary {
  background-color: #062455 !important;
}
[class*="announcementBar_node_modules-@docusaurus-theme-classic-lib-theme-AnnouncementBar-styles-module"],
.announcementBar_mb4j {
  font-family: 'Space Grotesk', sans-serif;
  color: white !important;
  background-color: #2c374b !important;
  font-size: 14px !important;
}
[class*="announcementBar_node_modules-@docusaurus-theme-classic-lib-theme-AnnouncementBar-styles-module"] a,
.announcementBar_mb4j a {
  color: #00E5FF !important;
  text-decoration: none !important;
}
=======
/*TABS*/
/* used to hide all but the topmost tabs when using the multidimensional content widget */
.hidden {
  visibility: hidden !important;
  height: 0 !important;
  overflow: hidden;
  margin: 0 !important;
  padding: 0 !important;
}
.hide-tabs .tabs {
  visibility: hidden !important;
  height: 0 !important;
  overflow: hidden;
  margin: 0 !important;
  padding: 0 !important;
}
.dynamic-content-tabs {
  position: relative;
  margin-bottom: 25px;
}
.dynamic-content-tabs .tabgroup-with-label {
  font-size: 13px;
  font-weight: 500;
  border: 1px solid transparent;
  border-radius: 5px;
  overflow: hidden;
  position: static;
  margin-bottom: 10px;
}
.dynamic-content-tabs .tabgroup-with-label .tabs__item {
  font-size: 13px;
  font-weight: 500;
  border-top: 1px solid var(--tab-gray);
  border-bottom: 1px solid var(--tab-gray);
  padding: 10px 15px;
  border-radius: 0px !important;
  position: relative;
}
.dynamic-content-tabs .tabgroup-with-label .tabs__item:first-child {
  cursor: default !important;
  color: black;
  width: 150px;
  border: 1px solid transparent !important;
  border-right: 0px !important;
}
.dynamic-content-tabs .tabgroup-with-label .tabs__item:first-child:hover {
  background-color: transparent !important;
  cursor: default !important;
}
.dynamic-content-tabs .tabgroup-with-label .tabs__item:nth-child(2) {
  border-top-left-radius: 5px !important;
  border-bottom-left-radius: 5px !important;
  border-left: 1px solid var(--tab-gray);
  border-right: 0px !important;
  z-index: 2;
}
.dynamic-content-tabs .tabgroup-with-label .tabs__item:last-child {
  border-top-right-radius: 5px !important;
  border-bottom-right-radius: 5px !important;
  border-right: 1px solid var(--tab-gray);
  border-top: 1px solid var(--tab-gray);
  border-bottom: 1px solid var(--tab-gray);
  border-left: 0px;
}
.dynamic-content-tabs .tabgroup-with-label .tabs__item.tabs__item--active {
  font-size: 13px;
  font-weight: 500;
  background-color: var(--tab-active-color) !important;
  border-color: var(--tab-active-color) !important;
  color: white !important;
}
.dynamic-content-tabs .tabgroup-with-label .tabs__item.disabled-tab {
  color: #999 !important;
}
.dynamic-content-tabs .tabgroup-with-label:after {
  font-size: 13px;
  font-weight: 500;
  padding: 10px 15px;
  position: relative;
  border-color: transparent !important;
  transition: all 0.15s linear;
  background: transparent;
  color: transparent;
  display: inline-block;
  content: "Content updated!";
}
.dynamic-content-tabs .tabgroup-with-label.updated:after {
  color: var(--tab-active-color);
}
/* Troubleshooting reports */
.checklist .task {
  display: table;
  position: relative;
  margin-bottom: 5px;
  border-radius: 5px;
  padding: 10px;
  overflow: hidden;
  width: 100%;
}
.checklist .task .input-container {
  display: table-cell;
  vertical-align: middle;
  padding: 10px 5px;
  width: 40px;
}
.checklist .task .input-container input {
  width: 25px;
  height: 25px;
  display: inline-block;
  position: relative;
  z-index: 2;
  cursor: pointer;
}
.checklist .task .input-container .done {
  transition-property: background-color;
  transition-duration: 0.2s;
  transition-delay: 0s;
}
.checklist .task .input-container input:checked + .done {
  position: absolute;
  top: 0;
  bottom: 0;
  left: 0;
  right: 0;
  background-color: #dfebfd;
  z-index: 0;
}
.checklist .task .guidance-container {
  display: inline-block;
  padding-top: 0px;
  position: relative;
  z-index: 2;
  padding-left: 10px;
}
.checklist .task .guidance-container label {
  display: block;
  font-weight: bold;
}
.checklist .task .guidance-container > p,
.checklist .task .guidance-container p {
  font-size: 14px;
  line-height: 20px;
  margin-bottom: 0 !important;
}
.checklist .task .guidance-container .margin-top--md {
  margin-top: 0 !important;
}
.checklist .task .guidance-container .tabs-container {
  margin-bottom: 0 !important;
}
.checklist input {
  margin-right: 5px;
}
html[data-theme='dark'] {
  --prysm-pink: var(--prysm-pink-light);
  --tab-gray: #aaa;
}
html[data-theme='dark'] .dynamic-content-tabs .tabs__item:first-child {
  color: #eee;
}
html[data-theme='dark'] .dynamic-content-tabs .tabs__item:first-child:hover {
  background-color: transparent !important;
}
html[data-theme='dark'] .troubleshooting-report-area > span {
  color: #ddd !important;
}
html[data-theme='dark'] .checklist .task .input-container input:checked + .done {
  background-color: #002862;
}
html[data-theme='dark'] .checklist .task .guidance-container label {
  color: white;
}
html[data-theme='dark'] .checklist .task .guidance-container > p {
  color: white;
}
[data-faq-origin-slug="node-faq"] {
  /* CSS properties */
}
[data-faq-origin-slug="node-faq"] h3 {
  font-size: 16px;
  margin-bottom: 5px;
}
h2.anchor {
  font-size: 24px;
}
.troubleshooting-report-area {
  text-align: left;
}
.troubleshooting-report-area > p {
  font-weight: bold;
  margin-bottom: 0;
  margin-top: 0;
  font-size: 16px;
}
.troubleshooting-report-area > span {
  display: block;
  margin-bottom: 0;
  margin-top: 0;
  font-size: 13px;
  color: #333;
}
.troubleshooting-report-area > textarea {
  -ms-overflow-style: none;
  /* for Internet Explorer, Edge */
  scrollbar-width: none;
  /* for Firefox */
  overflow-x: scroll;
  padding: 15px;
  font-family: SFMono-Regular, Menlo, Monaco, Consolas, "Liberation Mono", "Courier New", monospace;
  background-color: #f6f6f6;
  color: #444 !important;
  text-align: left;
  border-radius: 5px;
  margin-top: 5px;
  margin-bottom: 20px !important;
  width: 100%;
  min-width: 100%;
  border: 1px solid #c2c2c2 !important;
  white-space: pre;
}
.troubleshooting-report-area > textarea::-webkit-scrollbar {
  display: none;
  /* for Chrome, Safari, and Opera */
}
rows .troubleshooting-report-area > textarea::placeholder {
  color: #777 !important;
}
.troubleshooting-report-area .generate-report {
  -o-transition: all 0.15s ease;
  -ms-transition: all 0.15s ease;
  -moz-transition: all 0.15s ease;
  -webkit-transition: all 0.15s ease;
  /* ...and now for the proper property */
  transition: all 0.15s ease;
  font-size: 13px;
  font-weight: 500;
  padding: 10px 15px;
  border-radius: 5px !important;
  position: relative;
  background-color: var(--tab-active-color);
  border-color: var(--tab-active-color);
  color: white !important;
  display: inline-block;
  margin: auto;
  text-align: center;
  padding: 15px 25px;
  cursor: pointer;
  margin-top: 20px;
  text-decoration: none !important;
}
.troubleshooting-report-area .generate-report:hover {
  background-color: var(--tab-active-color-hover);
}
.troubleshooting-report-area .generated-report {
  -ms-overflow-style: none;
  /* for Internet Explorer, Edge */
  scrollbar-width: none;
  /* for Firefox */
  overflow-x: scroll;
  display: block;
  width: 100%;
  min-width: 100%;
  font-size: 12px;
  padding: 20px;
  font-family: SFMono-Regular, Menlo, Monaco, Consolas, "Liberation Mono", "Courier New", monospace;
  background-color: #292929;
  color: white;
  text-align: left;
  border-radius: 5px;
  margin-top: 20px;
  margin-bottom: 20px;
  white-space: pre;
}
.troubleshooting-report-area .generated-report::-webkit-scrollbar {
  display: none;
  /* for Chrome, Safari, and Opera */
}
/* MIXINS */
.enable-transition {
  -o-transition: all 0.15s ease;
  -ms-transition: all 0.15s ease;
  -moz-transition: all 0.15s ease;
  -webkit-transition: all 0.15s ease;
  /* ...and now for the proper property */
  transition: all 0.15s ease;
}
.invisible-horizontal-scroll {
  -ms-overflow-style: none;
  /* for Internet Explorer, Edge */
  scrollbar-width: none;
  /* for Firefox */
  overflow-x: scroll;
}
.invisible-horizontal-scroll::-webkit-scrollbar {
  display: none;
  /* for Chrome, Safari, and Opera */
}
>>>>>>> af76c89d
.prism-code {
  font-size: 12px;
}
.theme-doc-sidebar-menu {
  font-size: 13.5px;
}
.tippy-box {
  padding: 8px;
}
.tippy-content p:last-child {
  margin-bottom: 0;
}
@media (max-width: 736px) {
  .markdown h1:first-child {
    font-size: 24px;
  }
  .markdown > h3 {
    font-size: 18px;
    margin-top: 35px;
    margin-bottom: 10px;
  }
}
article a:not([data-quicklook-from]):not(.footnote-ref) {
  text-decoration: underline;
}
/* default mermaid container */
.docusaurus-mermaid-container {
  display: flex;
  justify-content: center;
}<|MERGE_RESOLUTION|>--- conflicted
+++ resolved
@@ -415,7 +415,7 @@
 [class*="quickstart-solidity-hardhat"] .vending-machine .hidden {
   display: none;
 }
-<<<<<<< HEAD
+
 .dark-blue-background {
   background-color: #062455 !important;
 }
@@ -475,7 +475,7 @@
   color: #00E5FF !important;
   text-decoration: none !important;
 }
-=======
+
 /*TABS*/
 /* used to hide all but the topmost tabs when using the multidimensional content widget */
 .hidden {
@@ -773,7 +773,7 @@
   display: none;
   /* for Chrome, Safari, and Opera */
 }
->>>>>>> af76c89d
+
 .prism-code {
   font-size: 12px;
 }
