--- conflicted
+++ resolved
@@ -2179,14 +2179,11 @@
       "source": "/(partials/_troubleshooting-orbit-partial/?)",
       "destination": "/(partials/_troubleshooting-arbitrum-chain-partial/?)",
       "permanent": false
-<<<<<<< HEAD
     },
     {
       "source": "/(run-arbitrum-node/sequencer/high-availability-sequencer-docs/?)",
       "destination": "/(run-arbitrum-node/sequencer/high-availability-sequencer-docs/?)",
       "permanent": false
-=======
->>>>>>> 97287adc
     }
   ]
 }