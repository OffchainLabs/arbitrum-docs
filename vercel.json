--- conflicted
+++ resolved
@@ -246,7 +246,6 @@
       "permanent": false
     },
     {
-<<<<<<< HEAD
       "source": "/(docs/stylus/advanced/solidity-differences/?)",
       "destination": "/(docs/stylus/advanced/rust-to-solidity-differences/?)",
       "permanent": false
@@ -359,40 +358,6 @@
     {
       "source": "/(docs/stylus/reference/project-structure/?)",
       "destination": "/(docs/stylus/fundamentals/project-structure/?)",
-=======
-      "source": "/(docs/launch-arbitrum-chain/partials/config-alt-da/?)",
-      "destination": "/(docs/launch-arbitrum-chain/features/partials/_alt-da-pc/?)",
-      "permanent": false
-    },
-    {
-      "source": "/(docs/launch-arbitrum-chain/partials/config-anytrust/?)",
-      "destination": "/(docs/launch-arbitrum-chain/features/partials/_anytrust-pc/?)",
-      "permanent": false
-    },
-    {
-      "source": "/(docs/launch-arbitrum-chain/partials/config-custom-gas-token/?)",
-      "destination": "/(docs/launch-arbitrum-chain/features/partials/_custom-gas-token-pc/?)",
-      "permanent": false
-    },
-    {
-      "source": "/(docs/launch-arbitrum-chain/partials/config-fast-withdrawals/?)",
-      "destination": "/(docs/launch-arbitrum-chain/features/partials/_fast-withdrawals-pc/?)",
-      "permanent": false
-    },
-    {
-      "source": "/(docs/launch-arbitrum-chain/partials/config-native-eth/?)",
-      "destination": "/(docs/launch-arbitrum-chain/features/partials/_native-eth-pc/?)",
-      "permanent": false
-    },
-    {
-      "source": "/(docs/launch-arbitrum-chain/partials/config-permissioned-validators/?)",
-      "destination": "/(docs/launch-arbitrum-chain/features/partials/_permissioned-validators-pc/?)",
-      "permanent": false
-    },
-    {
-      "source": "/(docs/launch-arbitrum-chain/partials/config-rollup/?)",
-      "destination": "/(docs/launch-arbitrum-chain/features/partials/_rollup-pc/?)",
->>>>>>> 90c17f6d
       "permanent": false
     },
     {
