{
  "buildCommand": "yarn build",
  "outputDirectory": "build",
  "installCommand": "bash scripts/init-submodules.sh && yarn install",
  "framework": "docusaurus-2",
  "redirects": [
    { "source": "/", "destination": "/get-started/overview", "permanent": false },
    {
      "source": "/(/build-decentralized-apps/oracles/how-to-use-oracles/?)",
      "destination": "/build-decentralized-apps/oracles/overview-oracles",
      "permanent": false
    },
    {
      "source": "/(/launch-arbitrum-chain/deploy-an-arbitrum-chain/monitoring-tools-and-considerations/?)",
      "destination": "/launch-arbitrum-chain/maintain-your-chain/monitoring-tools-and-considerations",
      "permanent": false
    },
    {
      "source": "/(anytrust/inside-anytrust/?)",
      "destination": "/how-arbitrum-works/anytrust-protocol",
      "permanent": false
    },
    {
      "source": "/(arb-specific-things/?)",
      "destination": "/build-decentralized-apps/arbitrum-vs-ethereum/comparison-overview",
      "permanent": false
    },
    {
      "source": "/(arbos/?)",
      "destination": "/how-arbitrum-works/state-transition-function/modified-geth-on-arbitrum",
      "permanent": false
    },
    {
      "source": "/(arbos/gas/?)",
      "destination": "/how-arbitrum-works/gas-fees",
      "permanent": false
    },
    {
      "source": "/(arbos/geth/?)",
      "destination": "/how-arbitrum-works/state-transition-function/modified-geth-on-arbitrum",
      "permanent": false
    },
    {
      "source": "/(arbos/l1-gas-pricing/?)",
      "destination": "/how-arbitrum-works/gas-fees",
      "permanent": false
    },
    {
      "source": "/(arbos/l1-l2-messaging/?)",
      "destination": "/how-arbitrum-works/l1-to-l2-messaging",
      "permanent": false
    },
    {
      "source": "/(arbos/l1-pricing/?)",
      "destination": "/how-arbitrum-works/gas-fees",
      "permanent": false
    },
    {
      "source": "/(arbos/l1-to-l2-messaging/?)",
      "destination": "/how-arbitrum-works/l1-to-l2-messaging",
      "permanent": false
    },
    {
      "source": "/(arbos/l2-l1-messaging/?)",
      "destination": "/how-arbitrum-works/l2-to-l1-messaging",
      "permanent": false
    },
    {
      "source": "/(arbos/l2-to-l1-messaging/?)",
      "destination": "/how-arbitrum-works/l2-to-l1-messaging",
      "permanent": false
    },
    {
      "source": "/(assertion-tree/?)",
      "destination": "/how-arbitrum-works/optimistic-rollup",
      "permanent": false
    },
    {
      "source": "/(bold/bold-gentle-introduction/?)",
      "destination": "/how-arbitrum-works/bold/gentle-introduction",
      "permanent": false
    },
    {
      "source": "/(bold/concepts/bold-technical-deep-dive/?)",
      "destination": "/how-arbitrum-works/bold/bold-technical-deep-dive",
      "permanent": false
    },
    {
      "source": "/(bold/concepts/public-preview-expectations/?)",
      "destination": "/how-arbitrum-works/bold/gentle-introduction",
      "permanent": false
    },
    {
      "source": "/(bridge-tokens/concepts/usdc-concept/?)",
      "destination": "/arbitrum-bridge/usdc-arbitrum-one",
      "permanent": false
    },
    {
      "source": "/(build-decentralized-apps/oracles/reference/?)",
      "destination": "/build-decentralized-apps/oracles/overview-oracles",
      "permanent": false
    },
    {
      "source": "/(build-decentralized-apps/quickstart-solidity-hardhat/?)",
      "destination": "/build-decentralized-apps/quickstart-solidity-remix",
      "permanent": false
    },
    {
      "source": "/(build-decentralized-apps/reference/useful-addresses/?)",
      "destination": "/build-decentralized-apps/reference/contract-addresses",
      "permanent": false
    },
    {
      "source": "/(devs-how-tos/bridge-tokens/gentle-introduction-bridge/?)",
      "destination": "/build-decentralized-apps/token-bridging/get-started",
      "permanent": false
    },
    {
      "source": "/(devs-how-tos/bridge-tokens/how-to-bridge-tokens-custom-gateway/?)",
      "destination": "/build-decentralized-apps/token-bridging/bridge-tokens-programmatically/how-to-bridge-tokens-custom-gateway",
      "permanent": false
    },
    {
      "source": "/(devs-how-tos/bridge-tokens/how-to-bridge-tokens-generic-custom/?)",
      "destination": "/build-decentralized-apps/token-bridging/bridge-tokens-programmatically/how-to-bridge-tokens-generic-custom",
      "permanent": false
    },
    {
      "source": "/(devs-how-tos/bridge-tokens/how-to-bridge-tokens-overview/?)",
      "destination": "/build-decentralized-apps/token-bridging/bridge-tokens-programmatically/get-started",
      "permanent": false
    },
    {
      "source": "/(devs-how-tos/bridge-tokens/how-to-bridge-tokens-standard/?)",
      "destination": "/build-decentralized-apps/token-bridging/bridge-tokens-programmatically/how-to-bridge-tokens-standard",
      "permanent": false
    },
    {
      "source": "/(devs-how-tos/how-to-estimate-gas/?)",
      "destination": "/build-decentralized-apps/how-to-estimate-gas",
      "permanent": false
    },
    {
      "source": "/(devs-how-tos/how-to-use-oracles/?)",
      "destination": "/build-decentralized-apps/oracles/overview-oracles",
      "permanent": false
    },
    {
      "source": "/(docs/anytrust/?)",
      "destination": "/how-arbitrum-works/anytrust-protocol",
      "permanent": false
    },
    {
      "source": "/(docs/arbgas/?)",
      "destination": "/how-arbitrum-works/gas-fees",
      "permanent": false
    },
    {
      "source": "/(docs/arbos/?)",
      "destination": "/how-arbitrum-works/geth-at-the-core",
      "permanent": false
    },
    {
      "source": "/(docs/arbos_formats/?)",
      "destination": "/how-arbitrum-works/geth-at-the-core",
      "permanent": false
    },
    {
      "source": "/(docs/avm_design/?)",
      "destination": "/how-arbitrum-works/a-gentle-introduction",
      "permanent": false
    },
    {
      "source": "/(docs/avm_specification/?)",
      "destination": "/how-arbitrum-works/validation-and-proving/proving-and-challenges",
      "permanent": false
    },
    {
      "source": "/(docs/censorship_resistance/?)",
      "destination": "/how-arbitrum-works/sequencer",
      "permanent": false
    },
    {
      "source": "/(docs/dispute_resolution/?)",
      "destination": "/how-arbitrum-works/validation-and-proving/proving-and-challenges",
      "permanent": false
    },
    {
      "source": "/(docs/finality/?)",
      "destination": "/how-arbitrum-works/transaction-lifecycle",
      "permanent": false
    },
    {
<<<<<<< HEAD
      "source": "/(docs/how-arbitrum-works/anytrust-protocol/?)",
      "destination": "/(docs/how-arbitrum-works/deep-dives/anytrust-protocol/?)",
      "permanent": false
    },
    {
      "source": "/(docs/how-arbitrum-works/data-availability/?)",
      "destination": "/(docs/run-arbitrum-node/data-availability/?)",
      "permanent": false
    },
    {
      "source": "/(docs/how-arbitrum-works/deep-dives/gas-fees/?)",
      "destination": "/(docs/how-arbitrum-works/deep-dives/gas-and-fees/?)",
      "permanent": false
    },
    {
      "source": "/(docs/how-arbitrum-works/deep-dives/modified-geth-on-arbitrum/?)",
      "destination": "/(docs/how-arbitrum-works/deep-dives/geth/?)",
      "permanent": false
    },
    {
      "source": "/(docs/how-arbitrum-works/deep-dives/state-transition-function/arbos/?)",
      "destination": "/(docs/how-arbitrum-works/deep-dives/arbos/?)",
      "permanent": false
    },
    {
      "source": "/(docs/how-arbitrum-works/deep-dives/state-transition-function/ethereum-vs-arbitrum/?)",
      "destination": "/(docs/how-arbitrum-works/deep-dives/ethereum-vs-arbitrum/?)",
      "permanent": false
    },
    {
      "source": "/(docs/how-arbitrum-works/deep-dives/state-transition-function/modified-geth-on-arbitrum/?)",
      "destination": "/(docs/how-arbitrum-works/deep-dives/modified-geth-on-arbitrum/?)",
      "permanent": false
    },
    {
      "source": "/(docs/how-arbitrum-works/deep-dives/state-transition-function/stf-gentle-intro/?)",
      "destination": "/(docs/how-arbitrum-works/deep-dives/stf-gentle-intro/?)",
      "permanent": false
    },
    {
      "source": "/(docs/how-arbitrum-works/deep-dives/state-transition-function/stf-inputs/?)",
      "destination": "/(docs/how-arbitrum-works/deep-dives/stf-inputs/?)",
      "permanent": false
    },
    {
      "source": "/(docs/how-arbitrum-works/deep-dives/state-transition-function/stylus-execution-path/?)",
      "destination": "/(docs/how-arbitrum-works/deep-dives/stylus-execution-path/?)",
      "permanent": false
    },
    {
      "source": "/(docs/how-arbitrum-works/deep-dives/validation-and-proving/proving-and-challenges/?)",
      "destination": "/(docs/how-arbitrum-works/deep-dives/proving-and-challenges/?)",
      "permanent": false
    },
    {
      "source": "/(docs/how-arbitrum-works/deep-dives/validation-and-proving/rollup-protocol/?)",
      "destination": "/(docs/how-arbitrum-works/deep-dives/rollup-protocol/?)",
      "permanent": false
    },
    {
      "source": "/(docs/how-arbitrum-works/deep-dives/validation-and-proving/validation-and-proving/?)",
      "destination": "/(docs/how-arbitrum-works/deep-dives/validation-and-proving/?)",
      "permanent": false
    },
    {
      "source": "/(docs/how-arbitrum-works/gas-fees/?)",
      "destination": "/(docs/how-arbitrum-works/deep-dives/gas-and-fees/?)",
      "permanent": false
    },
    {
      "source": "/(docs/how-arbitrum-works/l1-to-l2-messaging/?)",
      "destination": "/(docs/how-arbitrum-works/deep-dives/l1-to-l2-messaging/?)",
      "permanent": false
    },
    {
      "source": "/(docs/how-arbitrum-works/l2-to-l1-messaging/?)",
      "destination": "/(docs/how-arbitrum-works/deep-dives/l2-to-l1-messaging/?)",
      "permanent": false
    },
    {
      "source": "/(docs/how-arbitrum-works/sequencer/?)",
      "destination": "/(docs/how-arbitrum-works/deep-dives/sequencer/?)",
      "permanent": false
    },
    {
      "source": "/(docs/how-arbitrum-works/state-transition-function/arbos/?)",
      "destination": "/(docs/how-arbitrum-works/deep-dives/arbos/?)",
      "permanent": false
    },
    {
      "source": "/(docs/how-arbitrum-works/state-transition-function/arbos/?)",
      "destination": "/(docs/how-arbitrum-works/deep-dives/state-transition-function/arbos/?)",
      "permanent": false
    },
    {
      "source": "/(docs/how-arbitrum-works/state-transition-function/ethereum-vs-arbitrum/?)",
      "destination": "/(docs/how-arbitrum-works/deep-dives/state-transition-function/ethereum-vs-arbitrum/?)",
      "permanent": false
    },
    {
      "source": "/(docs/how-arbitrum-works/state-transition-function/modified-geth-on-arbitrum/?)",
      "destination": "/(docs/how-arbitrum-works/deep-dives/geth/?)",
      "permanent": false
    },
    {
      "source": "/(docs/how-arbitrum-works/state-transition-function/modified-geth-on-arbitrum/?)",
      "destination": "/(docs/how-arbitrum-works/deep-dives/state-transition-function/modified-geth-on-arbitrum/?)",
      "permanent": false
    },
    {
      "source": "/(docs/how-arbitrum-works/state-transition-function/stf-gentle-intro/?)",
      "destination": "/(docs/how-arbitrum-works/deep-dives/state-transition-function/stf-gentle-intro/?)",
      "permanent": false
    },
    {
      "source": "/(docs/how-arbitrum-works/state-transition-function/stf-inputs/?)",
      "destination": "/(docs/how-arbitrum-works/deep-dives/state-transition-function/stf-inputs/?)",
      "permanent": false
    },
    {
      "source": "/(docs/how-arbitrum-works/state-transition-function/stylus-execution-path/?)",
      "destination": "/(docs/how-arbitrum-works/deep-dives/state-transition-function/stylus-execution-path/?)",
      "permanent": false
    },
    {
      "source": "/(docs/how-arbitrum-works/transaction-lifecycle/?)",
      "destination": "/(docs/how-arbitrum-works/deep-dives/transaction-lifecycle/?)",
      "permanent": false
    },
    {
      "source": "/(docs/how-arbitrum-works/validation-and-proving/proving-and-challenges/?)",
      "destination": "/(docs/how-arbitrum-works/deep-dives/validation-and-proving/proving-and-challenges/?)",
      "permanent": false
    },
    {
      "source": "/(docs/how-arbitrum-works/validation-and-proving/rollup-protocol/?)",
      "destination": "/(docs/how-arbitrum-works/deep-dives/validation-and-proving/rollup-protocol/?)",
      "permanent": false
    },
    {
      "source": "/(docs/how-arbitrum-works/validation-and-proving/validation-and-proving/?)",
      "destination": "/(docs/how-arbitrum-works/deep-dives/validation-and-proving/validation-and-proving/?)",
=======
      "source": "/(docs/get-started/arbitrum-introduction/?)",
      "destination": "/(docs/get-started/arbitrum-introduction/?)",
      "permanent": false
    },
    {
      "source": "/(docs/get-started/get-started/?)",
      "destination": "/(docs/get-started/overview/?)",
>>>>>>> 1b169b64
      "permanent": false
    },
    {
      "source": "/(docs/inside_arbitrum/?)",
      "destination": "/how-arbitrum-works/a-gentle-introduction",
      "permanent": false
    },
    {
      "source": "/(docs/l1_l2_messages/?)",
      "destination": "/how-arbitrum-works/l1-to-l2-messaging",
      "permanent": false
    },
    {
      "source": "/(docs/launch-arbitrum-chain/bold-adoption-for-arbitrum-chains/?)",
      "destination": "/(docs/launch-arbitrum-chain/configure-your-chain/common-configurations/bold-adoption-for-arbitrum-chains/?)",
      "permanent": false
    },
    {
      "source": "/(docs/launch-arbitrum-chain/how-tos/arbitrum-chain-finality/?)",
      "destination": "/(docs/launch-arbitrum-chain/configure-your-chain/common-configurations/arbitrum-chain-finality/?)",
      "permanent": false
    },
    {
      "source": "/(docs/launch-arbitrum-chain/timeboost-for-arbitrum-chains/?)",
      "destination": "/(docs/launch-arbitrum-chain/configure-your-chain/common-configurations/timeboost-for-arbitrum-chains/?)",
      "permanent": false
    },
    {
      "source": "/(docs/mainnet-beta/?)",
      "destination": "/build-decentralized-apps/reference/mainnet-risks",
      "permanent": false
    },
    {
      "source": "/(docs/mainnet/?)",
      "destination": "/build-decentralized-apps/reference/mainnet-risks",
      "permanent": false
    },
    {
<<<<<<< HEAD
=======
      "source": "/(docs/partials/_fusaka-historical-blobs/?)",
      "destination": "/(docs/run-arbitrum-node/beacon-nodes-historical-blobs/?)",
      "permanent": false
    },
    {
>>>>>>> 1b169b64
      "source": "/(docs/partials/glossary/_fast-exit--liquidity-exit/?)",
      "destination": "/(docs/partials/glossary/_fast-exit-liquidity-exit/?)",
      "permanent": false
    },
    {
      "source": "/(docs/rollup_protocol/?)",
      "destination": "/how-arbitrum-works/optimistic-rollup",
      "permanent": false
    },
    {
      "source": "/(docs/run-arbitrum-node/sequencer/run-feed-relay/?)",
      "destination": "/(docs/run-arbitrum-node/run-feed-relay/?)",
      "permanent": false
    },
    {
      "source": "/(docs/tx_lifecycle/?)",
      "destination": "/how-arbitrum-works/transaction-lifecycle",
      "permanent": false
    },
    {
      "source": "/(docs/welcome/arbitrum-gentle-introduction/?)",
      "destination": "/(docs/get-started/arbitrum-introduction/?)",
      "permanent": false
    },
    {
      "source": "/(docs/welcome/get-started/?)",
      "destination": "/(docs/get-started/overview/?)",
      "permanent": false
    },
    {
      "source": "/(docs/withdrawals/?)",
      "destination": "/how-arbitrum-works/transaction-lifecycle",
      "permanent": false
    },
    {
      "source": "/(for-devs/chain-params/?)",
      "destination": "/build-decentralized-apps/reference/chain-params",
      "permanent": false
    },
    {
      "source": "/(for-devs/concepts/differences-between-arbitrum-ethereum/block-numbers-and-time/?)",
      "destination": "/build-decentralized-apps/arbitrum-vs-ethereum/block-numbers-and-time",
      "permanent": false
    },
    {
      "source": "/(for-devs/concepts/differences-between-arbitrum-ethereum/overview/?)",
      "destination": "/build-decentralized-apps/arbitrum-vs-ethereum/comparison-overview",
      "permanent": false
    },
    {
      "source": "/(for-devs/concepts/differences-between-arbitrum-ethereum/rpc-methods/?)",
      "destination": "/build-decentralized-apps/arbitrum-vs-ethereum/rpc-methods",
      "permanent": false
    },
    {
      "source": "/(for-devs/concepts/differences-between-arbitrum-ethereum/solidity-support/?)",
      "destination": "/build-decentralized-apps/arbitrum-vs-ethereum/solidity-support",
      "permanent": false
    },
    {
      "source": "/(for-devs/concepts/nodeinterface/?)",
      "destination": "/build-decentralized-apps/nodeinterface/overview",
      "permanent": false
    },
    {
      "source": "/(for-devs/concepts/oracles/?)",
      "destination": "/build-decentralized-apps/oracles/overview-oracles",
      "permanent": false
    },
    {
      "source": "/(for-devs/concepts/oracles/?)",
      "destination": "/build-decentralized-apps/oracles/overview-oracles",
      "permanent": false
    },
    {
      "source": "/(for-devs/concepts/precompiles/?)",
      "destination": "/build-decentralized-apps/precompiles/overview",
      "permanent": false
    },
    {
      "source": "/(for-devs/concepts/public-chains/?)",
      "destination": "/build-decentralized-apps/public-chains",
      "permanent": false
    },
    {
      "source": "/(for-devs/concepts/token-bridge/token-bridge-erc20/?)",
      "destination": "/build-decentralized-apps/token-bridging/token-bridge-erc20",
      "permanent": false
    },
    {
      "source": "/(for-devs/concepts/token-bridge/token-bridge-ether/?)",
      "destination": "/build-decentralized-apps/token-bridging/token-bridge-ether",
      "permanent": false
    },
    {
      "source": "/(for-devs/concepts/token-bridge/token-bridge-overview/?)",
      "destination": "/build-decentralized-apps/token-bridging/overview",
      "permanent": false
    },
    {
      "source": "/(for-devs/cross-chain-messsaging/?)",
      "destination": "/build-decentralized-apps/cross-chain-messaging",
      "permanent": false
    },
    {
      "source": "/(for-devs/dev-tools-and-resources/debugging-tools/?)",
      "destination": "/build-decentralized-apps/reference/debugging-tools",
      "permanent": false
    },
    {
      "source": "/(for-devs/dev-tools-and-resources/development-frameworks/?)",
      "destination": "/build-decentralized-apps/reference/development-frameworks",
      "permanent": false
    },
    {
      "source": "/(for-devs/dev-tools-and-resources/monitoring-tools-block-explorers/?)",
      "destination": "/build-decentralized-apps/reference/monitoring-tools-block-explorers",
      "permanent": false
    },
    {
      "source": "/(for-devs/dev-tools-and-resources/nodeinterface/?)",
      "destination": "/build-decentralized-apps/nodeinterface/reference",
      "permanent": false
    },
    {
      "source": "/(for-devs/dev-tools-and-resources/oracles/?)",
      "destination": "/build-decentralized-apps/oracles/overview-oracles",
      "permanent": false
    },
    {
      "source": "/(for-devs/dev-tools-and-resources/precompiles/?)",
      "destination": "/build-decentralized-apps/precompiles/reference",
      "permanent": false
    },
    {
      "source": "/(for-devs/dev-tools-and-resources/web3-libraries-tools/?)",
      "destination": "/build-decentralized-apps/reference/web3-libraries-tools",
      "permanent": false
    },
    {
      "source": "/(for-devs/gentle-introduction-dapps/?)",
      "destination": "/get-started/arbitrum-introduction",
      "permanent": false
    },
    {
      "source": "/(for-devs/quickstart-solidity-hardhat/?)",
      "destination": "/build-decentralized-apps/quickstart-solidity-remix",
      "permanent": false
    },
    {
      "source": "/(for-devs/quickstart-solidity-remix/?)",
      "destination": "/build-decentralized-apps/quickstart-solidity-remix",
      "permanent": false
    },
    {
      "source": "/(for-devs/useful-addresses/?)",
      "destination": "/build-decentralized-apps/reference/02-contract-addresses",
      "permanent": false
    },
    {
      "source": "/(for-users/troubleshooting-users/?)",
      "destination": "/arbitrum-bridge/troubleshooting",
      "permanent": false
    },
    {
      "source": "/(fraud-proofs/challenge-manager/?)",
      "destination": "/how-arbitrum-works/validation-and-proving/validation-and-proving",
      "permanent": false
    },
    {
      "source": "/(fraud-proofs/osp-assumptions/?)",
      "destination": "/how-arbitrum-works/validation-and-proving/proving-and-challenges",
      "permanent": false
    },
    {
      "source": "/(fraud-proofs/wasm-wavm/?)",
      "destination": "/how-arbitrum-works/validation-and-proving/proving-and-challenges",
      "permanent": false
    },
    {
      "source": "/(fraud-proofs/wavm-custom-opcodes/?)",
      "destination": "/how-arbitrum-works/validation-and-proving/proving-and-challenges",
      "permanent": false
    },
    {
      "source": "/(fraud-proofs/wavm-floats/?)",
      "destination": "/how-arbitrum-works/validation-and-proving/proving-and-challenges",
      "permanent": false
    },
    {
      "source": "/(fraud-proofs/wavm-modules/?)",
      "destination": "/how-arbitrum-works/validation-and-proving/proving-and-challenges",
      "permanent": false
    },
    {
      "source": "/(getting-started-users/?)",
      "destination": "/arbitrum-bridge/quickstart",
      "permanent": false
    },
    {
      "source": "/(how-arbitrum-works/arbos/geth/?)",
      "destination": "/how-arbitrum-works/state-transition-function/modified-geth-on-arbitrum",
      "permanent": false
    },
    {
      "source": "/(how-arbitrum-works/arbos/introduction/?)",
      "destination": "/how-arbitrum-works/state-transition-function/arbos",
      "permanent": false
    },
    {
      "source": "/(how-arbitrum-works/arbos/l1-l2-messaging/?)",
      "destination": "/how-arbitrum-works/l1-to-l2-messaging",
      "permanent": false
    },
    {
      "source": "/(how-arbitrum-works/arbos/l2-l1-messaging/?)",
      "destination": "/how-arbitrum-works/l2-to-l1-messaging",
      "permanent": false
    },
    {
      "source": "/(how-arbitrum-works/assertion-tree/?)",
      "destination": "/how-arbitrum-works/optimistic-rollup",
      "permanent": false
    },
    {
      "source": "/(how-arbitrum-works/bold/public-preview-expectations/?)",
      "destination": "/how-arbitrum-works/bold/gentle-introduction",
      "permanent": false
    },
    {
      "source": "/(how-arbitrum-works/fraud-proofs/challenge-manager/?)",
      "destination": "/how-arbitrum-works/validation-and-proving/proving-and-challenges",
      "permanent": false
    },
    {
      "source": "/(how-arbitrum-works/fraud-proofs/challenge-manager/?)",
      "destination": "/how-arbitrum-works/validation-and-proving/validation-and-proving",
      "permanent": false
    },
    {
      "source": "/(how-arbitrum-works/fraud-proofs/osp-assumptions/?)",
      "destination": "/how-arbitrum-works/validation-and-proving/proving-and-challenges",
      "permanent": false
    },
    {
      "source": "/(how-arbitrum-works/fraud-proofs/osp-assumptions/?)",
      "destination": "/how-arbitrum-works/validation-and-proving/proving-and-challenges",
      "permanent": false
    },
    {
      "source": "/(how-arbitrum-works/fraud-proofs/wasm-to-wavm/?)",
      "destination": "/how-arbitrum-works/validation-and-proving/proving-and-challenges",
      "permanent": false
    },
    {
      "source": "/(how-arbitrum-works/fraud-proofs/wasm-wavm/?)",
      "destination": "/how-arbitrum-works/validation-and-proving/proving-and-challenges",
      "permanent": false
    },
    {
      "source": "/(how-arbitrum-works/fraud-proofs/wavm-custom-opcodes/?)",
      "destination": "/how-arbitrum-works/validation-and-proving/proving-and-challenges",
      "permanent": false
    },
    {
      "source": "/(how-arbitrum-works/fraud-proofs/wavm-custom-opcodes/?)",
      "destination": "/how-arbitrum-works/validation-and-proving/proving-and-challenges",
      "permanent": false
    },
    {
      "source": "/(how-arbitrum-works/geth-at-the-core/?)",
      "destination": "/how-arbitrum-works/state-transition-function/stf-gentle-intro",
      "permanent": false
    },
    {
      "source": "/(how-arbitrum-works/inside-anytrust/?)",
      "destination": "/how-arbitrum-works/anytrust-protocol",
      "permanent": false
    },
    {
      "source": "/(how-arbitrum-works/inside-arbitrum-nitro/?)",
      "destination": "/how-arbitrum-works/a-gentle-introduction",
      "permanent": false
    },
    {
      "source": "/(how-arbitrum-works/interactive-fraud-proofs/?)",
      "destination": "/how-arbitrum-works/validation-and-proving/validation-and-proving",
      "permanent": false
    },
    {
      "source": "/(how-arbitrum-works/l1-gas-pricing/?)",
      "destination": "/how-arbitrum-works/gas-fees",
      "permanent": false
    },
    {
      "source": "/(how-arbitrum-works/l1-pricing/?)",
      "destination": "/how-arbitrum-works/gas-fees",
      "permanent": false
    },
    {
      "source": "/(how-arbitrum-works/nitro-vs-classic/?)",
      "destination": "/how-arbitrum-works/a-gentle-introduction",
      "permanent": false
    },
    {
      "source": "/(how-arbitrum-works/optimistic-rollup/?)",
      "destination": "/how-arbitrum-works/validation-and-proving/rollup-protocol",
      "permanent": false
    },
    {
      "source": "/(how-arbitrum-works/separating-execution-from-proving/?)",
      "destination": "/how-arbitrum-works/validation-and-proving/validation-and-proving",
      "permanent": false
    },
    {
      "source": "/(how-arbitrum-works/timeboost/?)",
      "destination": "/how-arbitrum-works/timeboost/gentle-introduction",
      "permanent": false
    },
    {
      "source": "/(how-arbitrum-works/tx-lifecycle/?)",
      "destination": "/how-arbitrum-works/transaction-lifecycle",
      "permanent": false
    },
    {
      "source": "/(how-arbitrum-works/why-nitro/?)",
      "destination": "/how-arbitrum-works/a-gentle-introduction",
      "permanent": false
    },
    {
      "source": "/(inside-anytrust/?)",
      "destination": "/how-arbitrum-works/anytrust-protocol",
      "permanent": false
    },
    {
      "source": "/(inside-arbitrum-nitro/?)",
      "destination": "/how-arbitrum-works/a-gentle-introduction",
      "permanent": false
    },
    {
      "source": "/(intro/?)",
      "destination": "/get-started/arbitrum-introduction",
      "permanent": false
    },
    {
      "source": "/(launch-arbitrum-chain/arbitrum-chain-quickstart/?)",
      "destination": "/launch-arbitrum-chain/a-gentle-introduction",
      "permanent": false
    },
    {
      "source": "/(launch-arbitrum-chain/arbitrum-node-runners/enale-post-4blobs/?)",
      "destination": "/(launch-arbitrum-chain/configure-your-chain/common-configurations/enable-post-4blobs/?)",
      "permanent": false
    },
    {
      "source": "/(launch-arbitrum-chain/concepts/custom-gas-token-sdk/?)",
      "destination": "/(build-decentralized-apps/custom-gas-token-sdk/?)",
      "permanent": false
    },
    {
      "source": "/(launch-arbitrum-chain/deploy-an-arbitrum-chain/deploying-rollup-chain/?)",
      "destination": "/launch-arbitrum-chain/deploy-an-arbitrum-chain/deploying-an-arbitrum-chain",
      "permanent": false
    },
    {
      "source": "/(launch-orbit-chain/a-gentle-introduction/?)",
      "destination": "/launch-arbitrum-chain/a-gentle-introduction",
      "permanent": false
    },
    {
      "source": "/(launch-orbit-chain/a-gentle-introduction/?)",
      "destination": "/launch-arbitrum-chain/a-gentle-introduction",
      "permanent": false
    },
    {
      "source": "/(launch-orbit-chain/a-gentle-introduction/?)",
      "destination": "/launch-arbitrum-chain/a-gentle-introduction",
      "permanent": false
    },
    {
      "source": "/(launch-orbit-chain/aep-fee-router-introduction/?)",
      "destination": "/launch-arbitrum-chain/configure-your-chain/common-configurations/aep-fee-router-introduction",
      "permanent": false
    },
    {
      "source": "/(launch-orbit-chain/aep-license/?)",
      "destination": "/launch-arbitrum-chain/aep-license",
      "permanent": false
    },
    {
      "source": "/(launch-orbit-chain/aep-license/?)",
      "destination": "/launch-arbitrum-chain/aep-license",
      "permanent": false
    },
    {
      "source": "/(launch-orbit-chain/aeplicense/?)",
      "destination": "/launch-arbitrum-chain/aep-license",
      "permanent": false
    },
    {
      "source": "/(launch-orbit-chain/bold-adoption-for-orbit-chains/?)",
      "destination": "/launch-arbitrum-chain/bold-adoption-for-arbitrum-chains",
      "permanent": false
    },
    {
      "source": "/(launch-orbit-chain/concepts/chain-ownership/?)",
      "destination": "/launch-arbitrum-chain/maintain-your-chain/ownership-structure-access-control",
      "permanent": false
    },
    {
      "source": "/(launch-orbit-chain/concepts/custom-gas-token-sdk/?)",
      "destination": "/launch-arbitrum-chain/concepts/custom-gas-token-sdk",
      "permanent": false
    },
    {
      "source": "/(launch-orbit-chain/concepts/public-preview-expectations/?)",
      "destination": "/launch-arbitrum-chain/concepts/public-preview-expectations",
      "permanent": false
    },
    {
      "source": "/(launch-orbit-chain/configure-your-chain/advanced-configurations/aep-fee-router/aep-fee-router-introduction/?)",
      "destination": "/launch-arbitrum-chain/configure-your-chain/advanced-configurations/aep-fee-router/aep-fee-router-introduction",
      "permanent": false
    },
    {
      "source": "/(launch-orbit-chain/configure-your-chain/advanced-configurations/aep-fee-router/aep-fee-router-introduction/?)",
      "destination": "/launch-arbitrum-chain/configure-your-chain/advanced-configurations/aep-fee-router/aep-fee-router-introduction",
      "permanent": false
    },
    {
      "source": "/(launch-orbit-chain/configure-your-chain/advanced-configurations/aep-fee-router/calculate-aep-fees/?)",
      "destination": "/launch-arbitrum-chain/configure-your-chain/advanced-configurations/aep-fee-router/calculate-aep-fees",
      "permanent": false
    },
    {
      "source": "/(launch-orbit-chain/configure-your-chain/advanced-configurations/aep-fee-router/calculate-aep-fees/?)",
      "destination": "/launch-arbitrum-chain/configure-your-chain/advanced-configurations/aep-fee-router/calculate-aep-fees",
      "permanent": false
    },
    {
      "source": "/(launch-orbit-chain/configure-your-chain/advanced-configurations/aep-fee-router/set-up-aep-fee-router/?)",
      "destination": "/launch-arbitrum-chain/configure-your-chain/advanced-configurations/aep-fee-router/set-up-aep-fee-router",
      "permanent": false
    },
    {
      "source": "/(launch-orbit-chain/configure-your-chain/advanced-configurations/aep-fee-router/set-up-aep-fee-router/?)",
      "destination": "/launch-arbitrum-chain/configure-your-chain/advanced-configurations/aep-fee-router/set-up-aep-fee-router",
      "permanent": false
    },
    {
      "source": "/(launch-orbit-chain/configure-your-chain/advanced-configurations/bold/?)",
      "destination": "/launch-arbitrum-chain/configure-your-chain/advanced-configurations/bold",
      "permanent": false
    },
    {
      "source": "/(launch-orbit-chain/configure-your-chain/advanced-configurations/fast-withdrawals/?)",
      "destination": "/launch-arbitrum-chain/configure-your-chain/advanced-configurations/fast-withdrawals",
      "permanent": false
    },
    {
      "source": "/(launch-orbit-chain/configure-your-chain/advanced-configurations/fast-withdrawals/?)",
      "destination": "/launch-arbitrum-chain/configure-your-chain/advanced-configurations/fast-withdrawals",
      "permanent": false
    },
    {
      "source": "/(launch-orbit-chain/configure-your-chain/advanced-configurations/fast-withdrawals/?)",
      "destination": "/launch-arbitrum-chain/configure-your-chain/advanced-configurations/fast-withdrawals",
      "permanent": false
    },
    {
      "source": "/(launch-orbit-chain/configure-your-chain/advanced-configurations/layer-leap/?)",
      "destination": "/launch-arbitrum-chain/configure-your-chain/advanced-configurations/layer-leap",
      "permanent": false
    },
    {
      "source": "/(launch-orbit-chain/configure-your-chain/common-configurations/aep-fee-router-introduction/?)",
      "destination": "/launch-arbitrum-chain/configure-your-chain/advanced-configurations/aep-fee-router/aep-fee-router-introduction",
      "permanent": false
    },
    {
      "source": "/(launch-orbit-chain/configure-your-chain/common-configurations/aep-fee-router-introduction/?)",
      "destination": "/launch-arbitrum-chain/configure-your-chain/common-configurations/aep-fee-router-introduction",
      "permanent": false
    },
    {
      "source": "/(launch-orbit-chain/configure-your-chain/common-configurations/arbos-configuration/?)",
      "destination": "/launch-arbitrum-chain/configure-your-chain/common-configurations/arbos-configuration",
      "permanent": false
    },
    {
      "source": "/(launch-orbit-chain/configure-your-chain/common-configurations/arbos-upgrade/?)",
      "destination": "/launch-arbitrum-chain/configure-your-chain/common-configurations/arbos-upgrade",
      "permanent": false
    },
    {
      "source": "/(launch-orbit-chain/configure-your-chain/common-configurations/arbos-upgrade/?)",
      "destination": "/launch-arbitrum-chain/configure-your-chain/common-configurations/arbos-upgrade",
      "permanent": false
    },
    {
      "source": "/(launch-orbit-chain/configure-your-chain/common-configurations/batch-posting-assertion-control)",
      "destination": "/launch-arbitrum-chain/configure-your-chain/common-configurations/batch-posting-assertion-control",
      "permanent": false
    },
    {
      "source": "/(launch-orbit-chain/configure-your-chain/common-configurations/calculate-aep-fees/?)",
      "destination": "/launch-arbitrum-chain/configure-your-chain/advanced-configurations/aep-fee-router/calculate-aep-fees",
      "permanent": false
    },
    {
      "source": "/(launch-orbit-chain/configure-your-chain/common-configurations/calculate-aep-fees/?)",
      "destination": "/launch-arbitrum-chain/configure-your-chain/common-configurations/calculate-aep-fees",
      "permanent": false
    },
    {
      "source": "/(launch-orbit-chain/configure-your-chain/common-configurations/customizable-challenge-period/?)",
      "destination": "/launch-arbitrum-chain/configure-your-chain/common-configurations/customizable-challenge-period",
      "permanent": false
    },
    {
      "source": "/(launch-orbit-chain/configure-your-chain/common-configurations/customizing-anytrust/?)",
      "destination": "/launch-arbitrum-chain/configure-your-chain/common-configurations/customizing-anytrust",
      "permanent": false
    },
    {
      "source": "/(launch-orbit-chain/configure-your-chain/common-configurations/fast-withdrawals/?)",
      "destination": "/launch-arbitrum-chain/configure-your-chain/advanced-configurations/fast-withdrawals",
      "permanent": false
    },
    {
      "source": "/(launch-orbit-chain/configure-your-chain/common-configurations/fee-management/?)",
      "destination": "/launch-arbitrum-chain/configure-your-chain/common-configurations/fee-management",
      "permanent": false
    },
    {
      "source": "/(launch-orbit-chain/configure-your-chain/common-configurations/fee-management/?)",
      "destination": "/launch-arbitrum-chain/configure-your-chain/common-configurations/fee-management",
      "permanent": false
    },
    {
      "source": "/(launch-orbit-chain/configure-your-chain/common-configurations/gas-optimization-tools/?)",
      "destination": "/launch-arbitrum-chain/configure-your-chain/common-configurations/gas-optimization-tools",
      "permanent": false
    },
    {
      "source": "/(launch-orbit-chain/configure-your-chain/common-configurations/per-batch-gas-cost/?)",
      "destination": "/launch-arbitrum-chain/configure-your-chain/common-configurations/per-batch-gas-cost",
      "permanent": false
    },
    {
      "source": "/(launch-orbit-chain/configure-your-chain/common-configurations/sequencer-timing-adjustments/?)",
      "destination": "/launch-arbitrum-chain/configure-your-chain/common-configurations/sequencer-timing-adjustments",
      "permanent": false
    },
    {
      "source": "/(launch-orbit-chain/configure-your-chain/common-configurations/set-up-aep-fee-router/?)",
      "destination": "/launch-arbitrum-chain/configure-your-chain/advanced-configurations/aep-fee-router/set-up-aep-fee-router",
      "permanent": false
    },
    {
      "source": "/(launch-orbit-chain/configure-your-chain/common-configurations/set-up-aep-fee-router/?)",
      "destination": "/launch-arbitrum-chain/configure-your-chain/common-configurations/set-up-aep-fee-router",
      "permanent": false
    },
    {
      "source": "/(launch-orbit-chain/configure-your-chain/common-configurations/smart-contract-size-limit/?)",
      "destination": "/launch-arbitrum-chain/configure-your-chain/common-configurations/smart-contract-size-limit",
      "permanent": false
    },
    {
      "source": "/(launch-orbit-chain/configure-your-chain/common-configurations/stake-and-validator-configurations/?)",
      "destination": "/launch-arbitrum-chain/configure-your-chain/common-configurations/stake-and-validator-configurations",
      "permanent": false
    },
    {
      "source": "/(launch-orbit-chain/configure-your-chain/common-configurations/use-a-custom-gas-token-anytrust/?)",
      "destination": "/launch-arbitrum-chain/configure-your-chain/common-configurations/use-a-custom-gas-token-anytrust",
      "permanent": false
    },
    {
      "source": "/(launch-orbit-chain/configure-your-chain/common-configurations/use-a-custom-gas-token-rollup/?)",
      "destination": "/launch-arbitrum-chain/configure-your-chain/common-configurations/use-a-custom-gas-token-rollup",
      "permanent": false
    },
    {
      "source": "/(launch-orbit-chain/configure-your-chain/common-configurations/use-a-custom-gas-token-rollup/?)",
      "destination": "/launch-arbitrum-chain/configure-your-chain/common-configurations/use-a-custom-gas-token-rollup",
      "permanent": false
    },
    {
      "source": "/(launch-orbit-chain/configure-your-chain/common-configurations/use-a-custom-gas-token/?)",
      "destination": "/launch-arbitrum-chain/configure-your-chain/common-configurations/use-a-custom-gas-token",
      "permanent": false
    },
    {
      "source": "/(launch-orbit-chain/configure-your-chain/common-configurations/use-a-custom-gas-token/?)",
      "destination": "/launch-arbitrum-chain/configure-your-chain/common-configurations/use-a-custom-gas-token-rollup",
      "permanent": false
    },
    {
      "source": "/(launch-orbit-chain/customize-your-chain/customize-arbos/?)",
      "destination": "/launch-arbitrum-chain/customize-your-chain/customize-arbos",
      "permanent": false
    },
    {
      "source": "/(launch-orbit-chain/customize-your-chain/customize-arbos/?)",
      "destination": "/launch-arbitrum-chain/customize-your-chain/customize-arbos",
      "permanent": false
    },
    {
      "source": "/(launch-orbit-chain/customize-your-chain/customize-precompile/?)",
      "destination": "/launch-arbitrum-chain/customize-your-chain/customize-precompile",
      "permanent": false
    },
    {
      "source": "/(launch-orbit-chain/customize-your-chain/customize-precompile/?)",
      "destination": "launch-arbitrum-chain/customize-your-chain/customize-precompile",
      "permanent": false
    },
    {
      "source": "/(launch-orbit-chain/customize-your-chain/customize-stf/?)",
      "destination": "/launch-arbitrum-chain/customize-your-chain/customize-stf",
      "permanent": false
    },
    {
      "source": "/(launch-orbit-chain/customize-your-chain/customize-stf/?)",
      "destination": "/launch-arbitrum-chain/customize-your-chain/customize-stf",
      "permanent": false
    },
    {
      "source": "/(launch-orbit-chain/deploy-an-orbit-chain/canonical-factory-contracts/?)",
      "destination": "/launch-arbitrum-chain/deploy-an-arbitrum-chain/canonical-factory-contracts",
      "permanent": false
    },
    {
      "source": "/(launch-orbit-chain/deploy-an-orbit-chain/configuring-orbit-chain/?)",
      "destination": "/launch-arbitrum-chain/deploy-an-arbitrum-chain/configuring-arbitrum-chain",
      "permanent": false
    },
    {
      "source": "/(launch-orbit-chain/deploy-an-orbit-chain/configuring-orbit-chain/?)",
      "destination": "/launch-arbitrum-chain/deploy-an-arbitrum-chain/configuring-arbitrum-chain",
      "permanent": false
    },
    {
      "source": "/(launch-orbit-chain/deploy-an-orbit-chain/deploying-anytrust-chain/?)",
      "destination": "/launch-arbitrum-chain/deploy-an-arbitrum-chain/deploying-anytrust-chain",
      "permanent": false
    },
    {
      "source": "/(launch-orbit-chain/deploy-an-orbit-chain/deploying-anytrust-chain/?)",
      "destination": "/launch-arbitrum-chain/deploy-an-arbitrum-chain/deploying-anytrust-chain",
      "permanent": false
    },
    {
      "source": "/(launch-orbit-chain/deploy-an-orbit-chain/deploying-custom-gas-token-chain/?)",
      "destination": "/launch-arbitrum-chain/deploy-an-arbitrum-chain/deploying-custom-gas-token-chain",
      "permanent": false
    },
    {
      "source": "/(launch-orbit-chain/deploy-an-orbit-chain/deploying-custom-gas-token-chain/?)",
      "destination": "/launch-arbitrum-chain/deploy-an-arbitrum-chain/deploying-custom-gas-token-chain",
      "permanent": false
    },
    {
      "source": "/(launch-orbit-chain/deploy-an-orbit-chain/deploying-rollup-chain/?)",
      "destination": "/launch-arbitrum-chain/deploy-an-arbitrum-chain/deploying-rollup-chain",
      "permanent": false
    },
    {
      "source": "/(launch-orbit-chain/deploy-an-orbit-chain/deploying-rollup-chain/?)",
      "destination": "/launch-arbitrum-chain/deploy-an-arbitrum-chain/deploying-rollup-chain",
      "permanent": false
    },
    {
      "source": "/(launch-orbit-chain/deploy-an-orbit-chain/deploying-token-bridge/?)",
      "destination": "/launch-arbitrum-chain/deploy-an-arbitrum-chain/deploying-token-bridge",
      "permanent": false
    },
    {
      "source": "/(launch-orbit-chain/deploy-an-orbit-chain/deploying-token-bridge/?)",
      "destination": "/launch-arbitrum-chain/deploy-an-arbitrum-chain/deploying-token-bridge",
      "permanent": false
    },
    {
      "source": "/(launch-orbit-chain/deploy-an-orbit-chain/monitoring-tools-and-considerations/?)",
      "destination": "/launch-arbitrum-chain/deploy-an-arbitrum-chain/monitoring-tools-and-considerations",
      "permanent": false
    },
    {
      "source": "/(launch-orbit-chain/deploy-an-orbit-chain/monitoring-tools-and-considerations/?)",
      "destination": "/launch-arbitrum-chain/maintain-your-chain/monitoring-tools-and-considerations",
      "permanent": false
    },
    {
      "source": "/(launch-orbit-chain/ecosystem-support/add-orbit-chain-to-bridge-ui/?)",
      "destination": "/launch-arbitrum-chain/ecosystem-support/add-arbitrum-chain-to-bridge-ui",
      "permanent": false
    },
    {
      "source": "/(launch-orbit-chain/ecosystem-support/add-orbit-chain-to-bridge-ui/?)",
      "destination": "/launch-arbitrum-chain/ecosystem-support/add-arbitrum-chain-to-bridge-ui",
      "permanent": false
    },
    {
      "source": "/(launch-orbit-chain/ecosystem-support/add-orbit-chain-to-bridge-ui/?)",
      "destination": "/launch-arbitrum-chain/ecosystem-support/add-arbitrum-chain-to-bridge-ui",
      "permanent": false
    },
    {
      "source": "/(launch-orbit-chain/ecosystem-support/get-listed-orbit-platforms/?)",
      "destination": "/launch-arbitrum-chain/arbitrum-node-runners/arbitrum-chain-node-providers",
      "permanent": false
    },
    {
      "source": "/(launch-orbit-chain/ecosystem-support/orbit-portal/?)",
      "destination": "/launch-arbitrum-chain/ecosystem-support/get-listed-arbitrum-chain-platforms",
      "permanent": false
    },
    {
      "source": "/(launch-orbit-chain/faq-troubleshooting/troubleshooting-building-orbit/?)",
      "destination": "/launch-arbitrum-chain/faq-troubleshooting/troubleshooting-building-arbitrum-chain",
      "permanent": false
    },
    {
      "source": "/(launch-orbit-chain/faq-troubleshooting/troubleshooting-building-orbit/?)",
      "destination": "/launch-arbitrum-chain/faq-troubleshooting/troubleshooting-building-arbitrum-chain",
      "permanent": false
    },
    {
      "source": "/(launch-orbit-chain/how-tos/add-orbit-chain-to-bridge-ui/?)",
      "destination": "/launch-arbitrum-chain/ecosystem-support/add-arbitrum-chain-to-bridge-ui",
      "permanent": false
    },
    {
      "source": "/(launch-orbit-chain/how-tos/add-orbit-chain-to-bridge-ui/?)",
      "destination": "/launch-arbitrum-chain/ecosystem-support/add-arbitrum-chain-to-bridge-ui",
      "permanent": false
    },
    {
      "source": "/(launch-orbit-chain/how-tos/arbos-upgrade/?)",
      "destination": "/launch-arbitrum-chain/configure-your-chain/common-configurations/arbos-upgrade",
      "permanent": false
    },
    {
      "source": "/(launch-orbit-chain/how-tos/arbos-upgrade/?)",
      "destination": "/launch-arbitrum-chain/configure-your-chain/common-configurations/arbos-upgrade",
      "permanent": false
    },
    {
      "source": "/(launch-orbit-chain/how-tos/arbos-upgrade/?)",
      "destination": "/launch-arbitrum-chain/configure-your-chain/common-configurations/arbos-upgrade",
      "permanent": false
    },
    {
      "source": "/(launch-orbit-chain/how-tos/calculate-aep-fees/?)",
      "destination": "/launch-arbitrum-chain/configure-your-chain/common-configurations/calculate-aep-fees",
      "permanent": false
    },
    {
      "source": "/(launch-orbit-chain/how-tos/customize-arbos/?)",
      "destination": "/launch-arbitrum-chain/customize-your-chain/customize-arbos",
      "permanent": false
    },
    {
      "source": "/(launch-orbit-chain/how-tos/customize-deployment-configuration/?)",
      "destination": "/launch-arbitrum-chain/how-tos/customize-deployment-configuration",
      "permanent": false
    },
    {
      "source": "/(launch-orbit-chain/how-tos/customize-precompile/?)",
      "destination": "launch-arbitrum-chain/customize-your-chain/customize-precompile",
      "permanent": false
    },
    {
      "source": "/(launch-orbit-chain/how-tos/customize-stf/?)",
      "destination": "/launch-arbitrum-chain/customize-your-chain/customize-stf",
      "permanent": false
    },
    {
      "source": "/(launch-orbit-chain/how-tos/fast-withdrawals/?)",
      "destination": "/launch-arbitrum-chain/configure-your-chain/advanced-configurations/fast-withdrawals",
      "permanent": false
    },
    {
      "source": "/(launch-orbit-chain/how-tos/how-to-configure-your-chain/?)",
      "destination": "/launch-arbitrum-chain/how-tos/how-to-configure-your-chain",
      "permanent": false
    },
    {
      "source": "/(launch-orbit-chain/how-tos/manage-fee-collectors/?)",
      "destination": "/launch-arbitrum-chain/configure-your-chain/common-configurations/fee-management",
      "permanent": false
    },
    {
      "source": "/(launch-orbit-chain/how-tos/orbit-chain-finality/?)",
      "destination": "/launch-arbitrum-chain/how-tos/arbitrum-chain-finality",
      "permanent": false
    },
    {
      "source": "/(launch-orbit-chain/how-tos/orbit-managing-gas-speed-limit/?)",
      "destination": "/launch-arbitrum-chain/maintain-your-chain/guidance/state-size-limit",
      "permanent": false
    },
    {
      "source": "/(launch-orbit-chain/how-tos/orbit-managing-state-growth/?)",
      "destination": "/launch-arbitrum-chain/maintain-your-chain/guidance/state-growth",
      "permanent": false
    },
    {
      "source": "/(launch-orbit-chain/how-tos/orbit-sdk-configuring-orbit-chain/?)",
      "destination": "/launch-arbitrum-chain/deploy-an-arbitrum-chain/configuring-arbitrum-chain",
      "permanent": false
    },
    {
      "source": "/(launch-orbit-chain/how-tos/orbit-sdk-configuring-orbit-chain/?)",
      "destination": "/launch-arbitrum-chain/how-tos/arbitrum-chain-sdk-configuring-arbitrum-chain",
      "permanent": false
    },
    {
      "source": "/(launch-orbit-chain/how-tos/orbit-sdk-deploying-anytrust-chain/?)",
      "destination": "/launch-arbitrum-chain/deploy-an-arbitrum-chain/deploying-anytrust-chain",
      "permanent": false
    },
    {
      "source": "/(launch-orbit-chain/how-tos/orbit-sdk-deploying-custom-gas-token-chain/?)",
      "destination": "/launch-arbitrum-chain/deploy-an-arbitrum-chain/deploying-custom-gas-token-chain",
      "permanent": false
    },
    {
      "source": "/(launch-orbit-chain/how-tos/orbit-sdk-deploying-rollup-chain/?)",
      "destination": "/launch-arbitrum-chain/deploy-an-arbitrum-chain/deploying-rollup-chain",
      "permanent": false
    },
    {
      "source": "/(launch-orbit-chain/how-tos/orbit-sdk-deploying-token-bridge/?)",
      "destination": "/launch-arbitrum-chain/deploy-an-arbitrum-chain/deploying-token-bridge",
      "permanent": false
    },
    {
      "source": "/(launch-orbit-chain/how-tos/orbit-sdk-preparing-node-config/?)",
      "destination": "/launch-arbitrum-chain/how-tos/arbitrum-chain-sdk-preparing-node-config",
      "permanent": false
    },
    {
      "source": "/(launch-orbit-chain/how-tos/set-up-aep-fee-router/?)",
      "destination": "/launch-arbitrum-chain/configure-your-chain/common-configurations/set-up-aep-fee-router",
      "permanent": false
    },
    {
      "source": "/(launch-orbit-chain/how-tos/usdc-standard-bridge/?)",
      "destination": "/launch-arbitrum-chain/third-party-integrations/bridged-usdc-standard",
      "permanent": false
    },
    {
      "source": "/(launch-orbit-chain/how-tos/use-a-custom-gas-token/?)",
      "destination": "/launch-arbitrum-chain/configure-your-chain/common-configurations/use-a-custom-gas-token",
      "permanent": false
    },
    {
      "source": "/(launch-orbit-chain/infra-options-orbit-chains/?)",
      "destination": "/launch-arbitrum-chain/third-party-integrations/third-party-providers",
      "permanent": false
    },
    {
      "source": "/(launch-orbit-chain/maintain-your-chain/bridging/?)",
      "destination": "/launch-arbitrum-chain/maintain-your-chain/bridging",
      "permanent": false
    },
    {
      "source": "/(launch-orbit-chain/maintain-your-chain/guidance/decentralization-security/?)",
      "destination": "/launch-arbitrum-chain/maintain-your-chain/guidance/decentralization-security",
      "permanent": false
    },
    {
      "source": "/(launch-orbit-chain/maintain-your-chain/guidance/guidance-on-altda/?)",
      "destination": "/launch-arbitrum-chain/maintain-your-chain/guidance/guidance-on-altda",
      "permanent": false
    },
    {
      "source": "/(launch-orbit-chain/maintain-your-chain/guidance/post-launch-contract-deployments/?)",
      "destination": "/launch-arbitrum-chain/maintain-your-chain/guidance/post-launch-contract-deployments",
      "permanent": false
    },
    {
      "source": "/(launch-orbit-chain/maintain-your-chain/guidance/state-growth/?)",
      "destination": "/launch-arbitrum-chain/maintain-your-chain/guidance/state-growth",
      "permanent": false
    },
    {
      "source": "/(launch-orbit-chain/maintain-your-chain/guidance/state-growth/?)",
      "destination": "/launch-arbitrum-chain/maintain-your-chain/guidance/state-growth",
      "permanent": false
    },
    {
      "source": "/(launch-orbit-chain/maintain-your-chain/guidance/state-growth/?)",
      "destination": "/launch-arbitrum-chain/maintain-your-chain/guidance/state-growth",
      "permanent": false
    },
    {
      "source": "/(launch-orbit-chain/maintain-your-chain/guidance/state-size-limit/?)",
      "destination": "/launch-arbitrum-chain/maintain-your-chain/guidance/state-size-limit",
      "permanent": false
    },
    {
      "source": "/(launch-orbit-chain/maintain-your-chain/guidance/state-size-limit/?)",
      "destination": "/launch-arbitrum-chain/maintain-your-chain/guidance/state-size-limit",
      "permanent": false
    },
    {
      "source": "/(launch-orbit-chain/maintain-your-chain/monitoring/?)",
      "destination": "/launch-arbitrum-chain/maintain-your-chain/monitoring",
      "permanent": false
    },
    {
      "source": "/(launch-orbit-chain/maintain-your-chain/ownership-structure-access-control/?)",
      "destination": "/launch-arbitrum-chain/maintain-your-chain/ownership-structure-access-control",
      "permanent": false
    },
    {
      "source": "/(launch-orbit-chain/maintain-your-chain/ownership-structure-access-control/?)",
      "destination": "/launch-arbitrum-chain/maintain-your-chain/ownership-structure-access-control",
      "permanent": false
    },
    {
      "source": "/(launch-orbit-chain/maintain-your-chain/upgrade-to-bold/?)",
      "destination": "/launch-arbitrum-chain/maintain-your-chain/upgrade-to-bold",
      "permanent": false
    },
    {
      "source": "/(launch-orbit-chain/orbit-gentle-introduction/?)",
      "destination": "/launch-arbitrum-chain/a-gentle-introduction",
      "permanent": false
    },
    {
      "source": "/(launch-orbit-chain/orbit-license/?)",
      "destination": "/launch-arbitrum-chain/aep-license",
      "permanent": false
    },
    {
      "source": "/(launch-orbit-chain/orbit-node-runners/orbit-node-providers/?)",
      "destination": "/launch-arbitrum-chain/ecosystem-support/arbitrum-chain-portal",
      "permanent": false
    },
    {
      "source": "/(launch-orbit-chain/orbit-quickstart/?)",
      "destination": "/launch-arbitrum-chain/a-gentle-introduction",
      "permanent": false
    },
    {
      "source": "/(launch-orbit-chain/orbit-sdk-introduction/?)",
      "destination": "/launch-arbitrum-chain/arbitrum-chain-sdk-introduction",
      "permanent": false
    },
    {
      "source": "/(launch-orbit-chain/orbit-supported-parent-chains/?)",
      "destination": "/launch-arbitrum-chain/arbitrum-chain-supported-parent-chains",
      "permanent": false
    },
    {
      "source": "/(launch-orbit-chain/partials/_orbit-customize-caution-banner-partial/?)",
      "destination": "/launch-arbitrum-chain/partials/_arbitrum-chain-customize-caution-banner-partial",
      "permanent": false
    },
    {
      "source": "/(launch-orbit-chain/partials/_orbit-public-preview-banner-partial/?)",
      "destination": "/launch-arbitrum-chain/partials/_arbitrum-chain-public-preview-banner-partial",
      "permanent": false
    },
    {
      "source": "/(launch-orbit-chain/reference/additional-configuration-parameters/?)",
      "destination": "/launch-arbitrum-chain/reference/additional-configuration-parameters",
      "permanent": false
    },
    {
      "source": "/(launch-orbit-chain/reference/command-line-options/?)",
      "destination": "/node-running/how-tos/running-an-orbit-node",
      "permanent": false
    },
    {
      "source": "/(launch-orbit-chain/reference/how-tos/orbit-managing-state-growth/?)",
      "destination": "/launch-arbitrum-chain/maintain-your-chain/guidance/state-growth",
      "permanent": false
    },
    {
      "source": "/(launch-orbit-chain/reference/monitoring-tools-and-considerations/?)",
      "destination": "/launch-arbitrum-chain/maintain-your-chain/monitoring-tools-and-considerations",
      "permanent": false
    },
    {
      "source": "/(launch-orbit-chain/reference/orbit-batch-poster-configuration/?)",
      "destination": "/launch-arbitrum-chain/reference/arbitrum-chain-batch-poster-configuration",
      "permanent": false
    },
    {
      "source": "/(launch-orbit-chain/reference/orbit-configuration-parameters/?)",
      "destination": "/launch-arbitrum-chain/reference/arbitrum-chain-configuration-parameters",
      "permanent": false
    },
    {
      "source": "/(launch-orbit-chain/reference/orbit-fast-block-times/?)",
      "destination": "/launch-arbitrum-chain/reference/arbitrum-chain-fast-block-times",
      "permanent": false
    },
    {
      "source": "/(launch-orbit-chain/reference/orbit-sequencer-configuration/?)",
      "destination": "/launch-arbitrum-chain/reference/arbitrum-chain-sequencer-configuration",
      "permanent": false
    },
    {
      "source": "/(launch-orbit-chain/reference/orbit-smart-contract-size-limit/?)",
      "destination": "/launch-arbitrum-chain/reference/arbitrum-chain-smart-contract-size-limit",
      "permanent": false
    },
    {
      "source": "/(launch-orbit-chain/start-your-journey/?)",
      "destination": "/launch-arbitrum-chain/a-gentle-introduction",
      "permanent": false
    },
    {
      "source": "/(launch-orbit-chain/third-party-integrations/bridged-usdc-standard/?)",
      "destination": "/launch-arbitrum-chain/third-party-integrations/bridged-usdc-standard",
      "permanent": false
    },
    {
      "source": "/(launch-orbit-chain/third-party-integrations/bridged-usdc-standard/?)",
      "destination": "/launch-arbitrum-chain/third-party-integrations/bridged-usdc-standard",
      "permanent": false
    },
    {
      "source": "/(launch-orbit-chain/third-party-integrations/integrations/?)",
      "destination": "/launch-arbitrum-chain/third-party-integrations/integrations",
      "permanent": false
    },
    {
      "source": "/(launch-orbit-chain/third-party-integrations/third-party-providers/?)",
      "destination": "/launch-arbitrum-chain/third-party-integrations/third-party-providers",
      "permanent": false
    },
    {
      "source": "/(launch-orbit-chain/third-party-integrations/third-party-providers/?)",
      "destination": "/launch-arbitrum-chain/third-party-integrations/third-party-providers",
      "permanent": false
    },
    {
      "source": "/(launch-orbit-chain/troubleshooting-building-orbit/?)",
      "destination": "/launch-arbitrum-chain/faq-troubleshooting/troubleshooting-building-arbitrum-chain",
      "permanent": false
    },
    { "source": "/(learn-more/?)", "destination": "/learn-more/faq", "permanent": false },
    { "source": "/(learnmore/faq/?)", "destination": "/learn-more/faq", "permanent": false },
    {
      "source": "/(mainnet-beta/?)",
      "destination": "/build-decentralized-apps/reference/mainnet-risks",
      "permanent": false
    },
    {
      "source": "/(mainnet-risks/?)",
      "destination": "/build-decentralized-apps/reference/mainnet-risks",
      "permanent": false
    },
    {
      "source": "/(node-running/gentle-introduction-run-node/?)",
      "destination": "/run-arbitrum-node/overview",
      "permanent": false
    },
    {
      "source": "/(node-running/how-tos/build-nitro-locally/?)",
      "destination": "/run-arbitrum-node/nitro/build-nitro-locally",
      "permanent": false
    },
    {
      "source": "/(node-running/how-tos/data-availability-committee/configure-the-dac-in-your-chain/?)",
      "destination": "/run-arbitrum-node/data-availability-committees/configure-dac",
      "permanent": false
    },
    {
      "source": "/(node-running/how-tos/data-availability-committee/deploy-a-das/?)",
      "destination": "/run-arbitrum-node/data-availability-committees/deploy-das",
      "permanent": false
    },
    {
      "source": "/(node-running/how-tos/data-availability-committee/deploy-a-mirror-das/?)",
      "destination": "/run-arbitrum-node/data-availability-committees/deploy-mirror-das",
      "permanent": false
    },
    {
      "source": "/(node-running/how-tos/data-availability-committee/introduction/?)",
      "destination": "/run-arbitrum-node/data-availability-committees/get-started",
      "permanent": false
    },
    {
      "source": "/(node-running/how-tos/local-dev-node/?)",
      "destination": "/run-arbitrum-node/run-local-dev-node",
      "permanent": false
    },
    {
      "source": "/(node-running/how-tos/migrate-state-and-history-from-classic/?)",
      "destination": "/run-arbitrum-node/nitro/02-migrate-state-and-history-from-classic",
      "permanent": false
    },
    {
      "source": "/(node-running/how-tos/read-sequencer-feed/?)",
      "destination": "/run-arbitrum-node/sequencer/read-sequencer-feed",
      "permanent": false
    },
    {
      "source": "/(node-running/how-tos/running-a-classic-node/?)",
      "destination": "/run-arbitrum-node/more-types/run-classic-node",
      "permanent": false
    },
    {
      "source": "/(node-running/how-tos/running-a-feed-relay/?)",
      "destination": "/run-arbitrum-node/sequencer/run-feed-relay",
      "permanent": false
    },
    {
      "source": "/(node-running/how-tos/running-a-full-node/?)",
      "destination": "/run-arbitrum-node/run-full-node",
      "permanent": false
    },
    {
      "source": "/(node-running/how-tos/running-a-sequencer-coordinator-manager/?)",
      "destination": "/run-arbitrum-node/sequencer/run-sequencer-coordination-manager",
      "permanent": false
    },
    {
      "source": "/(node-running/how-tos/running-a-validator/?)",
      "destination": "/run-arbitrum-node/more-types/run-validator-node",
      "permanent": false
    },
    {
      "source": "/(node-running/how-tos/running-an-archive-node/?)",
      "destination": "/run-arbitrum-node/more-types/run-archive-node",
      "permanent": false
    },
    {
      "source": "/(node-running/how-tos/running-an-orbit-node/?)",
      "destination": "/run-arbitrum-node/run-full-node",
      "permanent": false
    },
    {
      "source": "/(node-running/node-providers/?)",
      "destination": "/build-decentralized-apps/reference/node-providers",
      "permanent": false
    },
    {
      "source": "/(node-running/quickstart-running-a-node/?)",
      "destination": "/run-arbitrum-node/quickstart",
      "permanent": false
    },
    {
      "source": "/(node-running/reference/arbos-software-releases/arbos11/?)",
      "destination": "/run-arbitrum-node/arbos-releases/arbos11",
      "permanent": false
    },
    {
      "source": "/(node-running/reference/arbos-software-releases/arbos20/?)",
      "destination": "/run-arbitrum-node/arbos-releases/arbos20",
      "permanent": false
    },
    {
      "source": "/(node-running/reference/arbos-software-releases/overview/?)",
      "destination": "/run-arbitrum-node/arbos-releases/overview",
      "permanent": false
    },
    {
      "source": "/(node-running/reference/ethereum-beacon-rpc-providers/?)",
      "destination": "/run-arbitrum-node/l1-ethereum-beacon-chain-rpc-providers",
      "permanent": false
    },
    {
      "source": "/(node-running/reference/software-releases/?)",
      "destination": "/run-arbitrum-node/arbos-releases/overview",
      "permanent": false
    },
    {
      "source": "/(node-running/troubleshooting-running-nodes/?)",
      "destination": "/run-arbitrum-node/troubleshooting",
      "permanent": false
    },
    {
      "source": "/(partials/_troubleshooting-orbit-partial/?)",
      "destination": "/partials/_troubleshooting-arbitrum-chain-partial",
      "permanent": false
    },
    {
      "source": "/(partials/glossary/_externally_owned_accounts/?)",
      "destination": "/(partials/glossary/_externally-owned-accounts/?)",
      "permanent": false
    },
    {
      "source": "/(proving/challenge-manager/?)",
      "destination": "/how-arbitrum-works/validation-and-proving/validation-and-proving",
      "permanent": false
    },
    {
      "source": "/(proving/osp-assumptions/?)",
      "destination": "/how-arbitrum-works/validation-and-proving/proving-and-challenges",
      "permanent": false
    },
    {
      "source": "/(proving/wasm-to-wavm/?)",
      "destination": "/how-arbitrum-works/validation-and-proving/proving-and-challenges",
      "permanent": false
    },
    {
      "source": "/(proving/wavm-custom-opcodes/?)",
      "destination": "/how-arbitrum-works/validation-and-proving/proving-and-challenges",
      "permanent": false
    },
    {
      "source": "/(proving/wavm-floats/?)",
      "destination": "/how-arbitrum-works/validation-and-proving/proving-and-challenges",
      "permanent": false
    },
    {
      "source": "/(proving/wavm-modules/?)",
      "destination": "/how-arbitrum-works/validation-and-proving/proving-and-challenges",
      "permanent": false
    },
    {
      "source": "/(quickstart/?)",
      "destination": "/build-decentralized-apps/quickstart-solidity-remix",
      "permanent": false
    },
    {
      "source": "/(run-arbitrum-node/arbos-releases/arbos30/?)",
      "destination": "/run-arbitrum-node/arbos-releases/arbos32",
      "permanent": false
    },
    {
      "source": "/(run-arbitrum-node/arbos-releases/arbos31/?)",
      "destination": "/run-arbitrum-node/arbos-releases/arbos32",
      "permanent": false
    },
    {
      "source": "/(run-arbitrum-node/how-to-use-timeboost/?)",
      "destination": "/(how-arbitrum-works/timeboost/how-to-use-timeboost/?)",
      "permanent": false
    },
    {
      "source": "/(run-arbitrum-node/more-types/split-validator-node/?)",
      "destination": "/(run-arbitrum-node/more-types/run-split-validator-node/?)",
      "permanent": false
    },
    {
      "source": "/(run-arbitrum-node/node-types/?)",
      "destination": "/(run-arbitrum-node/overview/?)",
      "permanent": false
    },
    {
      "source": "/(run-arbitrum-node/run-local-dev-node/?)",
      "destination": "/run-arbitrum-node/run-local-full-chain-simulation",
      "permanent": false
    },
    {
      "source": "/(run-arbitrum-node/troubleshoot-timeboost/?)",
      "destination": "/(how-arbitrum-works/timeboost/troubleshoot-timeboost/?)",
      "permanent": false
    },
    {
      "source": "/(sdk-docs/assetBridger/?)",
      "destination": "/sdk/reference/assetBridger/assetBridger",
      "permanent": false
    },
    {
      "source": "/(sdk-docs/assetBridger/erc20Bridger/?)",
      "destination": "/sdk/reference/assetBridger/erc20Bridger",
      "permanent": false
    },
    {
      "source": "/(sdk-docs/assetBridger/ethBridger/?)",
      "destination": "/sdk/reference/assetBridger/ethBridger",
      "permanent": false
    },
    {
      "source": "/(sdk-docs/dataEntities/address/?)",
      "destination": "/sdk/reference/dataEntities/address",
      "permanent": false
    },
    {
      "source": "/(sdk-docs/dataEntities/constants/?)",
      "destination": "/sdk/reference/dataEntities/constants",
      "permanent": false
    },
    {
      "source": "/(sdk-docs/dataEntities/event/?)",
      "destination": "/sdk/reference/dataEntities/event",
      "permanent": false
    },
    {
      "source": "/(sdk-docs/dataEntities/message/?)",
      "destination": "/sdk/reference/dataEntities/message",
      "permanent": false
    },
    {
      "source": "/(sdk-docs/dataEntities/networks?)",
      "destination": "/sdk/reference/dataEntities/networks",
      "permanent": false
    },
    {
      "source": "/(sdk-docs/dataEntities/retryableData/?)",
      "destination": "/sdk/reference/dataEntities/retryableData",
      "permanent": false
    },
    {
      "source": "/(sdk-docs/dataEntities/rpc/?)",
      "destination": "/sdk/reference/dataEntities/rpc",
      "permanent": false
    },
    {
      "source": "/(sdk-docs/dataEntities/signerOrProvider/?)",
      "destination": "/sdk/reference/dataEntities/signerOrProvider",
      "permanent": false
    },
    {
      "source": "/(sdk-docs/dataEntities/transactionRequest/?)",
      "destination": "/sdk/reference/dataEntities/transactionRequest",
      "permanent": false
    },
    {
      "source": "/(sdk-docs/dataEntities_constants/?)",
      "destination": "/sdk/reference/dataEntities/constants",
      "permanent": false
    },
    {
      "source": "/(sdk-docs/message/L1ToL2Message/?)",
      "destination": "/sdk/reference/message/ParentToChildMessage",
      "permanent": false
    },
    {
      "source": "/(sdk-docs/message/L1ToL2MessageCreator/?)",
      "destination": "/sdk/reference/message/ParentToChildMessageCreator",
      "permanent": false
    },
    {
      "source": "/(sdk-docs/message/L1Transaction/?)",
      "destination": "/sdk/reference/message/ParentTransaction",
      "permanent": false
    },
    {
      "source": "/(sdk-docs/message/L2ToL1Message/?)",
      "destination": "/sdk/reference/message/ChildToParentMessage",
      "permanent": false
    },
    {
      "source": "/(sdk-docs/message/L2ToL1MessageClassic/?)",
      "destination": "/sdk/reference/message/ChildToParentMessageClassic",
      "permanent": false
    },
    {
      "source": "/(sdk-docs/message/L2ToL1MessageNitro/?)",
      "destination": "/sdk/reference/message/ChildToParentMessageNitro",
      "permanent": false
    },
    {
      "source": "/(sdk-docs/message/L2Transaction/?)",
      "destination": "/sdk/reference/message/ChildTransaction",
      "permanent": false
    },
    {
      "source": "/(sdk-docs/utils/arbProvider/?)",
      "destination": "/sdk/reference/utils/arbProvider",
      "permanent": false
    },
    {
      "source": "/(sdk-docs/utils/byte_serialize_params/?)",
      "destination": "/sdk/reference/utils/byte_serialize_params",
      "permanent": false
    },
    {
      "source": "/(sdk-docs/utils/eventFetcher/?)",
      "destination": "/sdk/reference/utils/eventFetcher",
      "permanent": false
    },
    {
      "source": "/(sdk-docs/utils/lib/?)",
      "destination": "/sdk/reference/utils/lib",
      "permanent": false
    },
    {
      "source": "/(sdk-docs/utils/types/?)",
      "destination": "/sdk/reference/utils/types",
      "permanent": false
    },
    {
      "source": "/(sdk/assetBridger_erc20Bridger/?)",
      "destination": "/sdk/reference/assetBridger/erc20Bridger",
      "permanent": false
    },
    {
      "source": "/(sdk/assetBridger_ethBridger/?)",
      "destination": "/sdk/reference/assetBridger/ethBridger",
      "permanent": false
    },
    {
      "source": "/(sdk/dataEntities_address/?)",
      "destination": "/sdk/reference/dataEntities/address",
      "permanent": false
    },
    {
      "source": "/(sdk/dataEntities_constants/?)",
      "destination": "/sdk/reference/dataEntities/constants",
      "permanent": false
    },
    {
      "source": "/(sdk/dataEntities_errors/?)",
      "destination": "/sdk/reference/dataEntities/errors",
      "permanent": false
    },
    {
      "source": "/(sdk/dataEntities_event/?)",
      "destination": "/sdk/reference/dataEntities/event",
      "permanent": false
    },
    {
      "source": "/(sdk/dataEntities_networks/?)",
      "destination": "/sdk/reference/dataEntities/networks",
      "permanent": false
    },
    {
      "source": "/(sdk/dataEntities_retryableData/?)",
      "destination": "/sdk/reference/dataEntities/retryableData",
      "permanent": false
    },
    {
      "source": "/(sdk/dataEntities_rpc/?)",
      "destination": "/sdk/reference/dataEntities/rpc",
      "permanent": false
    },
    {
      "source": "/(sdk/dataEntities_signerOrProvider/?)",
      "destination": "/sdk/reference/dataEntities/signerOrProvider",
      "permanent": false
    },
    {
      "source": "/(sdk/dataEntities_transactionRequest/?)",
      "destination": "/sdk/reference/dataEntities/transactionRequest",
      "permanent": false
    },
    { "source": "/(sdk/inbox/?)", "destination": "/sdk/inbox/inbox", "permanent": false },
    {
      "source": "/(sdk/inbox_inbox/?)",
      "destination": "/sdk/reference/inbox/inbox",
      "permanent": false
    },
    { "source": "/(sdk/introduction?)", "destination": "/sdk/", "permanent": false },
    {
      "source": "/(sdk/message_L1ToL2Message/?)",
      "destination": "/sdk/reference/message/ParentToChildMessage",
      "permanent": false
    },
    {
      "source": "/(sdk/message_L1ToL2MessageCreator/?)",
      "destination": "/sdk/reference/message/ParentToChildMessageCreator",
      "permanent": false
    },
    {
      "source": "/(sdk/message_L1ToL2MessageGasEstimator/?)",
      "destination": "/sdk/reference/message/ParentToChildGasEstimator",
      "permanent": false
    },
    {
      "source": "/(sdk/message_L1Transaction/?)",
      "destination": "/sdk/reference/message/ParentTransaction",
      "permanent": false
    },
    {
      "source": "/(sdk/message_L2ToL1Message/?)",
      "destination": "/sdk/reference/message/ChildToParentMessage",
      "permanent": false
    },
    {
      "source": "/(sdk/message_L2ToL1MessageClassic/?)",
      "destination": "/sdk/reference/message/ChildToParentMessageClassic",
      "permanent": false
    },
    {
      "source": "/(sdk/message_L2ToL1MessageNitro/?)",
      "destination": "/sdk/reference/message/ChildToParentMessageNitro",
      "permanent": false
    },
    {
      "source": "/(sdk/message_L2Transaction/?)",
      "destination": "/sdk/reference/message/ChildTransaction",
      "permanent": false
    },
    {
      "source": "/(sdk/message_L2Transaction/?)",
      "destination": "/sdk/reference/message/ChildTransaction",
      "permanent": false
    },
    {
      "source": "/(sdk/utils/multicall/?)",
      "destination": "/sdk/reference/utils/multicall",
      "permanent": false
    },
    {
      "source": "/(sdk/utils_arbProvider/?)",
      "destination": "/sdk/reference/utils/arbProvider",
      "permanent": false
    },
    {
      "source": "/(sdk/utils_eventFetcher/?)",
      "destination": "/sdk/reference/utils/eventFetcher",
      "permanent": false
    },
    {
      "source": "/(sdk/utils_lib/?)",
      "destination": "/sdk/reference/utils/lib",
      "permanent": false
    },
    {
      "source": "/(sdk/utils_multicall?)",
      "destination": "/sdk/reference/utils/multicall",
      "permanent": false
    },
    {
      "source": "/(sequencer/?)",
      "destination": "/how-arbitrum-works/sequencer",
      "permanent": false
    },
    {
      "source": "/(stylus-by-example/abi_decode/?)",
      "destination": "https://github.com/OffchainLabs/stylus-by-example/tree/master/example_code/basic_examples/abi_decode",
      "permanent": false
    },
    {
      "source": "/(stylus-by-example/abi_encode/?)",
      "destination": "https://github.com/OffchainLabs/stylus-by-example/tree/master/example_code/basic_examples/abi_encode",
      "permanent": false
    },
    {
      "source": "/(stylus-by-example/bytes_in_bytes_out/?)",
      "destination": "https://github.com/OffchainLabs/stylus-by-example/tree/master/example_code/applications",
      "permanent": false
    },
    {
      "source": "/(stylus-by-example/errors/?)",
      "destination": "https://github.com/OffchainLabs/stylus-by-example/tree/master/example_code/basic_examples/errors",
      "permanent": false
    },
    {
      "source": "/(stylus-by-example/events/?)",
      "destination": "https://github.com/OffchainLabs/stylus-by-example/tree/master/example_code/basic_examples/events",
      "permanent": false
    },
    {
      "source": "/(stylus-by-example/function/?)",
      "destination": "https://github.com/OffchainLabs/stylus-by-example/tree/master/example_code/basic_examples/function",
      "permanent": false
    },
    {
      "source": "/(stylus-by-example/function_selector/?)",
      "destination": "https://github.com/OffchainLabs/stylus-by-example/tree/master/example_code/applications",
      "permanent": false
    },
    {
      "source": "/(stylus-by-example/hashing/?)",
      "destination": "https://github.com/OffchainLabs/stylus-by-example/tree/master/example_code/applications",
      "permanent": false
    },
    {
      "source": "/(stylus-by-example/hello_world/?)",
      "destination": "https://github.com/OffchainLabs/stylus-by-example/tree/master/example_code/basic_examples/hello_world",
      "permanent": false
    },
    {
      "source": "/(stylus-by-example/inheritance/?)",
      "destination": "https://github.com/OffchainLabs/stylus-by-example/tree/master/example_code/applications",
      "permanent": false
    },
    {
      "source": "/(stylus-by-example/primitive_data_types/?)",
      "destination": "https://github.com/OffchainLabs/stylus-by-example/tree/master/example_code/basic_examples/primitive_data_types",
      "permanent": false
    },
    {
      "source": "/(stylus-by-example/sending_ether/?)",
      "destination": "https://github.com/OffchainLabs/stylus-by-example/tree/master/example_code/basic_examples/sending_ether",
      "permanent": false
    },
    {
      "source": "/(stylus-by-example/variables/?)",
      "destination": "https://github.com/OffchainLabs/stylus-by-example/tree/master/example_code/basic_examples/variables",
      "permanent": false
    },
    { "source": "/(stylus/?)", "destination": "/stylus/gentle-introduction", "permanent": false },
    {
      "source": "/(stylus/concepts/stylus-cache-manager/?)",
      "destination": "/stylus/concepts/how-it-works",
      "permanent": false
    },
    {
      "source": "/(stylus/how-tos/debug-stylus-transactions/?)",
      "destination": "/stylus/how-tos/debugging-tx",
      "permanent": false
    },
    {
      "source": "/(stylus/how-tos/local-stylus-dev-node/?)",
      "destination": "/run-arbitrum-node/run-local-full-chain-simulation",
      "permanent": false
    },
    {
      "source": "/(stylus/how-tos/local-stylus-dev-node/?)",
      "destination": "/stylus/overview",
      "permanent": false
    },
    {
      "source": "/(stylus/how-tos/verify-contracts/?)",
      "destination": "/stylus/how-tos/verifying-contracts",
      "permanent": false
    },
    {
      "source": "/(stylus/using-stylus-cli/?)",
      "destination": "/stylus/using-cli",
      "permanent": false
    },
    {
      "source": "/(tx-lifecycle/?)",
      "destination": "/how-arbitrum-works/transaction-lifecycle",
      "permanent": false
    },
    {
      "source": "/(txlifecycle/?)",
      "destination": "/how-arbitrum-works/transaction-lifecycle",
      "permanent": false
    },
    {
      "source": "/(welcome/?)",
      "destination": "/get-started/arbitrum-introduction",
      "permanent": false
    },
    {
      "source": "/(why-nitro/?)",
      "destination": "/how-arbitrum-works/a-gentle-introduction",
      "permanent": false
    },
    {
      "source": "/arbitrum-ethereum-differences",
      "destination": "/build-decentralized-apps/arbitrum-vs-ethereum/comparison-overview",
      "permanent": false
    },
    {
      "source": "/arbos/common-precompiles",
      "destination": "/build-decentralized-apps/precompiles/reference",
      "permanent": false
    },
    {
      "source": "/arbos/introduction",
      "destination": "/how-arbitrum-works/geth-at-the-core",
      "permanent": false
    },
    {
      "source": "/arbos/precompiles",
      "destination": "/build-decentralized-apps/precompiles/reference",
      "permanent": false
    },
    {
      "source": "/asset-bridging",
      "destination": "/build-decentralized-apps/token-bridging/token-bridge-erc20",
      "permanent": false
    },
    {
      "source": "/das/daserver-instructions",
      "destination": "/run-arbitrum-node/data-availability-committees/get-started",
      "permanent": false
    },
    {
      "source": "/devs-how-tos/bridge-tokens/how-to-bridge-tokens-custom-generic",
      "destination": "/build-decentralized-apps/token-bridging/how-to-bridge-tokens-generic-custom",
      "permanent": false
    },
    {
      "source": "/docs/arbsys",
      "destination": "/build-decentralized-apps/precompiles/reference#arbsys",
      "permanent": false
    },
    {
      "source": "/docs/bridging_assets",
      "destination": "/build-decentralized-apps/token-bridging/token-bridge-erc20",
      "permanent": false
    },
    {
      "source": "/docs/contract_deployment",
      "destination": "/for-devs/quickstart-solidity-remix",
      "permanent": false
    },
    {
      "source": "/docs/developer_quickstart",
      "destination": "/get-started/overview",
      "permanent": false
    },
    {
      "source": "/docs/differences_overview",
      "destination": "/build-decentralized-apps/arbitrum-vs-ethereum/comparison-overview",
      "permanent": false
    },
    {
      "source": "/docs/frontend_integration",
      "destination": "/for-devs/quickstart-solidity-remix",
      "permanent": false
    },
    { "source": "/docs/glossary", "destination": "/intro/glossary", "permanent": false },
    {
      "source": "/docs/installation",
      "destination": "/run-arbitrum-node/run-full-node",
      "permanent": false
    },
    {
      "source": "/docs/node_providers",
      "destination": "/build-decentralized-apps/reference/node-providers",
      "permanent": false
    },
    {
      "source": "/docs/public_chains",
      "destination": "/for-devs/concepts/public-chains",
      "permanent": false
    },
    {
      "source": "/docs/public_nitro_devnet",
      "destination": "/for-devs/concepts/public-chains",
      "permanent": false
    },
    {
      "source": "/docs/public_nitro_testnet",
      "destination": "/for-devs/concepts/public-chains",
      "permanent": false
    },
    {
      "source": "/docs/public_testnet",
      "destination": "/for-devs/concepts/public-chains",
      "permanent": false
    },
    { "source": "/docs/rollup_basics", "destination": "/intro", "permanent": false },
    {
      "source": "/docs/running_goerli_nitro_node",
      "destination": "/run-arbitrum-node/run-full-node",
      "permanent": false
    },
    {
      "source": "/docs/running_nitro_node",
      "destination": "/run-arbitrum-node/run-full-node",
      "permanent": false
    },
    {
      "source": "/docs/running_node",
      "destination": "/run-arbitrum-node/run-full-node",
      "permanent": false
    },
    {
      "source": "/docs/running_rinkeby_nitro_node",
      "destination": "/run-arbitrum-node/run-full-node",
      "permanent": false
    },
    {
      "source": "/docs/security_considerations",
      "destination": "/build-decentralized-apps/arbitrum-vs-ethereum/comparison-overview",
      "permanent": false
    },
    {
      "source": "/docs/solidity_support",
      "destination": "/build-decentralized-apps/arbitrum-vs-ethereum/solidity-support",
      "permanent": false
    },
    {
      "source": "/docs/special_features",
      "destination": "/build-decentralized-apps/arbitrum-vs-ethereum/comparison-overview",
      "permanent": false
    },
    {
      "source": "/docs/time_in_arbitrum",
      "destination": "/build-decentralized-apps/arbitrum-vs-ethereum/block-numbers-and-time",
      "permanent": false
    },
    {
      "source": "/docs/tutorials",
      "destination": "/for-devs/quickstart-solidity-remix",
      "permanent": false
    },
    {
      "source": "/docs/useful_addresses",
      "destination": "/build-decentralized-apps/reference/contract-addresses",
      "permanent": false
    },
    {
      "source": "/faqs/anytrust-vs-rollup",
      "destination": "/faqs/protocol-faqs#q-rollup-vs-anytrust",
      "permanent": false
    },
    {
      "source": "/faqs/beta-status",
      "destination": "/build-decentralized-apps/reference/mainnet-risks",
      "permanent": false
    },
    { "source": "/faqs/faqs-index", "destination": "/learn-more/faq", "permanent": false },
    { "source": "/faqs/gas-faqs", "destination": "/learn-more/faq", "permanent": false },
    { "source": "/faqs/how-fees", "destination": "/faqs/gas-faqs", "permanent": false },
    { "source": "/faqs/misc-faqs", "destination": "/learn-more/faq", "permanent": false },
    { "source": "/faqs/nodes-faqs", "destination": "/node-running/faq", "permanent": false },
    { "source": "/faqs/protocol-faqs", "destination": "/learn-more/faq", "permanent": false },
    {
      "source": "/faqs/seq-or-val",
      "destination": "/faqs/protocol-faqs#q-seq-vs-val",
      "permanent": false
    },
    { "source": "/faqs/the-merge", "destination": "/get-started/overview", "permanent": false },
    {
      "source": "/faqs/tooling-faqs",
      "destination": "/for-devs/troubleshooting-building",
      "permanent": false
    },
    {
      "source": "/faqs/what-if-dispute",
      "destination": "/faqs/protocol-faqs#q-dispute-reorg",
      "permanent": false
    },
    { "source": "/faqs/x-chain-faqs", "destination": "/learn-more/faq", "permanent": false },
    {
      "source": "/for-devs/dev-tools-and-resources/overview",
      "destination": "/build-decentralized-apps/reference/node-providers",
      "permanent": false
    },
    {
      "source": "/for-devs/dev-tools-and-resources/overview",
      "destination": "/build-decentralized-apps/reference/node-providers",
      "permanent": false
    },
    {
      "source": "/getting-started-devs",
      "destination": "/for-devs/quickstart-solidity-remix",
      "permanent": false
    },
    {
      "source": "/migration/dapp-migration",
      "destination": "/build-decentralized-apps/arbitrum-vs-ethereum/comparison-overview",
      "permanent": false
    },
    {
      "source": "/migration/dapp_migration",
      "destination": "/build-decentralized-apps/arbitrum-vs-ethereum/comparison-overview",
      "permanent": false
    },
    {
      "source": "/migration/state-migration",
      "destination": "/run-arbitrum-node/nitro/migrate-state-and-history-from-classic",
      "permanent": false
    },
    {
      "source": "/node-running/build-nitro-locally",
      "destination": "/run-arbitrum-node/nitro/build-nitro-locally",
      "permanent": false
    },
    {
      "source": "/node-running/how-tos/running-a-daserver",
      "destination": "/run-arbitrum-node/data-availability-committees/get-started",
      "permanent": false
    },
    {
      "source": "/node-running/local-dev-node",
      "destination": "/run-arbitrum-node/run-local-dev-node",
      "permanent": false
    },
    {
      "source": "/node-running/read-sequencer-feed",
      "destination": "/run-arbitrum-node/sequencer/read-sequencer-feed",
      "permanent": false
    },
    {
      "source": "/node-running/running-a-classic-node",
      "destination": "/run-arbitrum-node/more-types/run-classic-node",
      "permanent": false
    },
    {
      "source": "/node-running/running-a-feed-relay",
      "destination": "/run-arbitrum-node/sequencer/run-feed-relay",
      "permanent": false
    },
    {
      "source": "/node-running/running-a-node",
      "destination": "/run-arbitrum-node/run-full-node",
      "permanent": false
    },
    {
      "source": "/node-running/running-a-validator",
      "destination": "/run-arbitrum-node/more-types/run-validator-node",
      "permanent": false
    },
    {
      "source": "/node-running/running-an-archive-node",
      "destination": "/run-arbitrum-node/more-types/run-archive-node",
      "permanent": false
    },
    {
      "source": "/public-chains",
      "destination": "/for-devs/concepts/public-chains",
      "permanent": false
    },
    {
      "source": "/solidity-support",
      "destination": "/build-decentralized-apps/arbitrum-vs-ethereum/solidity-support",
      "permanent": false
    },
    {
      "source": "/stylus/(rust-sdk-guide/?)",
      "destination": "/stylus/reference/rust-sdk-guide",
      "permanent": false
    },
    {
      "source": "/stylus/concepts/stylus-cache-manager",
      "destination": "/stylus/how-tos/caching-contracts",
      "permanent": false
    },
    {
      "source": "/stylus/concepts/stylus-gas",
      "destination": "/stylus/concepts/gas-metering",
      "permanent": false
    },
    {
      "source": "/stylus/how-tos/cache-contracts",
      "destination": "/stylus/how-tos/caching-contracts",
      "permanent": false
    },
    {
      "source": "/stylus/how-tos/debugging-stylus-tx",
      "destination": "/stylus/how-tos/debugging-tx",
      "permanent": false
    },
    {
      "source": "/stylus/how-tos/using-stylus-cli",
      "destination": "/stylus/using-cli",
      "permanent": false
    },
    {
      "source": "/stylus/stylus-gentle-introduction",
      "destination": "/stylus/gentle-introduction",
      "permanent": false
    },
    {
      "source": "/stylus/stylus-quickstart",
      "destination": "/stylus/quickstart",
      "permanent": false
    },
    {
      "source": "/time",
      "destination": "/build-decentralized-apps/arbitrum-vs-ethereum/block-numbers-and-time",
      "permanent": false
    },
    {
      "source": "/useful-addresses",
      "destination": "/build-decentralized-apps/reference/useful-addresses",
      "permanent": false
    }
  ]
}<|MERGE_RESOLUTION|>--- conflicted
+++ resolved
@@ -191,150 +191,6 @@
       "permanent": false
     },
     {
-<<<<<<< HEAD
-      "source": "/(docs/how-arbitrum-works/anytrust-protocol/?)",
-      "destination": "/(docs/how-arbitrum-works/deep-dives/anytrust-protocol/?)",
-      "permanent": false
-    },
-    {
-      "source": "/(docs/how-arbitrum-works/data-availability/?)",
-      "destination": "/(docs/run-arbitrum-node/data-availability/?)",
-      "permanent": false
-    },
-    {
-      "source": "/(docs/how-arbitrum-works/deep-dives/gas-fees/?)",
-      "destination": "/(docs/how-arbitrum-works/deep-dives/gas-and-fees/?)",
-      "permanent": false
-    },
-    {
-      "source": "/(docs/how-arbitrum-works/deep-dives/modified-geth-on-arbitrum/?)",
-      "destination": "/(docs/how-arbitrum-works/deep-dives/geth/?)",
-      "permanent": false
-    },
-    {
-      "source": "/(docs/how-arbitrum-works/deep-dives/state-transition-function/arbos/?)",
-      "destination": "/(docs/how-arbitrum-works/deep-dives/arbos/?)",
-      "permanent": false
-    },
-    {
-      "source": "/(docs/how-arbitrum-works/deep-dives/state-transition-function/ethereum-vs-arbitrum/?)",
-      "destination": "/(docs/how-arbitrum-works/deep-dives/ethereum-vs-arbitrum/?)",
-      "permanent": false
-    },
-    {
-      "source": "/(docs/how-arbitrum-works/deep-dives/state-transition-function/modified-geth-on-arbitrum/?)",
-      "destination": "/(docs/how-arbitrum-works/deep-dives/modified-geth-on-arbitrum/?)",
-      "permanent": false
-    },
-    {
-      "source": "/(docs/how-arbitrum-works/deep-dives/state-transition-function/stf-gentle-intro/?)",
-      "destination": "/(docs/how-arbitrum-works/deep-dives/stf-gentle-intro/?)",
-      "permanent": false
-    },
-    {
-      "source": "/(docs/how-arbitrum-works/deep-dives/state-transition-function/stf-inputs/?)",
-      "destination": "/(docs/how-arbitrum-works/deep-dives/stf-inputs/?)",
-      "permanent": false
-    },
-    {
-      "source": "/(docs/how-arbitrum-works/deep-dives/state-transition-function/stylus-execution-path/?)",
-      "destination": "/(docs/how-arbitrum-works/deep-dives/stylus-execution-path/?)",
-      "permanent": false
-    },
-    {
-      "source": "/(docs/how-arbitrum-works/deep-dives/validation-and-proving/proving-and-challenges/?)",
-      "destination": "/(docs/how-arbitrum-works/deep-dives/proving-and-challenges/?)",
-      "permanent": false
-    },
-    {
-      "source": "/(docs/how-arbitrum-works/deep-dives/validation-and-proving/rollup-protocol/?)",
-      "destination": "/(docs/how-arbitrum-works/deep-dives/rollup-protocol/?)",
-      "permanent": false
-    },
-    {
-      "source": "/(docs/how-arbitrum-works/deep-dives/validation-and-proving/validation-and-proving/?)",
-      "destination": "/(docs/how-arbitrum-works/deep-dives/validation-and-proving/?)",
-      "permanent": false
-    },
-    {
-      "source": "/(docs/how-arbitrum-works/gas-fees/?)",
-      "destination": "/(docs/how-arbitrum-works/deep-dives/gas-and-fees/?)",
-      "permanent": false
-    },
-    {
-      "source": "/(docs/how-arbitrum-works/l1-to-l2-messaging/?)",
-      "destination": "/(docs/how-arbitrum-works/deep-dives/l1-to-l2-messaging/?)",
-      "permanent": false
-    },
-    {
-      "source": "/(docs/how-arbitrum-works/l2-to-l1-messaging/?)",
-      "destination": "/(docs/how-arbitrum-works/deep-dives/l2-to-l1-messaging/?)",
-      "permanent": false
-    },
-    {
-      "source": "/(docs/how-arbitrum-works/sequencer/?)",
-      "destination": "/(docs/how-arbitrum-works/deep-dives/sequencer/?)",
-      "permanent": false
-    },
-    {
-      "source": "/(docs/how-arbitrum-works/state-transition-function/arbos/?)",
-      "destination": "/(docs/how-arbitrum-works/deep-dives/arbos/?)",
-      "permanent": false
-    },
-    {
-      "source": "/(docs/how-arbitrum-works/state-transition-function/arbos/?)",
-      "destination": "/(docs/how-arbitrum-works/deep-dives/state-transition-function/arbos/?)",
-      "permanent": false
-    },
-    {
-      "source": "/(docs/how-arbitrum-works/state-transition-function/ethereum-vs-arbitrum/?)",
-      "destination": "/(docs/how-arbitrum-works/deep-dives/state-transition-function/ethereum-vs-arbitrum/?)",
-      "permanent": false
-    },
-    {
-      "source": "/(docs/how-arbitrum-works/state-transition-function/modified-geth-on-arbitrum/?)",
-      "destination": "/(docs/how-arbitrum-works/deep-dives/geth/?)",
-      "permanent": false
-    },
-    {
-      "source": "/(docs/how-arbitrum-works/state-transition-function/modified-geth-on-arbitrum/?)",
-      "destination": "/(docs/how-arbitrum-works/deep-dives/state-transition-function/modified-geth-on-arbitrum/?)",
-      "permanent": false
-    },
-    {
-      "source": "/(docs/how-arbitrum-works/state-transition-function/stf-gentle-intro/?)",
-      "destination": "/(docs/how-arbitrum-works/deep-dives/state-transition-function/stf-gentle-intro/?)",
-      "permanent": false
-    },
-    {
-      "source": "/(docs/how-arbitrum-works/state-transition-function/stf-inputs/?)",
-      "destination": "/(docs/how-arbitrum-works/deep-dives/state-transition-function/stf-inputs/?)",
-      "permanent": false
-    },
-    {
-      "source": "/(docs/how-arbitrum-works/state-transition-function/stylus-execution-path/?)",
-      "destination": "/(docs/how-arbitrum-works/deep-dives/state-transition-function/stylus-execution-path/?)",
-      "permanent": false
-    },
-    {
-      "source": "/(docs/how-arbitrum-works/transaction-lifecycle/?)",
-      "destination": "/(docs/how-arbitrum-works/deep-dives/transaction-lifecycle/?)",
-      "permanent": false
-    },
-    {
-      "source": "/(docs/how-arbitrum-works/validation-and-proving/proving-and-challenges/?)",
-      "destination": "/(docs/how-arbitrum-works/deep-dives/validation-and-proving/proving-and-challenges/?)",
-      "permanent": false
-    },
-    {
-      "source": "/(docs/how-arbitrum-works/validation-and-proving/rollup-protocol/?)",
-      "destination": "/(docs/how-arbitrum-works/deep-dives/validation-and-proving/rollup-protocol/?)",
-      "permanent": false
-    },
-    {
-      "source": "/(docs/how-arbitrum-works/validation-and-proving/validation-and-proving/?)",
-      "destination": "/(docs/how-arbitrum-works/deep-dives/validation-and-proving/validation-and-proving/?)",
-=======
       "source": "/(docs/get-started/arbitrum-introduction/?)",
       "destination": "/(docs/get-started/arbitrum-introduction/?)",
       "permanent": false
@@ -342,7 +198,6 @@
     {
       "source": "/(docs/get-started/get-started/?)",
       "destination": "/(docs/get-started/overview/?)",
->>>>>>> 1b169b64
       "permanent": false
     },
     {
@@ -381,14 +236,11 @@
       "permanent": false
     },
     {
-<<<<<<< HEAD
-=======
       "source": "/(docs/partials/_fusaka-historical-blobs/?)",
       "destination": "/(docs/run-arbitrum-node/beacon-nodes-historical-blobs/?)",
       "permanent": false
     },
     {
->>>>>>> 1b169b64
       "source": "/(docs/partials/glossary/_fast-exit--liquidity-exit/?)",
       "destination": "/(docs/partials/glossary/_fast-exit-liquidity-exit/?)",
       "permanent": false
