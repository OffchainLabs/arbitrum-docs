--- conflicted
+++ resolved
@@ -1,13 +1,8 @@
 {
     "redirects": [
         {
-<<<<<<< HEAD
-            "source": "/arb-specific-things",
-            "destination": "/for-devs/concepts/differences-between-arbitrum-ethereum/overview",
-=======
             "source": "/(arb-specific-things/?)",
-            "destination": "/arbitrum-ethereum-differences",
->>>>>>> 1b21b153
+            "destination": "/for-devs/concepts/differences-between-arbitrum-ethereum/overview",
             "permanent": false
         },
         {
