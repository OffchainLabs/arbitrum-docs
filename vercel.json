{
  "buildCommand": "yarn build",
  "outputDirectory": "build",
  "installCommand": "bash scripts/init-submodules.sh && yarn install",
  "framework": "docusaurus-2",
  "redirects": [
    { "source": "/", "destination": "/get-started/overview", "permanent": false },
    {
      "source": "/(anytrust/?)",
      "destination": "/how-arbitrum-works/deep-dives/anytrust-protocol",
      "permanent": false
    },
    {
      "source": "/(anytrust/inside-anytrust/?)",
      "destination": "/how-arbitrum-works/deep-dives/anytrust-protocol",
      "permanent": false
    },
    {
      "source": "/(arb-specific-things/?)",
      "destination": "/build-decentralized-apps/arbitrum-vs-ethereum/comparison-overview",
      "permanent": false
    },
    {
      "source": "/(arbgas/?)",
      "destination": "/how-arbitrum-works/deep-dives/gas-and-fees",
      "permanent": false
    },
    {
      "source": "/(arbitrum-ethereum-differences/?)",
      "destination": "/build-decentralized-apps/arbitrum-vs-ethereum/comparison-overview",
      "permanent": false
    },
    {
      "source": "/(arbos/?)",
      "destination": "/how-arbitrum-works/deep-dives/geth",
      "permanent": false
    },
    {
      "source": "/(arbos/common-precompiles/?)",
      "destination": "/build-decentralized-apps/precompiles/reference",
      "permanent": false
    },
    {
      "source": "/(arbos/gas/?)",
      "destination": "/how-arbitrum-works/deep-dives/gas-and-fees",
      "permanent": false
    },
    {
      "source": "/(arbos/gateways/?)",
      "destination": "/how-arbitrum-works/inside-arbitrum-nitro",
      "permanent": false
    },
    {
      "source": "/(arbos/geth/?)",
      "destination": "/how-arbitrum-works/deep-dives/geth",
      "permanent": false
    },
    {
      "source": "/(arbos/introduction/?)",
      "destination": "/how-arbitrum-works/deep-dives/geth",
      "permanent": false
    },
    {
      "source": "/(arbos/l1-gas-pricing/?)",
      "destination": "/how-arbitrum-works/deep-dives/gas-and-fees",
      "permanent": false
    },
    {
      "source": "/(arbos/l1-l2-messaging/?)",
      "destination": "/how-arbitrum-works/deep-dives/l1-to-l2-messaging",
      "permanent": false
    },
    {
      "source": "/(arbos/l1-pricing/?)",
      "destination": "/how-arbitrum-works/deep-dives/gas-and-fees",
      "permanent": false
    },
    {
      "source": "/(arbos/l1-to-l2-messaging/?)",
      "destination": "/how-arbitrum-works/deep-dives/l1-to-l2-messaging",
      "permanent": false
    },
    {
      "source": "/(arbos/l2-l1-messaging/?)",
      "destination": "/how-arbitrum-works/deep-dives/l2-to-l1-messaging",
      "permanent": false
    },
    {
      "source": "/(arbos/precompiles/?)",
      "destination": "/build-decentralized-apps/precompiles/reference",
      "permanent": false
    },
    {
      "source": "/(arbos_formats/?)",
      "destination": "/how-arbitrum-works/deep-dives/geth",
      "permanent": false
    },
    {
      "source": "/(arbsys/?)",
      "destination": "/build-decentralized-apps/precompiles/reference#arbsys",
      "permanent": false
    },
    {
      "source": "/(assertion-tree/?)",
      "destination": "/how-arbitrum-works/deep-dives/assertions",
      "permanent": false
    },
    {
      "source": "/(asset-bridging/?)",
      "destination": "/build-decentralized-apps/token-bridging/token-bridge-erc20",
      "permanent": false
    },
    {
      "source": "/(avm_design/?)",
      "destination": "/how-arbitrum-works/inside-arbitrum-nitro",
      "permanent": false
    },
    {
      "source": "/(avm_specification/?)",
      "destination": "/how-arbitrum-works/inside-arbitrum-nitro",
      "permanent": false
    },
    {
      "source": "/(bold/bold-gentle-introduction/?)",
      "destination": "/how-arbitrum-works/bold/gentle-introduction",
      "permanent": false
    },
    {
      "source": "/(bold/concepts/bold-technical-deep-dive/?)",
      "destination": "/how-arbitrum-works/bold/bold-technical-deep-dive",
      "permanent": false
    },
    {
      "source": "/(bold/concepts/public-preview-expectations/?)",
      "destination": "/how-arbitrum-works/bold/gentle-introduction",
      "permanent": false
    },
    {
      "source": "/(bridge-tokens/concepts/usdc-concept/?)",
      "destination": "/arbitrum-bridge/usdc-arbitrum-one",
      "permanent": false
    },
    {
      "source": "/(bridging_assets/?)",
      "destination": "/build-decentralized-apps/token-bridging/token-bridge-erc20",
      "permanent": false
    },
    {
      "source": "/(build-decentralized-apps/oracles/how-to-use-oracles/?)",
      "destination": "/build-decentralized-apps/oracles/overview-oracles",
      "permanent": false
    },
    {
      "source": "/(build-decentralized-apps/oracles/overview/?)",
      "destination": "/build-decentralized-apps/oracles/overview-oracles",
      "permanent": false
    },
    {
      "source": "/(build-decentralized-apps/oracles/reference/?)",
      "destination": "/build-decentralized-apps/oracles/overview-oracles",
      "permanent": false
    },
    {
      "source": "/(build-decentralized-apps/quickstart-solidity-hardhat/?)",
      "destination": "/build-decentralized-apps/quickstart-solidity-remix",
      "permanent": false
    },
    {
      "source": "/(build-decentralized-apps/reference/useful-addresses/?)",
      "destination": "/build-decentralized-apps/reference/contract-addresses",
      "permanent": false
    },
    {
      "source": "/(build-decentralized-apps/troubleshooting/?)",
      "destination": "/for-devs/troubleshooting-building/",
      "permanent": false
    },
    {
      "source": "/(censorship_resistance/?)",
      "destination": "/how-arbitrum-works/deep-dives/sequencer",
      "permanent": false
    },
    {
      "source": "/(contract_deployment/?)",
      "destination": "/for-devs/quickstart-solidity-remix",
      "permanent": false
    },
    {
      "source": "/(das/daserver-instructions/?)",
      "destination": "/run-arbitrum-node/data-availability-committees/get-started",
      "permanent": false
    },
    {
      "source": "/(developer_quickstart/?)",
      "destination": "/get-started/overview",
      "permanent": false
    },
    {
      "source": "/(devs-how-tos/bridge-tokens/gentle-introduction-bridge/?)",
      "destination": "/build-decentralized-apps/token-bridging/overview",
      "permanent": false
    },
    {
      "source": "/(devs-how-tos/bridge-tokens/how-to-bridge-tokens-custom-gateway/?)",
      "destination": "/build-decentralized-apps/token-bridging/bridge-tokens-programmatically/how-to-bridge-tokens-custom-gateway",
      "permanent": false
    },
    {
      "source": "/(devs-how-tos/bridge-tokens/how-to-bridge-tokens-custom-generic/?)",
      "destination": "/build-decentralized-apps/token-bridging/bridge-tokens-programmatically/how-to-bridge-tokens-generic-custom",
      "permanent": false
    },
    {
      "source": "/(devs-how-tos/bridge-tokens/how-to-bridge-tokens-generic-custom/?)",
      "destination": "/build-decentralized-apps/token-bridging/bridge-tokens-programmatically/how-to-bridge-tokens-generic-custom",
      "permanent": false
    },
    {
      "source": "/(devs-how-tos/bridge-tokens/how-to-bridge-tokens-overview/?)",
      "destination": "/build-decentralized-apps/token-bridging/bridge-tokens-programmatically/get-started",
      "permanent": false
    },
    {
      "source": "/(devs-how-tos/bridge-tokens/how-to-bridge-tokens-standard/?)",
      "destination": "/build-decentralized-apps/token-bridging/bridge-tokens-programmatically/how-to-bridge-tokens-standard",
      "permanent": false
    },
    {
      "source": "/(devs-how-tos/how-to-estimate-gas/?)",
      "destination": "/build-decentralized-apps/how-to-estimate-gas",
      "permanent": false
    },
    {
      "source": "/(devs-how-tos/how-to-use-oracles/?)",
      "destination": "/build-decentralized-apps/oracles/overview-oracles",
      "permanent": false
    },
    {
      "source": "/(differences_overview/?)",
      "destination": "/build-decentralized-apps/arbitrum-vs-ethereum/comparison-overview",
      "permanent": false
    },
    {
      "source": "/(dispute_resolution/?)",
      "destination": "/how-arbitrum-works/bold/gentle-introduction",
      "permanent": false
    },
    {
<<<<<<< HEAD
      "source": "/(docs/launch-arbitrum-chain/partials/config-alt-da/?)",
      "destination": "/(docs/launch-arbitrum-chain/features/partials/_alt-da-pc/?)",
      "permanent": false
    },
    {
      "source": "/(docs/launch-arbitrum-chain/partials/config-anytrust/?)",
      "destination": "/(docs/launch-arbitrum-chain/features/partials/_anytrust-pc/?)",
      "permanent": false
    },
    {
      "source": "/(docs/launch-arbitrum-chain/partials/config-custom-gas-token/?)",
      "destination": "/(docs/launch-arbitrum-chain/features/partials/_custom-gas-token-pc/?)",
      "permanent": false
    },
    {
      "source": "/(docs/launch-arbitrum-chain/partials/config-fast-withdrawals/?)",
      "destination": "/(docs/launch-arbitrum-chain/features/partials/_fast-withdrawals-pc/?)",
      "permanent": false
    },
    {
      "source": "/(docs/launch-arbitrum-chain/partials/config-native-eth/?)",
      "destination": "/(docs/launch-arbitrum-chain/features/partials/_native-eth-pc/?)",
      "permanent": false
    },
    {
      "source": "/(docs/launch-arbitrum-chain/partials/config-permissioned-validators/?)",
      "destination": "/(docs/launch-arbitrum-chain/features/partials/_permissioned-validators-pc/?)",
      "permanent": false
    },
    {
      "source": "/(docs/launch-arbitrum-chain/partials/config-rollup/?)",
      "destination": "/(docs/launch-arbitrum-chain/features/partials/_rollup-pc/?)",
=======
      "source": "/(docs/stylus/recommended-libraries/?)",
      "destination": "/(docs/stylus/advanced/recommended-libraries/?)",
>>>>>>> 6fad2859
      "permanent": false
    },
    {
      "source": "/(faqs/anytrust-vs-rollup/?)",
      "destination": "/faqs/protocol-faqs#q-rollup-vs-anytrust",
      "permanent": false
    },
    {
      "source": "/(faqs/beta-status/?)",
      "destination": "/build-decentralized-apps/reference/mainnet-risks",
      "permanent": false
    },
    { "source": "/(faqs/faqs-index/?)", "destination": "/learn-more/faq", "permanent": false },
    { "source": "/(faqs/gas-faqs/?)", "destination": "/learn-more/faq", "permanent": false },
    { "source": "/(faqs/how-fees/?)", "destination": "/faqs/gas-faqs", "permanent": false },
    { "source": "/(faqs/misc-faqs/?)", "destination": "/learn-more/faq", "permanent": false },
    { "source": "/(faqs/nodes-faqs/?)", "destination": "/node-running/faq", "permanent": false },
    { "source": "/(faqs/protocol-faqs/?)", "destination": "/learn-more/faq", "permanent": false },
    {
      "source": "/(faqs/seq-or-val/?)",
      "destination": "/faqs/protocol-faqs#q-seq-vs-val",
      "permanent": false
    },
    { "source": "/(faqs/the-merge/?)", "destination": "/get-started/overview", "permanent": false },
    {
      "source": "/(faqs/tooling-faqs/?)",
      "destination": "/for-devs/troubleshooting-building",
      "permanent": false
    },
    {
      "source": "/(faqs/what-if-dispute/?)",
      "destination": "/faqs/protocol-faqs#q-dispute-reorg",
      "permanent": false
    },
    { "source": "/(faqs/x-chain-faqs/?)", "destination": "/learn-more/faq", "permanent": false },
    {
      "source": "/(finality/?)",
      "destination": "/how-arbitrum-works/deep-dives/transaction-lifecycle",
      "permanent": false
    },
    {
      "source": "/(documentation-graph/documentation-graph/GATE_CHECKPOINT_STATUS/?)",
      "destination": "/(documentation-graph/GATE_CHECKPOINT_STATUS/?)",
      "permanent": false
    },
    {
      "source": "/(documentation-graph/documentation-graph/mcp-server/ARCHITECTURE/?)",
      "destination": "/(documentation-graph/mcp-server/ARCHITECTURE/?)",
      "permanent": false
    },
    {
      "source": "/(documentation-graph/documentation-graph/mcp-server/EXAMPLES/?)",
      "destination": "/(documentation-graph/mcp-server/EXAMPLES/?)",
      "permanent": false
    },
    {
      "source": "/(documentation-graph/documentation-graph/mcp-server/IMPLEMENTATION_SUMMARY/?)",
      "destination": "/(documentation-graph/mcp-server/IMPLEMENTATION_SUMMARY/?)",
      "permanent": false
    },
    {
      "source": "/(documentation-graph/documentation-graph/mcp-server/QUICKSTART/?)",
      "destination": "/(documentation-graph/mcp-server/QUICKSTART/?)",
      "permanent": false
    },
    {
      "source": "/(documentation-graph/documentation-graph/mcp-server/README/?)",
      "destination": "/(documentation-graph/mcp-server/README/?)",
      "permanent": false
    },
    {
      "source": "/(documentation-graph/documentation-graph/mcp-server/SETUP_COMPLETE/?)",
      "destination": "/(documentation-graph/mcp-server/SETUP_COMPLETE/?)",
      "permanent": false
    },
    {
      "source": "/(for-devs/chain-params/?)",
      "destination": "/build-decentralized-apps/reference/chain-params",
      "permanent": false
    },
    {
      "source": "/(for-devs/concepts/differences-between-arbitrum-ethereum/block-numbers-and-time/?)",
      "destination": "/build-decentralized-apps/arbitrum-vs-ethereum/block-numbers-and-time",
      "permanent": false
    },
    {
      "source": "/(for-devs/concepts/differences-between-arbitrum-ethereum/overview/?)",
      "destination": "/build-decentralized-apps/arbitrum-vs-ethereum/comparison-overview",
      "permanent": false
    },
    {
      "source": "/(for-devs/concepts/differences-between-arbitrum-ethereum/rpc-methods/?)",
      "destination": "/build-decentralized-apps/arbitrum-vs-ethereum/rpc-methods",
      "permanent": false
    },
    {
      "source": "/(for-devs/concepts/differences-between-arbitrum-ethereum/solidity-support/?)",
      "destination": "/build-decentralized-apps/arbitrum-vs-ethereum/solidity-support",
      "permanent": false
    },
    {
      "source": "/(for-devs/concepts/fees/?)",
      "destination": "/build-decentralized-apps/how-to-estimate-gas",
      "permanent": false
    },
    {
      "source": "/(for-devs/concepts/nodeinterface/?)",
      "destination": "/build-decentralized-apps/nodeinterface/overview",
      "permanent": false
    },
    {
      "source": "/(for-devs/concepts/oracles/?)",
      "destination": "/build-decentralized-apps/oracles/overview-oracles",
      "permanent": false
    },
    {
      "source": "/(for-devs/concepts/precompiles/?)",
      "destination": "/build-decentralized-apps/precompiles/overview",
      "permanent": false
    },
    {
      "source": "/(for-devs/concepts/public-chains/?)",
      "destination": "/build-decentralized-apps/public-chains",
      "permanent": false
    },
    {
      "source": "/(for-devs/concepts/token-bridge/token-bridge-erc20/?)",
      "destination": "/build-decentralized-apps/token-bridging/token-bridge-erc20",
      "permanent": false
    },
    {
      "source": "/(for-devs/concepts/token-bridge/token-bridge-ether/?)",
      "destination": "/build-decentralized-apps/token-bridging/token-bridge-ether",
      "permanent": false
    },
    {
      "source": "/(for-devs/concepts/token-bridge/token-bridge-overview/?)",
      "destination": "/build-decentralized-apps/token-bridging/overview",
      "permanent": false
    },
    {
      "source": "/(for-devs/cross-chain-messsaging/?)",
      "destination": "/build-decentralized-apps/cross-chain-messaging",
      "permanent": false
    },
    {
      "source": "/(for-devs/dev-tools-and-resources/debugging-tools/?)",
      "destination": "/build-decentralized-apps/reference/debugging-tools",
      "permanent": false
    },
    {
      "source": "/(for-devs/dev-tools-and-resources/development-frameworks/?)",
      "destination": "/build-decentralized-apps/reference/development-frameworks",
      "permanent": false
    },
    {
      "source": "/(for-devs/dev-tools-and-resources/monitoring-tools-block-explorers/?)",
      "destination": "/build-decentralized-apps/reference/monitoring-tools-block-explorers",
      "permanent": false
    },
    {
      "source": "/(for-devs/dev-tools-and-resources/nodeinterface/?)",
      "destination": "/build-decentralized-apps/nodeinterface/reference",
      "permanent": false
    },
    {
      "source": "/(for-devs/dev-tools-and-resources/oracles/?)",
      "destination": "/build-decentralized-apps/oracles/overview-oracles",
      "permanent": false
    },
    {
      "source": "/(for-devs/dev-tools-and-resources/overview/?)",
      "destination": "/build-decentralized-apps/reference/node-providers",
      "permanent": false
    },
    {
      "source": "/(for-devs/dev-tools-and-resources/overview/?)",
      "destination": "/build-decentralized-apps/reference/node-providers",
      "permanent": false
    },
    {
      "source": "/(for-devs/dev-tools-and-resources/precompiles/?)",
      "destination": "/build-decentralized-apps/precompiles/reference",
      "permanent": false
    },
    {
      "source": "/(for-devs/dev-tools-and-resources/web3-libraries-tools/?)",
      "destination": "/build-decentralized-apps/reference/web3-libraries-tools",
      "permanent": false
    },
    {
      "source": "/(for-devs/gentle-introduction-dapps/?)",
      "destination": "/get-started/arbitrum-introduction",
      "permanent": false
    },
    {
      "source": "/(for-devs/quickstart-solidity-hardhat/?)",
      "destination": "/build-decentralized-apps/quickstart-solidity-remix",
      "permanent": false
    },
    {
      "source": "/(for-devs/quickstart-solidity-remix/?)",
      "destination": "/build-decentralized-apps/quickstart-solidity-remix",
      "permanent": false
    },
    {
      "source": "/(for-devs/useful-addresses/?)",
      "destination": "/build-decentralized-apps/reference/contract-addresses",
      "permanent": false
    },
    {
      "source": "/(for-users/troubleshooting-users/?)",
      "destination": "/arbitrum-bridge/troubleshooting",
      "permanent": false
    },
    {
      "source": "/(fraud-proofs/challenge-manager/?)",
      "destination": "/how-arbitrum-works/bold/gentle-introduction",
      "permanent": false
    },
    {
      "source": "/(fraud-proofs/osp-assumptions/?)",
      "destination": "/how-arbitrum-works/bold/gentle-introduction",
      "permanent": false
    },
    {
      "source": "/(fraud-proofs/wasm-wavm/?)",
      "destination": "/how-arbitrum-works/bold/gentle-introduction",
      "permanent": false
    },
    {
      "source": "/(fraud-proofs/wavm-custom-opcodes/?)",
      "destination": "/how-arbitrum-works/bold/gentle-introduction",
      "permanent": false
    },
    {
      "source": "/(fraud-proofs/wavm-floats/?)",
      "destination": "/how-arbitrum-works/bold/gentle-introduction",
      "permanent": false
    },
    {
      "source": "/(fraud-proofs/wavm-modules/?)",
      "destination": "/how-arbitrum-works/bold/gentle-introduction",
      "permanent": false
    },
    {
      "source": "/(frontend_integration/?)",
      "destination": "/for-devs/quickstart-solidity-remix",
      "permanent": false
    },
    {
      "source": "/(get-started/get-started/?)",
      "destination": "/get-started/overview",
      "permanent": false
    },
    {
      "source": "/(getting-started-devs/?)",
      "destination": "/for-devs/quickstart-solidity-remix",
      "permanent": false
    },
    {
      "source": "/(getting-started-users/?)",
      "destination": "/arbitrum-bridge/quickstart",
      "permanent": false
    },
    { "source": "/(glossary/?)", "destination": "/intro/glossary", "permanent": false },
    {
      "source": "/(how-arbitrum-works/?)",
      "destination": "/how-arbitrum-works/inside-arbitrum-nitro",
      "permanent": false
    },
    {
      "source": "/(how-arbitrum-works/a-gentle-introduction/?)",
      "destination": "/how-arbitrum-works/inside-arbitrum-nitro",
      "permanent": false
    },
    {
      "source": "/(how-arbitrum-works/anytrust-protocol/?)",
      "destination": "/how-arbitrum-works/deep-dives/anytrust-protocol",
      "permanent": false
    },
    {
      "source": "/(how-arbitrum-works/arbos/geth/?)",
      "destination": "/how-arbitrum-works/deep-dives/geth",
      "permanent": false
    },
    {
      "source": "/(how-arbitrum-works/arbos/introduction/?)",
      "destination": "/how-arbitrum-works/deep-dives/arbos",
      "permanent": false
    },
    {
      "source": "/(how-arbitrum-works/arbos/l1-l2-messaging/?)",
      "destination": "/how-arbitrum-works/deep-dives/l1-to-l2-messaging",
      "permanent": false
    },
    {
      "source": "/(how-arbitrum-works/arbos/l2-l1-messaging/?)",
      "destination": "/how-arbitrum-works/deep-dives/l2-to-l1-messaging",
      "permanent": false
    },
    {
      "source": "/(how-arbitrum-works/assertion-tree/?)",
      "destination": "/how-arbitrum-works/deep-dives/assertions",
      "permanent": false
    },
    {
      "source": "/(how-arbitrum-works/bold/public-preview-expectations/?)",
      "destination": "/how-arbitrum-works/bold/gentle-introduction",
      "permanent": false
    },
    {
      "source": "/(how-arbitrum-works/data-availability/?)",
      "destination": "/run-arbitrum-node/data-availability",
      "permanent": false
    },
    {
      "source": "/(how-arbitrum-works/fees/?)",
      "destination": "/how-arbitrum-works/deep-dives/gas-and-fees",
      "permanent": false
    },
    {
      "source": "/(how-arbitrum-works/fraud-proofs/challenge-manager/?)",
      "destination": "/how-arbitrum-works/bold/gentle-introduction",
      "permanent": false
    },
    {
      "source": "/(how-arbitrum-works/fraud-proofs/challenge-manager/?)",
      "destination": "/how-arbitrum-works/bold/gentle-introduction",
      "permanent": false
    },
    {
      "source": "/(how-arbitrum-works/fraud-proofs/osp-assumptions/?)",
      "destination": "/how-arbitrum-works/bold/gentle-introduction",
      "permanent": false
    },
    {
      "source": "/(how-arbitrum-works/fraud-proofs/osp-assumptions/?)",
      "destination": "/how-arbitrum-works/bold/gentle-introduction",
      "permanent": false
    },
    {
      "source": "/(how-arbitrum-works/fraud-proofs/wasm-to-wavm/?)",
      "destination": "/how-arbitrum-works/bold/gentle-introduction",
      "permanent": false
    },
    {
      "source": "/(how-arbitrum-works/fraud-proofs/wavm-custom-opcodes/?)",
      "destination": "/how-arbitrum-works/bold/gentle-introduction",
      "permanent": false
    },
    {
      "source": "/(how-arbitrum-works/fraud-proofs/wavm-custom-opcodes/?)",
      "destination": "/how-arbitrum-works/bold/gentle-introduction",
      "permanent": false
    },
    {
      "source": "/(how-arbitrum-works/gas-fees/?)",
      "destination": "/how-arbitrum-works/deep-dives/gas-and-fees",
      "permanent": false
    },
    {
      "source": "/(how-arbitrum-works/geth-at-the-core/?)",
      "destination": "/how-arbitrum-works/deep-dives/stf-gentle-intro",
      "permanent": false
    },
    {
      "source": "/(how-arbitrum-works/inside-anytrust/?)",
      "destination": "/how-arbitrum-works/deep-dives/anytrust-protocol",
      "permanent": false
    },
    {
      "source": "/(how-arbitrum-works/interactive-fraud-proofs/?)",
      "destination": "/how-arbitrum-works/bold/gentle-introduction",
      "permanent": false
    },
    {
      "source": "/(how-arbitrum-works/l1-gas-pricing/?)",
      "destination": "/how-arbitrum-works/deep-dives/gas-and-fees",
      "permanent": false
    },
    {
      "source": "/(how-arbitrum-works/l1-pricing/?)",
      "destination": "/how-arbitrum-works/deep-dives/gas-and-fees",
      "permanent": false
    },
    {
      "source": "/(how-arbitrum-works/l1-to-l2-messaging/?)",
      "destination": "/how-arbitrum-works/deep-dives/l1-to-l2-messaging",
      "permanent": false
    },
    {
      "source": "/(how-arbitrum-works/l1-to-l2-messaging/?)",
      "destination": "/how-arbitrum-works/deep-dives/l1-to-l2-messaging",
      "permanent": false
    },
    {
      "source": "/(how-arbitrum-works/l2-to-l1-messaging/?)",
      "destination": "/how-arbitrum-works/deep-dives/l2-to-l1-messaging",
      "permanent": false
    },
    {
      "source": "/(how-arbitrum-works/l2-to-l1-messaging/?)",
      "destination": "/how-arbitrum-works/deep-dives/l2-to-l1-messaging",
      "permanent": false
    },
    {
      "source": "/(how-arbitrum-works/nitro-vs-classic/?)",
      "destination": "/how-arbitrum-works/inside-arbitrum-nitro",
      "permanent": false
    },
    {
      "source": "/(how-arbitrum-works/optimistic-rollup/?)",
      "destination": "/how-arbitrum-works/inside-arbitrum-nitro",
      "permanent": false
    },
    {
      "source": "/(how-arbitrum-works/separating-execution-from-proving/?)",
      "destination": "/how-arbitrum-works/bold/gentle-introduction",
      "permanent": false
    },
    {
      "source": "/(how-arbitrum-works/sequencer/?)",
      "destination": "/how-arbitrum-works/deep-dives/sequencer",
      "permanent": false
    },
    {
      "source": "/(how-arbitrum-works/state-transition-function/arbos/?)",
      "destination": "/how-arbitrum-works/deep-dives/arbos",
      "permanent": false
    },
    {
      "source": "/(how-arbitrum-works/state-transition-function/ethereum-vs-arbitrum/?)",
      "destination": "/build-decentralized-apps/arbitrum-vs-ethereum/comparison-overview",
      "permanent": false
    },
    {
      "source": "/(how-arbitrum-works/state-transition-function/modified-geth-on-arbitrum/?)",
      "destination": "/how-arbitrum-works/deep-dives/geth",
      "permanent": false
    },
    {
      "source": "/(how-arbitrum-works/state-transition-function/stf-gentle-intro/?)",
      "destination": "/how-arbitrum-works/deep-dives/stf-gentle-intro",
      "permanent": false
    },
    {
      "source": "/(how-arbitrum-works/state-transition-function/stf-inputs/?)",
      "destination": "/how-arbitrum-works/deep-dives/stf-inputs",
      "permanent": false
    },
    {
      "source": "/(how-arbitrum-works/state-transition-function/stylus-execution-path/?)",
      "destination": "/how-arbitrum-works/deep-dives/arbos#stylus-specific-differences",
      "permanent": false
    },
    {
      "source": "/(how-arbitrum-works/timeboost/?)",
      "destination": "/how-arbitrum-works/timeboost/gentle-introduction",
      "permanent": false
    },
    {
      "source": "/(how-arbitrum-works/transaction-lifecycle/?)",
      "destination": "/how-arbitrum-works/deep-dives/transaction-lifecycle",
      "permanent": false
    },
    {
      "source": "/(how-arbitrum-works/tx-lifecycle/?)",
      "destination": "/how-arbitrum-works/deep-dives/transaction-lifecycle",
      "permanent": false
    },
    {
      "source": "/(how-arbitrum-works/validation-and-proving/proving-and-challenges/?)",
      "destination": "/how-arbitrum-works/bold/gentle-introduction",
      "permanent": false
    },
    {
      "source": "/(how-arbitrum-works/validation-and-proving/rollup-protocol/?)",
      "destination": "/how-arbitrum-works/inside-arbitrum-nitro",
      "permanent": false
    },
    {
      "source": "/(how-arbitrum-works/validation-and-proving/validation-and-proving/?)",
      "destination": "/how-arbitrum-works/bold/gentle-introduction",
      "permanent": false
    },
    {
      "source": "/(how-arbitrum-works/why-nitro/?)",
      "destination": "/how-arbitrum-works/inside-arbitrum-nitro",
      "permanent": false
    },
    {
      "source": "/(inside-anytrust/?)",
      "destination": "/how-arbitrum-works/deep-dives/anytrust-protocol",
      "permanent": false
    },
    {
      "source": "/(inside-arbitrum-nitro/?)",
      "destination": "/how-arbitrum-works/inside-arbitrum-nitro",
      "permanent": false
    },
    {
      "source": "/(inside_arbitrum/?)",
      "destination": "/how-arbitrum-works/inside-arbitrum-nitro",
      "permanent": false
    },
    {
      "source": "/(installation/?)",
      "destination": "/run-arbitrum-node/run-full-node",
      "permanent": false
    },
    {
      "source": "/(intro/?)",
      "destination": "/get-started/arbitrum-introduction",
      "permanent": false
    },
    {
      "source": "/(l1_l2_messages/?)",
      "destination": "/how-arbitrum-works/deep-dives/l1-to-l2-messaging",
      "permanent": false
    },
    {
      "source": "/(launch-arbitrum-chain/arbitrum-chain-quickstart/?)",
      "destination": "/launch-arbitrum-chain/a-gentle-introduction",
      "permanent": false
    },
    {
      "source": "/(launch-arbitrum-chain/arbitrum-node-runners/enale-post-4blobs/?)",
      "destination": "/launch-arbitrum-chain/configure-your-chain/common-configurations/enable-post-4844-blobs",
      "permanent": false
    },
    {
      "source": "/(launch-arbitrum-chain/bold-adoption-for-arbitrum-chains/?)",
      "destination": "/launch-arbitrum-chain/configure-your-chain/common-configurations/bold-adoption-for-arbitrum-chains",
      "permanent": false
    },
    {
      "source": "/(launch-arbitrum-chain/concepts/custom-gas-token-sdk/?)",
      "destination": "/build-decentralized-apps/custom-gas-token-sdk",
      "permanent": false
    },
    {
      "source": "/(launch-arbitrum-chain/configure-your-chain/advanced-configurations/bold/?)",
      "destination": "/launch-arbitrum-chain/configure-your-chain/common-configurations/bold-adoption-for-arbitrum-chains",
      "permanent": false
    },
    {
      "source": "/(launch-arbitrum-chain/deploy-an-arbitrum-chain/deploying-rollup-chain/?)",
      "destination": "/launch-arbitrum-chain/deploy-an-arbitrum-chain/deploying-an-arbitrum-chain",
      "permanent": false
    },
    {
      "source": "/(launch-arbitrum-chain/deploy-an-arbitrum-chain/monitoring-tools-and-considerations/?)",
      "destination": "/launch-arbitrum-chain/maintain-your-chain/monitoring-tools-and-considerations",
      "permanent": false
    },
    {
      "source": "/(launch-arbitrum-chain/how-tos/arbitrum-chain-finality/?)",
      "destination": "/launch-arbitrum-chain/configure-your-chain/common-configurations/arbitrum-chain-finality",
      "permanent": false
    },
    {
      "source": "/(launch-arbitrum-chain/maintain-your-chain/upgrade-to-bold/?)",
      "destination": "/launch-arbitrum-chain/configure-your-chain/common-configurations/bold-adoption-for-arbitrum-chains",
      "permanent": false
    },
    {
      "source": "/(launch-arbitrum-chain/reference/arbitrum-chain-configuration-parameters/?)",
      "destination": "/launch-arbitrum-chain/a-gentle-introduction",
      "permanent": false
    },
    {
      "source": "/(launch-arbitrum-chain/timeboost-for-arbitrum-chains/?)",
      "destination": "/launch-arbitrum-chain/configure-your-chain/common-configurations/timeboost-for-arbitrum-chains",
      "permanent": false
    },
    {
      "source": "/(launch-arbitrum-chain/what-is-arbitrum-orbit/?)",
      "destination": "/launch-arbitrum-chain/a-gentle-introduction",
      "permanent": false
    },
    {
      "source": "/(launch-orbit-chain/?)",
      "destination": "/launch-arbitrum-chain/a-gentle-introduction",
      "permanent": false
    },
    {
      "source": "/(launch-orbit-chain/a-gentle-introduction/?)",
      "destination": "/launch-arbitrum-chain/a-gentle-introduction",
      "permanent": false
    },
    {
      "source": "/(launch-orbit-chain/aep-fee-router-introduction/?)",
      "destination": "/launch-arbitrum-chain/configure-your-chain/advanced-configurations/aep-fee-router/aep-fee-router-introduction",
      "permanent": false
    },
    {
      "source": "/(launch-orbit-chain/aep-license/?)",
      "destination": "/launch-arbitrum-chain/aep-license",
      "permanent": false
    },
    {
      "source": "/(launch-orbit-chain/aeplicense/?)",
      "destination": "/launch-arbitrum-chain/aep-license",
      "permanent": false
    },
    {
      "source": "/(launch-orbit-chain/bold-adoption-for-orbit-chains/?)",
      "destination": "/launch-arbitrum-chain/configure-your-chain/common-configurations/bold-adoption-for-arbitrum-chains",
      "permanent": false
    },
    {
      "source": "/(launch-orbit-chain/concepts/chain-ownership/?)",
      "destination": "/launch-arbitrum-chain/maintain-your-chain/ownership-structure-access-control",
      "permanent": false
    },
    {
      "source": "/(launch-orbit-chain/concepts/custom-gas-token-sdk/?)",
      "destination": "/launch-arbitrum-chain/configure-your-chain/common-configurations/use-a-custom-gas-token-rollup",
      "permanent": false
    },
    {
      "source": "/(launch-orbit-chain/concepts/public-preview-expectations/?)",
      "destination": "/launch-arbitrum-chain/concepts/public-preview-expectations",
      "permanent": false
    },
    {
      "source": "/(launch-orbit-chain/configure-your-chain/advanced-configurations/aep-fee-router/aep-fee-router-introduction/?)",
      "destination": "/launch-arbitrum-chain/configure-your-chain/advanced-configurations/aep-fee-router/aep-fee-router-introduction",
      "permanent": false
    },
    {
      "source": "/(launch-orbit-chain/configure-your-chain/advanced-configurations/aep-fee-router/calculate-aep-fees/?)",
      "destination": "/launch-arbitrum-chain/configure-your-chain/advanced-configurations/aep-fee-router/calculate-aep-fees",
      "permanent": false
    },
    {
      "source": "/(launch-orbit-chain/configure-your-chain/advanced-configurations/aep-fee-router/set-up-aep-fee-router/?)",
      "destination": "/launch-arbitrum-chain/configure-your-chain/advanced-configurations/aep-fee-router/set-up-aep-fee-router",
      "permanent": false
    },
    {
      "source": "/(launch-orbit-chain/configure-your-chain/advanced-configurations/bold/?)",
      "destination": "/launch-arbitrum-chain/configure-your-chain/common-configurations/bold-adoption-for-arbitrum-chains",
      "permanent": false
    },
    {
      "source": "/(launch-orbit-chain/configure-your-chain/advanced-configurations/fast-withdrawals/?)",
      "destination": "/launch-arbitrum-chain/configure-your-chain/advanced-configurations/fast-withdrawals",
      "permanent": false
    },
    {
      "source": "/(launch-orbit-chain/configure-your-chain/advanced-configurations/layer-leap/?)",
      "destination": "/launch-arbitrum-chain/configure-your-chain/advanced-configurations/layer-leap",
      "permanent": false
    },
    {
      "source": "/(launch-orbit-chain/configure-your-chain/common-configurations/arbos-configuration/?)",
      "destination": "/launch-arbitrum-chain/configure-your-chain/common-configurations/arbos-upgrade",
      "permanent": false
    },
    {
      "source": "/(launch-orbit-chain/configure-your-chain/common-configurations/arbos-upgrade/?)",
      "destination": "/launch-arbitrum-chain/configure-your-chain/common-configurations/arbos-upgrade",
      "permanent": false
    },
    {
      "source": "/(launch-orbit-chain/configure-your-chain/common-configurations/batch-posting-assertion-control)",
      "destination": "/launch-arbitrum-chain/configure-your-chain/common-configurations/batch-posting-assertion-control",
      "permanent": false
    },
    {
      "source": "/(launch-orbit-chain/configure-your-chain/common-configurations/calculate-aep-fees/?)",
      "destination": "/launch-arbitrum-chain/configure-your-chain/common-configurations/calculate-aep-fees",
      "permanent": false
    },
    {
      "source": "/(launch-orbit-chain/configure-your-chain/common-configurations/customizable-challenge-period/?)",
      "destination": "/launch-arbitrum-chain/configure-your-chain/common-configurations/customizable-challenge-period",
      "permanent": false
    },
    {
      "source": "/(launch-orbit-chain/configure-your-chain/common-configurations/customizing-anytrust/?)",
      "destination": "/launch-arbitrum-chain/configure-your-chain/common-configurations/use-a-custom-gas-token-anytrust",
      "permanent": false
    },
    {
      "source": "/(launch-orbit-chain/configure-your-chain/common-configurations/fee-management/?)",
      "destination": "/launch-arbitrum-chain/configure-your-chain/common-configurations/fee-management",
      "permanent": false
    },
    {
      "source": "/(launch-orbit-chain/configure-your-chain/common-configurations/gas-optimization-tools/?)",
      "destination": "/launch-arbitrum-chain/configure-your-chain/common-configurations/gas-optimization-tools",
      "permanent": false
    },
    {
      "source": "/(launch-orbit-chain/configure-your-chain/common-configurations/per-batch-gas-cost/?)",
      "destination": "/launch-arbitrum-chain/configure-your-chain/common-configurations/fee-management",
      "permanent": false
    },
    {
      "source": "/(launch-orbit-chain/configure-your-chain/common-configurations/set-up-aep-fee-router/?)",
      "destination": "/launch-arbitrum-chain/configure-your-chain/advanced-configurations/aep-fee-router/set-up-aep-fee-router",
      "permanent": false
    },
    {
      "source": "/(launch-orbit-chain/configure-your-chain/common-configurations/stake-and-validator-configurations/?)",
      "destination": "/launch-arbitrum-chain/configure-your-chain/common-configurations/stake-and-validator-configurations",
      "permanent": false
    },
    {
      "source": "/(launch-orbit-chain/configure-your-chain/common-configurations/use-a-custom-gas-token-anytrust/?)",
      "destination": "/launch-arbitrum-chain/configure-your-chain/common-configurations/use-a-custom-gas-token-anytrust",
      "permanent": false
    },
    {
      "source": "/(launch-orbit-chain/configure-your-chain/common-configurations/use-a-custom-gas-token-rollup/?)",
      "destination": "/launch-arbitrum-chain/configure-your-chain/common-configurations/use-a-custom-gas-token-rollup",
      "permanent": false
    },
    {
      "source": "/(launch-orbit-chain/configure-your-chain/common-configurations/use-a-custom-gas-token/?)",
      "destination": "/launch-arbitrum-chain/configure-your-chain/common-configurations/use-a-custom-gas-token-rollup",
      "permanent": false
    },
    {
      "source": "/(launch-orbit-chain/customize-your-chain/customize-arbos/?)",
      "destination": "/launch-arbitrum-chain/customize-your-chain/customize-arbos",
      "permanent": false
    },
    {
      "source": "/(launch-orbit-chain/customize-your-chain/customize-precompile/?)",
      "destination": "/launch-arbitrum-chain/customize-your-chain/customize-precompile",
      "permanent": false
    },
    {
      "source": "/(launch-orbit-chain/customize-your-chain/customize-stf/?)",
      "destination": "/launch-arbitrum-chain/customize-your-chain/customize-stf",
      "permanent": false
    },
    {
      "source": "/(launch-orbit-chain/deploy-an-orbit-chain/canonical-factory-contracts/?)",
      "destination": "/launch-arbitrum-chain/deploy-an-arbitrum-chain/canonical-factory-contracts",
      "permanent": false
    },
    {
      "source": "/(launch-orbit-chain/deploy-an-orbit-chain/configuring-orbit-chain/?)",
      "destination": "/launch-arbitrum-chain/deploy-an-arbitrum-chain/deploying-an-arbitrum-chain",
      "permanent": false
    },
    {
      "source": "/(launch-orbit-chain/deploy-an-orbit-chain/deploying-anytrust-chain/?)",
      "destination": "/launch-arbitrum-chain/deploy-an-arbitrum-chain/deploying-an-arbitrum-chain",
      "permanent": false
    },
    {
      "source": "/(launch-orbit-chain/deploy-an-orbit-chain/deploying-custom-gas-token-chain/?)",
      "destination": "/launch-arbitrum-chain/deploy-an-arbitrum-chain/deploying-an-arbitrum-chain",
      "permanent": false
    },
    {
      "source": "/(launch-orbit-chain/deploy-an-orbit-chain/deploying-rollup-chain/?)",
      "destination": "/launch-arbitrum-chain/deploy-an-arbitrum-chain/deploying-an-arbitrum-chain",
      "permanent": false
    },
    {
      "source": "/(launch-orbit-chain/deploy-an-orbit-chain/deploying-token-bridge/?)",
      "destination": "/launch-arbitrum-chain/deploy-an-arbitrum-chain/deploying-token-bridge",
      "permanent": false
    },
    {
      "source": "/(launch-orbit-chain/deploy-an-orbit-chain/monitoring-tools-and-considerations/?)",
      "destination": "/launch-arbitrum-chain/maintain-your-chain/monitoring-tools-and-considerations",
      "permanent": false
    },
    {
      "source": "/(launch-orbit-chain/ecosystem-support/add-orbit-chain-to-bridge-ui/?)",
      "destination": "/launch-arbitrum-chain/ecosystem-support/add-arbitrum-chain-to-bridge-ui",
      "permanent": false
    },
    {
      "source": "/(launch-orbit-chain/ecosystem-support/get-listed-orbit-platforms/?)",
      "destination": "/for-devs/dev-tools-and-resources/chain-info",
      "permanent": false
    },
    {
      "source": "/(launch-orbit-chain/ecosystem-support/orbit-portal/?)",
      "destination": "/for-devs/dev-tools-and-resources/chain-info",
      "permanent": false
    },
    {
      "source": "/(launch-orbit-chain/faq-troubleshooting/troubleshooting-building-orbit/?)",
      "destination": "/launch-arbitrum-chain/faq-troubleshooting/troubleshooting-building-arbitrum-chain",
      "permanent": false
    },
    {
      "source": "/(launch-orbit-chain/how-tos/add-orbit-chain-to-bridge-ui/?)",
      "destination": "/launch-arbitrum-chain/ecosystem-support/add-arbitrum-chain-to-bridge-ui",
      "permanent": false
    },
    {
      "source": "/(launch-orbit-chain/how-tos/arbos-upgrade/?)",
      "destination": "/launch-arbitrum-chain/configure-your-chain/common-configurations/arbos-upgrade",
      "permanent": false
    },
    {
      "source": "/(launch-orbit-chain/how-tos/calculate-aep-fees/?)",
      "destination": "/launch-arbitrum-chain/configure-your-chain/advanced-configurations/aep-fee-router/calculate-aep-fees",
      "permanent": false
    },
    {
      "source": "/(launch-orbit-chain/how-tos/customize-arbos/?)",
      "destination": "/launch-arbitrum-chain/customize-your-chain/customize-arbos",
      "permanent": false
    },
    {
      "source": "/(launch-orbit-chain/how-tos/customize-deployment-configuration/?)",
      "destination": "/launch-arbitrum-chain/how-tos/customize-deployment-configuration",
      "permanent": false
    },
    {
      "source": "/(launch-orbit-chain/how-tos/customize-precompile/?)",
      "destination": "launch-arbitrum-chain/customize-your-chain/customize-precompile",
      "permanent": false
    },
    {
      "source": "/(launch-orbit-chain/how-tos/customize-stf/?)",
      "destination": "/launch-arbitrum-chain/customize-your-chain/customize-stf",
      "permanent": false
    },
    {
      "source": "/(launch-orbit-chain/how-tos/fast-withdrawals/?)",
      "destination": "/launch-arbitrum-chain/configure-your-chain/advanced-configurations/fast-withdrawals",
      "permanent": false
    },
    {
      "source": "/(launch-orbit-chain/how-tos/how-to-configure-your-chain/?)",
      "destination": "/launch-arbitrum-chain/a-gentle-introduction",
      "permanent": false
    },
    {
      "source": "/(launch-orbit-chain/how-tos/manage-fee-collectors/?)",
      "destination": "/launch-arbitrum-chain/configure-your-chain/common-configurations/fee-management",
      "permanent": false
    },
    {
      "source": "/(launch-orbit-chain/how-tos/orbit-chain-finality/?)",
      "destination": "/launch-arbitrum-chain/configure-your-chain/common-configurations/arbitrum-chain-finality",
      "permanent": false
    },
    {
      "source": "/(launch-orbit-chain/how-tos/orbit-managing-gas-speed-limit/?)",
      "destination": "/launch-arbitrum-chain/maintain-your-chain/guidance/state-size-limit",
      "permanent": false
    },
    {
      "source": "/(launch-orbit-chain/how-tos/orbit-managing-state-growth/?)",
      "destination": "/launch-arbitrum-chain/maintain-your-chain/guidance/state-growth",
      "permanent": false
    },
    {
      "source": "/(launch-orbit-chain/how-tos/orbit-sdk-configuring-orbit-chain/?)",
      "destination": "/launch-arbitrum-chain/a-gentle-introduction",
      "permanent": false
    },
    {
      "source": "/(launch-orbit-chain/how-tos/orbit-sdk-deploying-anytrust-chain/?)",
      "destination": "/launch-arbitrum-chain/deploy-an-arbitrum-chain/deploying-an-arbitrum-chain",
      "permanent": false
    },
    {
      "source": "/(launch-orbit-chain/how-tos/orbit-sdk-deploying-custom-gas-token-chain/?)",
      "destination": "/launch-arbitrum-chain/deploy-an-arbitrum-chain/deploying-an-arbiturm-chain",
      "permanent": false
    },
    {
      "source": "/(launch-orbit-chain/how-tos/orbit-sdk-deploying-rollup-chain/?)",
      "destination": "/launch-arbitrum-chain/deploy-an-arbitrum-chain/deploying-an-arbitrum-chain",
      "permanent": false
    },
    {
      "source": "/(launch-orbit-chain/how-tos/orbit-sdk-deploying-token-bridge/?)",
      "destination": "/launch-arbitrum-chain/deploy-an-arbitrum-chain/deploying-token-bridge",
      "permanent": false
    },
    {
      "source": "/(launch-orbit-chain/how-tos/orbit-sdk-preparing-node-config/?)",
      "destination": "/launch-arbitrum-chain/how-tos/arbitrum-chain-sdk-preparing-node-config",
      "permanent": false
    },
    {
      "source": "/(launch-orbit-chain/how-tos/set-up-aep-fee-router/?)",
      "destination": "/launch-arbitrum-chain/configure-your-chain/advanced-configurations/aep-fee-router/set-up-aep-fee-router",
      "permanent": false
    },
    {
      "source": "/(launch-orbit-chain/how-tos/usdc-standard-bridge/?)",
      "destination": "/launch-arbitrum-chain/third-party-integrations/bridged-usdc-standard",
      "permanent": false
    },
    {
      "source": "/(launch-orbit-chain/how-tos/use-a-custom-gas-token/?)",
      "destination": "/launch-arbitrum-chain/configure-your-chain/common-configurations/use-a-custom-gas-token-rollup",
      "permanent": false
    },
    {
      "source": "/(launch-orbit-chain/infra-options-orbit-chains/?)",
      "destination": "/launch-arbitrum-chain/third-party-integrations/third-party-providers",
      "permanent": false
    },
    {
      "source": "/(launch-orbit-chain/maintain-your-chain/bridging/?)",
      "destination": "/launch-arbitrum-chain/ecosystem-support/add-arbitrum-chain-to-bridge-ui",
      "permanent": false
    },
    {
      "source": "/(launch-orbit-chain/maintain-your-chain/guidance/post-launch-contract-deployments/?)",
      "destination": "/launch-arbitrum-chain/maintain-your-chain/guidance/post-launch-contract-deployments",
      "permanent": false
    },
    {
      "source": "/(launch-orbit-chain/maintain-your-chain/guidance/state-growth/?)",
      "destination": "/launch-arbitrum-chain/maintain-your-chain/guidance/state-growth",
      "permanent": false
    },
    {
      "source": "/(launch-orbit-chain/maintain-your-chain/guidance/state-size-limit/?)",
      "destination": "/launch-arbitrum-chain/maintain-your-chain/guidance/state-size-limit",
      "permanent": false
    },
    {
      "source": "/(launch-orbit-chain/maintain-your-chain/monitoring/?)",
      "destination": "/launch-arbitrum-chain/maintain-your-chain/monitoring-tools-and-considerations",
      "permanent": false
    },
    {
      "source": "/(launch-orbit-chain/maintain-your-chain/ownership-structure-access-control/?)",
      "destination": "/launch-arbitrum-chain/maintain-your-chain/ownership-structure-access-control",
      "permanent": false
    },
    {
      "source": "/(launch-orbit-chain/maintain-your-chain/upgrade-to-bold/?)",
      "destination": "/launch-arbitrum-chain/configure-your-chain/common-configurations/bold-adoption-for-arbitrum-chains",
      "permanent": false
    },
    {
      "source": "/(launch-orbit-chain/orbit-gentle-introduction/?)",
      "destination": "/launch-arbitrum-chain/a-gentle-introduction",
      "permanent": false
    },
    {
      "source": "/(launch-orbit-chain/orbit-license/?)",
      "destination": "/launch-arbitrum-chain/aep-license",
      "permanent": false
    },
    {
      "source": "/(launch-orbit-chain/orbit-node-runners/orbit-node-providers/?)",
      "destination": "/for-devs/dev-tools-and-resources/chain-info",
      "permanent": false
    },
    {
      "source": "/(launch-orbit-chain/orbit-quickstart/?)",
      "destination": "/launch-arbitrum-chain/a-gentle-introduction",
      "permanent": false
    },
    {
      "source": "/(launch-orbit-chain/orbit-sdk-introduction/?)",
      "destination": "/launch-arbitrum-chain/arbitrum-chain-sdk-introduction",
      "permanent": false
    },
    {
      "source": "/(launch-orbit-chain/orbit-supported-parent-chains/?)",
      "destination": "/launch-arbitrum-chain/a-gentle-introduction",
      "permanent": false
    },
    {
      "source": "/(launch-orbit-chain/reference/additional-configuration-parameters/?)",
      "destination": "/launch-arbitrum-chain/reference/additional-configuration-parameters",
      "permanent": false
    },
    {
      "source": "/(launch-orbit-chain/reference/command-line-options/?)",
      "destination": "/launch-arbitrum-chain/a-gentle-introduction",
      "permanent": false
    },
    {
      "source": "/(launch-orbit-chain/reference/how-tos/orbit-managing-state-growth/?)",
      "destination": "/launch-arbitrum-chain/maintain-your-chain/guidance/state-growth",
      "permanent": false
    },
    {
      "source": "/(launch-orbit-chain/reference/monitoring-tools-and-considerations/?)",
      "destination": "/launch-arbitrum-chain/maintain-your-chain/monitoring-tools-and-considerations",
      "permanent": false
    },
    {
      "source": "/(launch-orbit-chain/reference/orbit-batch-poster-configuration/?)",
      "destination": "/launch-arbitrum-chain/configure-your-chain/common-configurations/batch-posting-assertion-control",
      "permanent": false
    },
    {
      "source": "/(launch-orbit-chain/reference/orbit-configuration-parameters/?)",
      "destination": "/launch-arbitrum-chain/reference/additional-configuration-parameters",
      "permanent": false
    },
    {
      "source": "/(launch-orbit-chain/start-your-journey/?)",
      "destination": "/launch-arbitrum-chain/a-gentle-introduction",
      "permanent": false
    },
    {
      "source": "/(launch-orbit-chain/third-party-integrations/bridged-usdc-standard/?)",
      "destination": "/launch-arbitrum-chain/third-party-integrations/bridged-usdc-standard",
      "permanent": false
    },
    {
      "source": "/(launch-orbit-chain/third-party-integrations/integrations/?)",
      "destination": "/launch-arbitrum-chain/third-party-integrations/third-party-providers",
      "permanent": false
    },
    {
      "source": "/(launch-orbit-chain/third-party-integrations/third-party-providers/?)",
      "destination": "/launch-arbitrum-chain/third-party-integrations/third-party-providers",
      "permanent": false
    },
    {
      "source": "/(launch-orbit-chain/troubleshooting-building-orbit/?)",
      "destination": "/launch-arbitrum-chain/faq-troubleshooting/troubleshooting-building-arbitrum-chain",
      "permanent": false
    },
    { "source": "/(learn-more/?)", "destination": "/learn-more/faq", "permanent": false },
    {
      "source": "/(learn-more/contribute/?)",
      "destination": "/for-devs/contribute",
      "permanent": false
    },
    { "source": "/(learnmore/faq/?)", "destination": "/learn-more/faq", "permanent": false },
    {
      "source": "/(mainnet-beta/?)",
      "destination": "/build-decentralized-apps/reference/mainnet-risks",
      "permanent": false
    },
    {
      "source": "/(mainnet-risks/?)",
      "destination": "/build-decentralized-apps/reference/mainnet-risks",
      "permanent": false
    },
    {
      "source": "/(mainnet/?)",
      "destination": "/build-decentralized-apps/reference/mainnet-risks",
      "permanent": false
    },
    {
      "source": "/(migration/dapp-migration/?)",
      "destination": "/build-decentralized-apps/arbitrum-vs-ethereum/comparison-overview",
      "permanent": false
    },
    {
      "source": "/(migration/state-migration/?)",
      "destination": "/run-arbitrum-node/nitro/migrate-state-and-history-from-classic",
      "permanent": false
    },
    {
      "source": "/(node-running/build-nitro-locally/?)",
      "destination": "/run-arbitrum-node/nitro/build-nitro-locally",
      "permanent": false
    },
    {
      "source": "/(node-running/command-line-options/?)",
      "destination": "/run-arbitrum-node/run-full-node",
      "permanent": false
    },
    {
      "source": "/(node-running/gentle-introduction-run-node/?)",
      "destination": "/run-arbitrum-node/overview",
      "permanent": false
    },
    {
      "source": "/(node-running/how-tos/build-nitro-locally/?)",
      "destination": "/run-arbitrum-node/nitro/build-nitro-locally",
      "permanent": false
    },
    {
      "source": "/(node-running/how-tos/data-availability-committee/configure-the-dac-in-your-chain/?)",
      "destination": "/run-arbitrum-node/data-availability-committees/configure-dac",
      "permanent": false
    },
    {
      "source": "/(node-running/how-tos/data-availability-committee/deploy-a-das/?)",
      "destination": "/run-arbitrum-node/data-availability-committees/deploy-das",
      "permanent": false
    },
    {
      "source": "/(node-running/how-tos/data-availability-committee/deploy-a-mirror-das/?)",
      "destination": "/run-arbitrum-node/data-availability-committees/deploy-mirror-das",
      "permanent": false
    },
    {
      "source": "/(node-running/how-tos/data-availability-committee/introduction/?)",
      "destination": "/run-arbitrum-node/data-availability-committees/get-started",
      "permanent": false
    },
    {
      "source": "/(node-running/how-tos/local-dev-node/?)",
      "destination": "/run-arbitrum-node/run-local-dev-node",
      "permanent": false
    },
    {
      "source": "/(node-running/how-tos/migrate-state-and-history-from-classic/?)",
      "destination": "/run-arbitrum-node/nitro/migrate-state-and-history-from-classic",
      "permanent": false
    },
    {
      "source": "/(node-running/how-tos/read-sequencer-feed/?)",
      "destination": "/run-arbitrum-node/sequencer/read-sequencer-feed",
      "permanent": false
    },
    {
      "source": "/(node-running/how-tos/running-a-classic-node/?)",
      "destination": "/run-arbitrum-node/more-types/run-classic-node",
      "permanent": false
    },
    {
      "source": "/(node-running/how-tos/running-a-daserver/?)",
      "destination": "/run-arbitrum-node/data-availability-committees/get-started",
      "permanent": false
    },
    {
      "source": "/(node-running/how-tos/running-a-feed-relay/?)",
      "destination": "/run-arbitrum-node/run-feed-relay",
      "permanent": false
    },
    {
      "source": "/(node-running/how-tos/running-a-full-node/?)",
      "destination": "/run-arbitrum-node/run-full-node",
      "permanent": false
    },
    {
      "source": "/(node-running/how-tos/running-a-node/?)",
      "destination": "/run-arbitrum-node/run-full-node",
      "permanent": false
    },
    {
      "source": "/(node-running/how-tos/running-a-sequencer-coordinator-manager/?)",
      "destination": "/run-arbitrum-node/sequencer/run-sequencer-coordination-manager",
      "permanent": false
    },
    {
      "source": "/(node-running/how-tos/running-a-validator/?)",
      "destination": "/run-arbitrum-node/more-types/run-validator-node",
      "permanent": false
    },
    {
      "source": "/(node-running/how-tos/running-an-archive-node/?)",
      "destination": "/run-arbitrum-node/more-types/run-archive-node",
      "permanent": false
    },
    {
      "source": "/(node-running/how-tos/running-an-orbit-node/?)",
      "destination": "/run-arbitrum-node/run-full-node",
      "permanent": false
    },
    {
      "source": "/(node-running/local-dev-node/?)",
      "destination": "/run-arbitrum-node/run-local-dev-node",
      "permanent": false
    },
    {
      "source": "/(node-running/node-providers/?)",
      "destination": "/build-decentralized-apps/reference/node-providers",
      "permanent": false
    },
    {
      "source": "/(node-running/quickstart-running-a-node/?)",
      "destination": "/run-arbitrum-node/overview",
      "permanent": false
    },
    {
      "source": "/(node-running/read-sequencer-feed/?)",
      "destination": "/run-arbitrum-node/sequencer/read-sequencer-feed",
      "permanent": false
    },
    {
      "source": "/(node-running/reference/arbos-software-releases/arbos11/?)",
      "destination": "/run-arbitrum-node/arbos-releases/arbos11",
      "permanent": false
    },
    {
      "source": "/(node-running/reference/arbos-software-releases/arbos20/?)",
      "destination": "/run-arbitrum-node/arbos-releases/arbos20",
      "permanent": false
    },
    {
      "source": "/(node-running/reference/arbos-software-releases/overview/?)",
      "destination": "/run-arbitrum-node/arbos-releases/overview",
      "permanent": false
    },
    {
      "source": "/(node-running/reference/ethereum-beacon-rpc-providers/?)",
      "destination": "/run-arbitrum-node/l1-ethereum-beacon-chain-rpc-providers",
      "permanent": false
    },
    {
      "source": "/(node-running/reference/software-releases/?)",
      "destination": "/run-arbitrum-node/arbos-releases/overview",
      "permanent": false
    },
    {
      "source": "/(node-running/running-a-classic-node/?)",
      "destination": "/run-arbitrum-node/more-types/run-classic-node",
      "permanent": false
    },
    {
      "source": "/(node-running/running-a-feed-relay/?)",
      "destination": "/run-arbitrum-node/run-feed-relay",
      "permanent": false
    },
    {
      "source": "/(node-running/running-a-node/?)",
      "destination": "/run-arbitrum-node/run-full-node",
      "permanent": false
    },
    {
      "source": "/(node-running/running-a-validator/?)",
      "destination": "/run-arbitrum-node/more-types/run-validator-node",
      "permanent": false
    },
    {
      "source": "/(node-running/running-an-archive-node/?)",
      "destination": "/run-arbitrum-node/more-types/run-archive-node",
      "permanent": false
    },
    {
      "source": "/(node-running/troubleshooting-running-nodes/?)",
      "destination": "/run-arbitrum-node/troubleshooting",
      "permanent": false
    },
    {
      "source": "/(node_providers/?)",
      "destination": "/build-decentralized-apps/reference/node-providers",
      "permanent": false
    },
    {
      "source": "/(notices/arbos-50/?)",
      "destination": "/notices/arbos51-arbsepolia-upgrade-notice",
      "permanent": false
    },
    {
      "source": "/(notices/arbos-fusaka/?)",
      "destination": "/notices/fusaka-upgrade-notice",
      "permanent": false
    },
    {
      "source": "/(precompiles/?)",
      "destination": "/build-decentralized-apps/precompiles/reference",
      "permanent": false
    },
    {
      "source": "/(proving/challenge-manager/?)",
      "destination": "/how-arbitrum-works/bold/gentle-introduction",
      "permanent": false
    },
    {
      "source": "/(proving/osp-assumptions/?)",
      "destination": "/how-arbitrum-works/bold/gentle-introduction",
      "permanent": false
    },
    {
      "source": "/(proving/wasm-to-wavm/?)",
      "destination": "/how-arbitrum-works/bold/gentle-introduction",
      "permanent": false
    },
    {
      "source": "/(proving/wavm-custom-opcodes/?)",
      "destination": "/how-arbitrum-works/bold/gentle-introduction",
      "permanent": false
    },
    {
      "source": "/(proving/wavm-floats/?)",
      "destination": "/how-arbitrum-works/bold/gentle-introduction",
      "permanent": false
    },
    {
      "source": "/(proving/wavm-modules/?)",
      "destination": "/how-arbitrum-works/bold/gentle-introduction",
      "permanent": false
    },
    {
      "source": "/(public-chains/?)",
      "destination": "/for-devs/concepts/public-chains",
      "permanent": false
    },
    {
      "source": "/(public_chains/?)",
      "destination": "/for-devs/concepts/public-chains",
      "permanent": false
    },
    {
      "source": "/(public_nitro_devnet/?)",
      "destination": "/for-devs/concepts/public-chains",
      "permanent": false
    },
    {
      "source": "/(public_nitro_testnet/?)",
      "destination": "/for-devs/concepts/public-chains",
      "permanent": false
    },
    {
      "source": "/(public_testnet/?)",
      "destination": "/for-devs/concepts/public-chains",
      "permanent": false
    },
    {
      "source": "/(quickstart/?)",
      "destination": "/build-decentralized-apps/quickstart-solidity-remix",
      "permanent": false
    },
    { "source": "/(rollup_basics/?)", "destination": "/intro", "permanent": false },
    {
      "source": "/(rollup_protocol/?)",
      "destination": "/how-arbitrum-works/inside-arbitrum-nitro",
      "permanent": false
    },
    {
      "source": "/(run-arbitrum-node/arbos-releases/arbos30/?)",
      "destination": "/run-arbitrum-node/arbos-releases/arbos32",
      "permanent": false
    },
    {
      "source": "/(run-arbitrum-node/arbos-releases/arbos31/?)",
      "destination": "/run-arbitrum-node/arbos-releases/arbos32",
      "permanent": false
    },
    {
      "source": "/(run-arbitrum-node/arbos-releases/arbos50/?)",
      "destination": "/run-arbitrum-node/arbos-releases/arbos51/",
      "permanent": false
    },
    {
      "source": "/(run-arbitrum-node/how-to-use-timeboost/?)",
      "destination": "/how-arbitrum-works/timeboost/how-to-use-timeboost",
      "permanent": false
    },
    {
      "source": "/(run-arbitrum-node/more-types/split-validator-node/?)",
      "destination": "/run-arbitrum-node/more-types/run-split-validator-node",
      "permanent": false
    },
    {
      "source": "/(run-arbitrum-node/node-types/?)",
      "destination": "/run-arbitrum-node/overview",
      "permanent": false
    },
    {
      "source": "/(run-arbitrum-node/quickstart/?)",
      "destination": "/run-arbitrum-node/overview",
      "permanent": false
    },
    {
      "source": "/(run-arbitrum-node/run-local-dev-node/?)",
      "destination": "/run-arbitrum-node/run-local-full-chain-simulation",
      "permanent": false
    },
    {
      "source": "/(run-arbitrum-node/sequencer/run-feed-relay/?)",
      "destination": "/run-arbitrum-node/run-feed-relay",
      "permanent": false
    },
    {
      "source": "/(running_goerli_nitro_node/?)",
      "destination": "/run-arbitrum-node/run-full-node",
      "permanent": false
    },
    {
      "source": "/(running_nitro_node/?)",
      "destination": "/run-arbitrum-node/run-full-node",
      "permanent": false
    },
    {
      "source": "/(running_node/?)",
      "destination": "/run-arbitrum-node/run-full-node",
      "permanent": false
    },
    {
      "source": "/(running_rinkeby_nitro_node/?)",
      "destination": "/run-arbitrum-node/run-full-node",
      "permanent": false
    },
    {
      "source": "/(sdk-docs/assetBridger/?)",
      "destination": "/sdk/assetbridger/assetbridger",
      "permanent": false
    },
    {
      "source": "/(sdk-docs/assetBridger/erc20Bridger/?)",
      "destination": "/sdk/assetbridger/erc20bridger",
      "permanent": false
    },
    {
      "source": "/(sdk-docs/assetBridger/ethBridger/?)",
      "destination": "/sdk/assetBridger/ethBridger",
      "permanent": false
    },
    {
      "source": "/(sdk-docs/dataEntities/address/?)",
      "destination": "/sdk/dataEntities/address",
      "permanent": false
    },
    {
      "source": "/(sdk-docs/dataEntities/constants/?)",
      "destination": "/sdk/dataEntities/constants",
      "permanent": false
    },
    {
      "source": "/(sdk-docs/dataEntities/event/?)",
      "destination": "/sdk/dataEntities/event",
      "permanent": false
    },
    {
      "source": "/(sdk-docs/dataEntities/message/?)",
      "destination": "/sdk/dataEntities/message",
      "permanent": false
    },
    {
      "source": "/(sdk-docs/dataEntities/networks?)",
      "destination": "/sdk/dataEntities/networks",
      "permanent": false
    },
    {
      "source": "/(sdk-docs/dataEntities/retryableData/?)",
      "destination": "/sdk/dataEntities/retryableData",
      "permanent": false
    },
    {
      "source": "/(sdk-docs/dataEntities/rpc/?)",
      "destination": "/sdk/dataEntities/rpc",
      "permanent": false
    },
    {
      "source": "/(sdk-docs/dataEntities/signerOrProvider/?)",
      "destination": "/sdk/dataEntities/signerOrProvider",
      "permanent": false
    },
    {
      "source": "/(sdk-docs/dataEntities/transactionRequest/?)",
      "destination": "/sdk/dataEntities/transactionRequest",
      "permanent": false
    },
    {
      "source": "/(sdk-docs/dataEntities_constants/?)",
      "destination": "/sdk/dataEntities/constants",
      "permanent": false
    },
    {
      "source": "/(sdk-docs/message/L1ToL2Message/?)",
      "destination": "/sdk/message/ParentToChildMessage",
      "permanent": false
    },
    {
      "source": "/(sdk-docs/message/L1ToL2MessageCreator/?)",
      "destination": "/sdk/message/ParentToChildMessageCreator",
      "permanent": false
    },
    {
      "source": "/(sdk-docs/message/L1Transaction/?)",
      "destination": "/sdk/message/ParentTransaction",
      "permanent": false
    },
    {
      "source": "/(sdk-docs/message/L2ToL1Message/?)",
      "destination": "/sdk/message/ChildToParentMessage",
      "permanent": false
    },
    {
      "source": "/(sdk-docs/message/L2ToL1MessageClassic/?)",
      "destination": "/sdk/message/ChildToParentMessageClassic",
      "permanent": false
    },
    {
      "source": "/(sdk-docs/message/L2ToL1MessageNitro/?)",
      "destination": "/sdk/message/ChildToParentMessageNitro",
      "permanent": false
    },
    {
      "source": "/(sdk-docs/message/L2Transaction/?)",
      "destination": "/sdk/message/ChildTransaction",
      "permanent": false
    },
    {
      "source": "/(sdk-docs/utils/arbProvider/?)",
      "destination": "/sdk/utils/arbProvider",
      "permanent": false
    },
    {
      "source": "/(sdk-docs/utils/byte_serialize_params/?)",
      "destination": "/sdk/utils/byte_serialize_params",
      "permanent": false
    },
    {
      "source": "/(sdk-docs/utils/eventFetcher/?)",
      "destination": "/sdk/utils/eventFetcher",
      "permanent": false
    },
    { "source": "/(sdk-docs/utils/lib/?)", "destination": "/sdk/utils/lib", "permanent": false },
    {
      "source": "/(sdk-docs/utils/types/?)",
      "destination": "/sdk/utils/types",
      "permanent": false
    },
    {
      "source": "/(sdk/assetBridger_erc20Bridger/?)",
      "destination": "/sdk/assetBridger/erc20Bridger",
      "permanent": false
    },
    {
      "source": "/(sdk/assetBridger_ethBridger/?)",
      "destination": "/sdk/assetBridger/ethBridger",
      "permanent": false
    },
    {
      "source": "/(sdk/dataEntities_address/?)",
      "destination": "/sdk/dataEntities/address",
      "permanent": false
    },
    {
      "source": "/(sdk/dataEntities_constants/?)",
      "destination": "/sdk/dataEntities/constants",
      "permanent": false
    },
    {
      "source": "/(sdk/dataEntities_errors/?)",
      "destination": "/sdk/dataEntities/errors",
      "permanent": false
    },
    {
      "source": "/(sdk/dataEntities_event/?)",
      "destination": "/sdk/dataEntities/event",
      "permanent": false
    },
    {
      "source": "/(sdk/dataEntities_networks/?)",
      "destination": "/sdk/dataEntities/networks",
      "permanent": false
    },
    {
      "source": "/(sdk/dataEntities_retryableData/?)",
      "destination": "/sdk/dataEntities/retryableData",
      "permanent": false
    },
    {
      "source": "/(sdk/dataEntities_rpc/?)",
      "destination": "/sdk/dataEntities/rpc",
      "permanent": false
    },
    {
      "source": "/(sdk/dataEntities_signerOrProvider/?)",
      "destination": "/sdk/dataEntities/signerOrProvider",
      "permanent": false
    },
    {
      "source": "/(sdk/dataEntities_transactionRequest/?)",
      "destination": "/sdk/dataEntities/transactionRequest",
      "permanent": false
    },
    { "source": "/(sdk/inbox_inbox/?)", "destination": "/sdk/inbox/inbox", "permanent": false },
    { "source": "/(sdk/introduction?)", "destination": "/sdk/", "permanent": false },
    {
      "source": "/(sdk/message_L1ToL2Message/?)",
      "destination": "/sdk/message/ParentToChildMessage",
      "permanent": false
    },
    {
      "source": "/(sdk/message_L1ToL2MessageCreator/?)",
      "destination": "/sdk/message/ParentToChildMessageCreator",
      "permanent": false
    },
    {
      "source": "/(sdk/message_L1ToL2MessageGasEstimator/?)",
      "destination": "/sdk/message/ParentToChildGasEstimator",
      "permanent": false
    },
    {
      "source": "/(sdk/message_L1Transaction/?)",
      "destination": "/sdk/message/ParentTransaction",
      "permanent": false
    },
    {
      "source": "/(sdk/message_L2ToL1Message/?)",
      "destination": "/sdk/message/ChildToParentMessage",
      "permanent": false
    },
    {
      "source": "/(sdk/message_L2ToL1MessageClassic/?)",
      "destination": "/sdk/message/ChildToParentMessageClassic",
      "permanent": false
    },
    {
      "source": "/(sdk/message_L2ToL1MessageNitro/?)",
      "destination": "/sdk/message/ChildToParentMessageNitro",
      "permanent": false
    },
    {
      "source": "/(sdk/message_L2Transaction/?)",
      "destination": "/sdk/message/ChildTransaction",
      "permanent": false
    },
    {
      "source": "/(sdk/message_L2Transaction/?)",
      "destination": "/sdk/message/ChildTransaction",
      "permanent": false
    },
    {
      "source": "/(sdk/utils/multicall/?)",
      "destination": "/sdk/utils/multicall",
      "permanent": false
    },
    {
      "source": "/(sdk/utils_arbProvider/?)",
      "destination": "/sdk/utils/arbProvider",
      "permanent": false
    },
    {
      "source": "/(sdk/utils_eventFetcher/?)",
      "destination": "/sdk/utils/eventFetcher",
      "permanent": false
    },
    { "source": "/(sdk/utils_lib/?)", "destination": "/sdk/utils/lib", "permanent": false },
    {
      "source": "/(sdk/utils_multicall?)",
      "destination": "/sdk/utils/multicall",
      "permanent": false
    },
    {
      "source": "/(security_considerations/?)",
      "destination": "/build-decentralized-apps/arbitrum-vs-ethereum/comparison-overview",
      "permanent": false
    },
    {
      "source": "/(sequencer/?)",
      "destination": "/how-arbitrum-works/deep-dives/sequencer",
      "permanent": false
    },
    {
      "source": "/(solidity-support/?)",
      "destination": "/build-decentralized-apps/arbitrum-vs-ethereum/solidity-support",
      "permanent": false
    },
    {
      "source": "/(solidity_support/?)",
      "destination": "/build-decentralized-apps/arbitrum-vs-ethereum/solidity-support",
      "permanent": false
    },
    {
      "source": "/(special_features/?)",
      "destination": "/build-decentralized-apps/arbitrum-vs-ethereum/comparison-overview",
      "permanent": false
    },
    {
      "source": "/(stylus-by-example/abi_decode/?)",
      "destination": "https://github.com/OffchainLabs/stylus-by-example/tree/master/example_code/basic_examples/abi_decode",
      "permanent": false
    },
    {
      "source": "/(stylus-by-example/abi_encode/?)",
      "destination": "https://github.com/OffchainLabs/stylus-by-example/tree/master/example_code/basic_examples/abi_encode",
      "permanent": false
    },
    {
      "source": "/(stylus-by-example/bytes_in_bytes_out/?)",
      "destination": "https://github.com/OffchainLabs/stylus-by-example/tree/master/example_code/applications",
      "permanent": false
    },
    {
      "source": "/(stylus-by-example/errors/?)",
      "destination": "https://github.com/OffchainLabs/stylus-by-example/tree/master/example_code/basic_examples/errors",
      "permanent": false
    },
    {
      "source": "/(stylus-by-example/events/?)",
      "destination": "https://github.com/OffchainLabs/stylus-by-example/tree/master/example_code/basic_examples/events",
      "permanent": false
    },
    {
      "source": "/(stylus-by-example/function/?)",
      "destination": "https://github.com/OffchainLabs/stylus-by-example/tree/master/example_code/basic_examples/function",
      "permanent": false
    },
    {
      "source": "/(stylus-by-example/function_selector/?)",
      "destination": "https://github.com/OffchainLabs/stylus-by-example/tree/master/example_code/applications",
      "permanent": false
    },
    {
      "source": "/(stylus-by-example/hashing/?)",
      "destination": "https://github.com/OffchainLabs/stylus-by-example/tree/master/example_code/applications",
      "permanent": false
    },
    {
      "source": "/(stylus-by-example/hello_world/?)",
      "destination": "https://github.com/OffchainLabs/stylus-by-example/tree/master/example_code/basic_examples/hello_world",
      "permanent": false
    },
    {
      "source": "/(stylus-by-example/inheritance/?)",
      "destination": "https://github.com/OffchainLabs/stylus-by-example/tree/master/example_code/applications",
      "permanent": false
    },
    {
      "source": "/(stylus-by-example/primitive_data_types/?)",
      "destination": "https://github.com/OffchainLabs/stylus-by-example/tree/master/example_code/basic_examples/primitive_data_types",
      "permanent": false
    },
    {
      "source": "/(stylus-by-example/sending_ether/?)",
      "destination": "https://github.com/OffchainLabs/stylus-by-example/tree/master/example_code/basic_examples/sending_ether",
      "permanent": false
    },
    {
      "source": "/(stylus-by-example/variables/?)",
      "destination": "https://github.com/OffchainLabs/stylus-by-example/tree/master/example_code/basic_examples/variables",
      "permanent": false
    },
    { "source": "/(stylus/?)", "destination": "/stylus/gentle-introduction", "permanent": false },
    {
      "source": "/(stylus/concepts/stylus-cache-manager/?)",
      "destination": "/stylus/how-tos/caching-contracts",
      "permanent": false
    },
    {
      "source": "/(stylus/concepts/stylus-gas/?)",
      "destination": "/stylus/concepts/gas-metering",
      "permanent": false
    },
    {
      "source": "/(stylus/how-tos/cache-contracts/?)",
      "destination": "/stylus/how-tos/caching-contracts",
      "permanent": false
    },
    {
      "source": "/(stylus/how-tos/debug-stylus-transactions/?)",
      "destination": "/stylus/how-tos/debugging-tx",
      "permanent": false
    },
    {
      "source": "/(stylus/how-tos/debugging-stylus-tx/?)",
      "destination": "/stylus/how-tos/debugging-tx",
      "permanent": false
    },
    {
      "source": "/(stylus/how-tos/local-stylus-dev-node/?)",
      "destination": "/run-arbitrum-node/run-local-full-chain-simulation",
      "permanent": false
    },
    {
      "source": "/(stylus/how-tos/local-stylus-dev-node/?)",
      "destination": "/run-arbitrum-node/run-nitro-dev-node",
      "permanent": false
    },
    {
      "source": "/(stylus/how-tos/using-stylus-cli/?)",
      "destination": "/stylus/cli-tools-overview",
      "permanent": false
    },
    {
      "source": "/(stylus/how-tos/verify-contracts/?)",
      "destination": "/stylus/how-tos/verifying-contracts",
      "permanent": false
    },
    {
      "source": "/(stylus/reference/cargo-stylus/?)",
      "destination": "/stylus/gentle-introduction",
      "permanent": false
    },
    {
      "source": "/(stylus/reference/testnet-information/?)",
      "destination": "/stylus/overview/",
      "permanent": false
    },
    {
      "source": "/(stylus/rust-sdk-guide/?)",
      "destination": "/stylus/reference/rust-sdk-guide",
      "permanent": false
    },
    {
      "source": "/(stylus/stylus-gentle-introduction/?)",
      "destination": "/stylus/gentle-introduction",
      "permanent": false
    },
    {
      "source": "/(stylus/stylus-quickstart/?)",
      "destination": "/stylus/quickstart",
      "permanent": false
    },
    {
      "source": "/(stylus/tools/stylus-cli?)",
      "destination": "stylus/using-cli",
      "permanent": false
    },
    {
      "source": "/(stylus/tools/using-stylus-cli/?)",
      "destination": "/stylus/using-cli",
      "permanent": false
    },
    {
      "source": "/(time/?)",
      "destination": "/build-decentralized-apps/arbitrum-vs-ethereum/block-numbers-and-time",
      "permanent": false
    },
    {
      "source": "/(time_in_arbitrum/?)",
      "destination": "/build-decentralized-apps/arbitrum-vs-ethereum/block-numbers-and-time",
      "permanent": false
    },
    {
      "source": "/(tutorials/?)",
      "destination": "/for-devs/quickstart-solidity-remix",
      "permanent": false
    },
    {
      "source": "/(tx-lifecycle/?)",
      "destination": "/how-arbitrum-works/deep-dives/transaction-lifecycle",
      "permanent": false
    },
    {
      "source": "/(tx_lifecycle/?)",
      "destination": "/how-arbitrum-works/deep-dives/transaction-lifecycle",
      "permanent": false
    },
    {
      "source": "/(txlifecycle/?)",
      "destination": "/how-arbitrum-works/deep-dives/transaction-lifecycle",
      "permanent": false
    },
    {
      "source": "/(useful-addresses/?)",
      "destination": "/build-decentralized-apps/reference/useful-addresses",
      "permanent": false
    },
    {
      "source": "/(useful_addresses/?)",
      "destination": "/build-decentralized-apps/reference/contract-addresses",
      "permanent": false
    },
    {
      "source": "/(welcome/?)",
      "destination": "/get-started/arbitrum-introduction",
      "permanent": false
    },
    {
      "source": "/(welcome/arbitrum-gentle-introduction/?)",
      "destination": "/get-started/arbitrum-introduction",
      "permanent": false
    },
    {
      "source": "/(welcome/get-started/?)",
      "destination": "/get-started/overview",
      "permanent": true
    },
    {
      "source": "/(why-nitro/?)",
      "destination": "/how-arbitrum-works/inside-arbitrum-nitro",
      "permanent": false
    },
    {
      "source": "/(withdrawals/?)",
      "destination": "/how-arbitrum-works/deep-dives/transaction-lifecycle",
      "permanent": false
    }
  ]
}<|MERGE_RESOLUTION|>--- conflicted
+++ resolved
@@ -246,43 +246,8 @@
       "permanent": false
     },
     {
-<<<<<<< HEAD
-      "source": "/(docs/launch-arbitrum-chain/partials/config-alt-da/?)",
-      "destination": "/(docs/launch-arbitrum-chain/features/partials/_alt-da-pc/?)",
-      "permanent": false
-    },
-    {
-      "source": "/(docs/launch-arbitrum-chain/partials/config-anytrust/?)",
-      "destination": "/(docs/launch-arbitrum-chain/features/partials/_anytrust-pc/?)",
-      "permanent": false
-    },
-    {
-      "source": "/(docs/launch-arbitrum-chain/partials/config-custom-gas-token/?)",
-      "destination": "/(docs/launch-arbitrum-chain/features/partials/_custom-gas-token-pc/?)",
-      "permanent": false
-    },
-    {
-      "source": "/(docs/launch-arbitrum-chain/partials/config-fast-withdrawals/?)",
-      "destination": "/(docs/launch-arbitrum-chain/features/partials/_fast-withdrawals-pc/?)",
-      "permanent": false
-    },
-    {
-      "source": "/(docs/launch-arbitrum-chain/partials/config-native-eth/?)",
-      "destination": "/(docs/launch-arbitrum-chain/features/partials/_native-eth-pc/?)",
-      "permanent": false
-    },
-    {
-      "source": "/(docs/launch-arbitrum-chain/partials/config-permissioned-validators/?)",
-      "destination": "/(docs/launch-arbitrum-chain/features/partials/_permissioned-validators-pc/?)",
-      "permanent": false
-    },
-    {
-      "source": "/(docs/launch-arbitrum-chain/partials/config-rollup/?)",
-      "destination": "/(docs/launch-arbitrum-chain/features/partials/_rollup-pc/?)",
-=======
       "source": "/(docs/stylus/recommended-libraries/?)",
       "destination": "/(docs/stylus/advanced/recommended-libraries/?)",
->>>>>>> 6fad2859
       "permanent": false
     },
     {
