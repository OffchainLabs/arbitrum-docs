{
    "redirects": [
        {
<<<<<<< HEAD
            "source": "/node-running/reference/software-releases",
            "destination": "/node-running/reference/arbos-software-releases/overview",
            "permanent": false
        },
        {
=======
            "source": "/intro",
            "destination": "/welcome/arbitrum-gentle-introduction",
            "permanent": false
        },
        {
            "source": "/for-devs/gentle-introduction-dapps",
            "destination": "/welcome/arbitrum-gentle-introduction",
            "permanent": true
        },
        {
>>>>>>> 1cee9063
            "source": "/",
            "destination": "/welcome/get-started",
            "permanent": false
        },
        {
            "source": "/(arb-specific-things/?)",
            "destination": "/for-devs/concepts/differences-between-arbitrum-ethereum/overview",
            "permanent": false
        },
        {
            "source": "/(stylus/?)",
            "destination": "/stylus/stylus-gentle-introduction",
            "permanent": false
        },
        {
            "source": "/stylus/(rust-sdk-guide/?)",
            "destination": "/stylus/reference/rust-sdk-guide",
            "permanent": false
        },
        {
            "source": "/docs/(mainnet/?)",
            "destination": "/mainnet-risks",
            "permanent": false
        },
        {
            "source": "/docs/(mainnet-beta/?)",
            "destination": "/mainnet-risks",
            "permanent": false
        },
        {
            "source": "/migration/dapp-migration",
            "destination": "/for-devs/concepts/differences-between-arbitrum-ethereum/overview",
            "permanent": false
        },
        {
            "source": "/migration/dapp_migration",
            "destination": "/for-devs/concepts/differences-between-arbitrum-ethereum/overview",
            "permanent": false
        },
        {
            "source": "/migration/state-migration",
            "destination": "/node-running/how-tos/migrate-state-and-history-from-classic",
            "permanent": false
        },
        {
            "source": "/docs/public_chains",
            "destination": "/for-devs/concepts/public-chains",
            "permanent": false
        },
        {
            "source": "/docs/inside_arbitrum",
            "destination": "/inside-arbitrum-nitro",
            "permanent": false
        },
        {
            "source": "/docs/l1_l2_messages",
            "destination": "/arbos/l1-to-l2-messaging",
            "permanent": false
        },
        {
            "source": "/docs/bridging_assets",
            "destination": "/for-devs/concepts/token-bridge/token-bridge-erc20",
            "permanent": false
        },
        {
            "source": "/asset-bridging",
            "destination": "/for-devs/concepts/token-bridge/token-bridge-erc20",
            "permanent": false
        },
        {
            "source": "/devs-how-tos/bridge-tokens/how-to-bridge-tokens-custom-generic",
            "destination": "/devs-how-tos/bridge-tokens/how-to-bridge-tokens-generic-custom",
            "permanent": false
        },
        {
            "source": "/docs/glossary",
            "destination": "/intro/glossary",
            "permanent": false
        },
        {
            "source": "/docs/anytrust",
            "destination": "/inside-anytrust",
            "permanent": false
        },
        {
            "source": "/docs/node_providers",
            "destination": "/node-running/node-providers",
            "permanent": false
        },
        {
            "source": "/docs/useful_addresses",
            "destination": "/for-devs/useful-addresses",
            "permanent": false
        },
        {
            "source": "/docs/running_node",
            "destination": "/node-running/how-tos/running-a-full-node",
            "permanent": false
        },
        {
            "source": "/docs/running_nitro_node",
            "destination": "/node-running/how-tos/running-a-full-node",
            "permanent": false
        },
        {
            "source": "/docs/running_goerli_nitro_node",
            "destination": "/node-running/how-tos/running-a-full-node",
            "permanent": false
        },
        {
            "source": "/docs/running_rinkeby_nitro_node",
            "destination": "/node-running/how-tos/running-a-full-node",
            "permanent": false
        },
        {
            "source": "/docs/public_testnet",
            "destination": "/for-devs/concepts/public-chains",
            "permanent": false
        },
        {
            "source": "/docs/public_nitro_testnet",
            "destination": "/for-devs/concepts/public-chains",
            "permanent": false
        },
        {
            "source": "/docs/public_nitro_devnet",
            "destination": "/for-devs/concepts/public-chains",
            "permanent": false
        },
        {
            "source": "/docs/developer_quickstart",
            "destination": "/welcome/get-started",
            "permanent": false
        },
        {
            "source": "/docs/installation",
            "destination": "/node-running/how-tos/running-a-full-node",
            "permanent": false
        },
        {
            "source": "/docs/rollup_basics",
            "destination": "/intro",
            "permanent": false
        },
        {
            "source": "/docs/tutorials",
            "destination": "/for-devs/quickstart-solidity-hardhat",
            "permanent": false
        },
        {
            "source": "/docs/security_considerations",
            "destination": "/for-devs/concepts/differences-between-arbitrum-ethereum/overview",
            "permanent": false
        },
        {
            "source": "/docs/frontend_integration",
            "destination": "/for-devs/quickstart-solidity-hardhat",
            "permanent": false
        },
        {
            "source": "/docs/contract_deployment",
            "destination": "/for-devs/quickstart-solidity-hardhat",
            "permanent": false
        },
        {
            "source": "/getting-started-devs",
            "destination": "/for-devs/quickstart-solidity-hardhat",
            "permanent": false
        },
        {
            "source": "/docs/arbsys",
            "destination": "/for-devs/dev-tools-and-resources/precompiles#arbsys",
            "permanent": false
        },
        {
            "source": "/arbos/precompiles",
            "destination": "/for-devs/dev-tools-and-resources/precompiles",
            "permanent": false
        },
        {
            "source": "/arbos/common-precompiles",
            "destination": "/for-devs/dev-tools-and-resources/precompiles",
            "permanent": false
        },
        {
            "source": "/docs/finality",
            "destination": "/tx-lifecycle",
            "permanent": false
        },
        {
            "source": "/docs/withdrawals",
            "destination": "/tx-lifecycle",
            "permanent": false
        },
        {
            "source": "/docs/differences_overview",
            "destination": "/for-devs/concepts/differences-between-arbitrum-ethereum/overview",
            "permanent": false
        },
        {
            "source": "/docs/special_features",
            "destination": "/for-devs/concepts/differences-between-arbitrum-ethereum/overview",
            "permanent": false
        },
        {
            "source": "/docs/solidity_support",
            "destination": "/for-devs/concepts/differences-between-arbitrum-ethereum/solidity-support",
            "permanent": false
        },
        {
            "source": "/docs/time_in_arbitrum",
            "destination": "/for-devs/concepts/differences-between-arbitrum-ethereum/block-numbers-and-time",
            "permanent": false
        },
        {
            "source": "/arbitrum-ethereum-differences",
            "destination": "/for-devs/concepts/differences-between-arbitrum-ethereum/overview",
            "permanent": false
        },
        {
            "source": "/solidity-support",
            "destination": "/for-devs/concepts/differences-between-arbitrum-ethereum/solidity-support",
            "permanent": false
        },
        {
            "source": "/time",
            "destination": "/for-devs/concepts/differences-between-arbitrum-ethereum/block-numbers-and-time",
            "permanent": false
        },
        {
            "source": "/docs/censorship_resistance",
            "destination": "/sequencer",
            "permanent": false
        },
        {
            "source": "/docs/arbgas",
            "destination": "/arbos/gas",
            "permanent": false
        },
        {
            "source": "/docs/arbos",
            "destination": "/arbos",
            "permanent": false
        },
        {
            "source": "/docs/tx_lifecycle",
            "destination": "/tx-lifecycle",
            "permanent": false
        },
        {
            "source": "/docs/rollup_protocol",
            "destination": "/assertion-tree",
            "permanent": false
        },
        {
            "source": "/docs/avm_design",
            "destination": "/inside-arbitrum-nitro",
            "permanent": false
        },
        {
            "source": "/docs/dispute_resolution",
            "destination": "/proving/challenge-manager",
            "permanent": false
        },
        {
            "source": "/docs/arbos_formats",
            "destination": "/arbos",
            "permanent": false
        },
        {
            "source": "/docs/avm_specification",
            "destination": "/proving/wavm-custom-opcodes",
            "permanent": false
        },
        {
            "source": "/faqs/anytrust-vs-rollup",
            "destination": "/faqs/protocol-faqs#q-rollup-vs-anytrust",
            "permanent": false
        },
        {
            "source": "/faqs/how-fees",
            "destination": "/faqs/gas-faqs",
            "permanent": false
        },
        {
            "source": "/faqs/what-if-dispute",
            "destination": "/faqs/protocol-faqs#q-dispute-reorg",
            "permanent": false
        },
        {
            "source": "/faqs/seq-or-val",
            "destination": "/faqs/protocol-faqs#q-seq-vs-val",
            "permanent": false
        },
        {
            "source": "/faqs/beta-status",
            "destination": "/mainnet-risks",
            "permanent": false
        },
        {
            "source": "/faqs/the-merge",
            "destination": "/welcome/get-started",
            "permanent": false
        },
        {
            "source": "/faqs/faqs-index",
            "destination": "/learn-more/faq",
            "permanent": false
        },
        {
            "source": "/faqs/gas-faqs",
            "destination": "/learn-more/faq",
            "permanent": false
        },
        {
            "source": "/faqs/nodes-faqs",
            "destination": "/node-running/faq",
            "permanent": false
        },
        {
            "source": "/faqs/x-chain-faqs",
            "destination": "/learn-more/faq",
            "permanent": false
        },
        {
            "source": "/faqs/protocol-faqs",
            "destination": "/learn-more/faq",
            "permanent": false
        },
        {
            "source": "/faqs/tooling-faqs",
            "destination": "/for-devs/troubleshooting-building",
            "permanent": false
        },
        {
            "source": "/faqs/misc-faqs",
            "destination": "/learn-more/faq",
            "permanent": false
        },
        {
            "source": "/public-chains",
            "destination": "/for-devs/concepts/public-chains",
            "permanent": false
        },
        {
            "source": "/useful-addresses",
            "destination": "/for-devs/useful-addresses",
            "permanent": false
        },
        {
            "source": "/for-devs/dev-tools-and-resources/overview",
            "destination": "/node-running/node-providers",
            "permanent": false
        },
        {
            "source": "/for-devs/dev-tools-and-resources/overview",
            "destination": "/node-running/node-providers",
            "permanent": false
        },
        {
            "source": "/node-running/running-a-classic-node",
            "destination": "/node-running/how-tos/running-a-classic-node",
            "permanent": false
        },
        {
            "source": "/node-running/running-an-archive-node",
            "destination": "/node-running/how-tos/running-an-archive-node",
            "permanent": false
        },
        {
            "source": "/node-running/local-dev-node",
            "destination": "/node-running/how-tos/local-dev-node",
            "permanent": false
        },
        {
            "source": "/node-running/running-a-feed-relay",
            "destination": "/node-running/how-tos/running-a-feed-relay",
            "permanent": false
        },
        {
            "source": "/node-running/running-a-validator",
            "destination": "/node-running/how-tos/running-a-validator",
            "permanent": false
        },
        {
            "source": "/node-running/read-sequencer-feed",
            "destination": "/node-running/how-tos/read-sequencer-feed",
            "permanent": false
        },
        {
            "source": "/node-running/build-nitro-locally",
            "destination": "/node-running/how-tos/build-nitro-locally",
            "permanent": false
        },
        {
            "source": "/node-running/running-a-node",
            "destination": "/node-running/how-tos/running-a-full-node",
            "permanent": false
        },
        {
            "source": "/das/daserver-instructions",
            "destination": "/node-running/how-tos/data-availability-committee/introduction",
            "permanent": false
        },
        {
            "source": "/node-running/how-tos/running-a-daserver",
            "destination": "/node-running/how-tos/data-availability-committee/introduction",
            "permanent": false
        }
    ]
}<|MERGE_RESOLUTION|>--- conflicted
+++ resolved
@@ -1,13 +1,12 @@
 {
     "redirects": [
         {
-<<<<<<< HEAD
+
             "source": "/node-running/reference/software-releases",
             "destination": "/node-running/reference/arbos-software-releases/overview",
             "permanent": false
         },
         {
-=======
             "source": "/intro",
             "destination": "/welcome/arbitrum-gentle-introduction",
             "permanent": false
@@ -15,10 +14,9 @@
         {
             "source": "/for-devs/gentle-introduction-dapps",
             "destination": "/welcome/arbitrum-gentle-introduction",
-            "permanent": true
-        },
-        {
->>>>>>> 1cee9063
+            "permanent": false
+        },
+        {
             "source": "/",
             "destination": "/welcome/get-started",
             "permanent": false
