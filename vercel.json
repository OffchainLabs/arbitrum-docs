--- conflicted
+++ resolved
@@ -236,48 +236,8 @@
       "permanent": false
     },
     {
-<<<<<<< HEAD
-      "source": "/(docs/launch-arbitrum-chain/partials/config-alt-da/?)",
-      "destination": "/(docs/launch-arbitrum-chain/features/partials/_alt-da-pc/?)",
-      "permanent": false
-    },
-    {
-      "source": "/(docs/launch-arbitrum-chain/partials/config-anytrust/?)",
-      "destination": "/(docs/launch-arbitrum-chain/features/partials/_anytrust-pc/?)",
-      "permanent": false
-    },
-    {
-      "source": "/(docs/launch-arbitrum-chain/partials/config-custom-gas-token/?)",
-      "destination": "/(docs/launch-arbitrum-chain/features/partials/_custom-gas-token-pc/?)",
-      "permanent": false
-    },
-    {
-      "source": "/(docs/launch-arbitrum-chain/partials/config-fast-withdrawals/?)",
-      "destination": "/(docs/launch-arbitrum-chain/features/partials/_fast-withdrawals-pc/?)",
-      "permanent": false
-    },
-    {
-      "source": "/(docs/launch-arbitrum-chain/partials/config-native-eth/?)",
-      "destination": "/(docs/launch-arbitrum-chain/features/partials/_native-eth-pc/?)",
-      "permanent": false
-    },
-    {
-      "source": "/(docs/launch-arbitrum-chain/partials/config-permissioned-validators/?)",
-      "destination": "/(docs/launch-arbitrum-chain/features/partials/_permissioned-validators-pc/?)",
-      "permanent": false
-    },
-    {
-      "source": "/(docs/launch-arbitrum-chain/partials/config-rollup/?)",
-      "destination": "/(docs/launch-arbitrum-chain/features/partials/_rollup-pc/?)",
-      "permanent": false
-    },
-    {
-      "source": "/(docs/launch-arbitrum-chain/timeboost-for-arbitrum-chains/?)",
-      "destination": "/(docs/launch-arbitrum-chain/configure-your-chain/common-configurations/timeboost-for-arbitrum-chains/?)",
-=======
       "source": "/(differences_overview/?)",
       "destination": "/build-decentralized-apps/arbitrum-vs-ethereum/comparison-overview",
->>>>>>> 639a9868
       "permanent": false
     },
     {
