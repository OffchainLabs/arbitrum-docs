---
title: 'A gentle introduction: Arbitrum chains'
description: 'Launch your own Arbitrum chain using the Arbitrum Nitro codebase. Build an L2 or an L3 with the ability to customize every aspect of the chain specifically for your needs.'
author: symbolpunk
sme: oliviaJ3388
target_audience: technical decision-makers, people familiar with web3 who will decide to use Arbitrum chain on behalf of their organizations
sidebar_position: 1
---

import ImageZoom from '@site/src/components/ImageZoom';
import { FloatingHoverModal } from '@site/src/components/FloatingHoverModal';

This document is for developers and decision-makers who want to learn more about **Arbitrum chains**, a product offering that lets you create your own Arbitrum chains.

If you'd prefer to learn by doing, see the [Orbit SDK Rollup creation example](https://github.com/OffchainLabs/arbitrum-orbit-sdk/tree/main/examples/create-rollup-eth) for step-by-step instructions that walk you through the process of how to use `orbit-sdk` to configure and launch your own Arbitrum chain.

### In a nutshell:

- Arbitrum chains is the **permissionless path** for launching customizable dedicated chains using Arbitrum technology.
- Configure numerous components of the chain such as throughput, privacy, gas token, governance, precompiles, data availability layers and more, **the possibilities are endless**.
- **You own your Arbitrum chain** and can decentralize its ownership, validation, and other dependencies.
- Leverage <a data-quicklook-from='arbitrum-nitro'>Arbitrum Nitro</a>, the tech stack powering interactive fraud proofs, advanced compression, [EVM+ compatibility via Stylus](/stylus/gentle-introduction.mdx), and continuous improvements.
- Arbitrum chains can be a <a data-quicklook-from='layer-2-l2'>Layer 2 (L2)</a> chain which settles directly to Ethereum, or a Layer 3 (L3) chain which can settle to any Ethereum L2, such as <a data-quicklook-from='arbitrum-one'>Arbitrum One</a>.

<ImageZoom
  src="/img/orbit-settlement-layers.png"
  alt="Arbitrum Orbit chain settlement layers"
  className="img-600px"
/>

### What's an Arbitrum chain?

- You can think of Arbitrum chains as **deployable, configurable instances of the Arbitrum Nitro tech stack**.
- You can also think of them as **tailored chains** - chains tailored precisely to **your exact use-case and business needs**.
- This gives you another way to **progressively decentralize** your applications and **incrementally adopt** the properties and security assumptions of Ethereum's base layer.
- Arbitrum One and Arbitrum Nova are owned and governed by the [Arbitrum DAO](https://docs.arbitrum.foundation/concepts/arbitrum-dao). With Arbitrum chains, _you_ determine the way that your chain is governed.

### What problem do Arbitrum chains solve?

The Ethereum ecosystem is supported by a **decentralized network of nodes** that each run Ethereum's Layer 1 (L1) client software. Ethereum's block space is in high demand, so users are often stuck waiting for the network to become less congested (and thus, less expensive).

Arbitrum's protocols address this challenge by offloading some of the Ethereum network's heavy lifting to **another decentralized network of nodes** that support the Arbitrum stack (Arbitrum chains).

### What key features should I consider?

<<<<<<< HEAD
| Feature               | Description                                                                                                                                                                                                                                      |
| --------------------- | ------------------------------------------------------------------------------------------------------------------------------------------------------------------------------------------------------------------------------------------------ |
| Dedicated throughput  | <FloatingHoverModal href="/launch-arbitrum-chain/partials/config-dedicated-throughput.mdx">More info</FloatingHoverModal>                                                                                                                        |
| EVM+ compatibility    | EVM compatability + more languages like Rust programs supported                                                                                                                                                                                  |
| Account abstraction   | Account abstraction                                                                                                                                                                                                                              |
| Gas & Tokens          | <FloatingHoverModal href="/launch-arbitrum-chain/partials/config-custom-gas-token.mdx">Custom gas token</FloatingHoverModal> or <FloatingHoverModal href="/launch-arbitrum-chain/partials/config-native-eth.mdx">Native ETH</FloatingHoverModal> |
| Data availability     | Rollup (ETH DA), AnyTrust, <FloatingHoverModal href="/launch-arbitrum-chain/partials/config-alt-da.mdx">Alt-DA</FloatingHoverModal>                                                                                                              |
| Fast confirmations    | Fast withdrawals                                                                                                                                                                                                                                 |
| Security & validation | BoLD, Permissioned validators, Challenge period enforced on L1                                                                                                                                                                                   |
| Safety Features       | Force-inclusion & customizable governance                                                                                                                                                                                                        |
| MEV                   | Timeboost                                                                                                                                                                                                                                        |
| Cost                  | Data posting costs                                                                                                                                                                                                                               |
| Infrastructure        | <FloatingHoverModal href="/launch-arbitrum-chain/partials/config-hardware.mdx">Hardware requirements</FloatingHoverModal>                                                                                                                        |
| Interop               | XYZ                                                                                                                                                                                                                                              |
=======
| Feature               | Description                                                                                                                                    |
| --------------------- | ---------------------------------------------------------------------------------------------------------------------------------------------- |
| Dedicated throughput  | Dedicated throughput                                                                                                                           |
| EVM+ compatibility    | EVM compatability + more languages like Rust programs supported                                                                                |
| Account abstraction   | Account abstraction                                                                                                                            |
| Gas & Tokens          | <FloatingHoverModal href="/launch-arbitrum-chain/partials/config-custom-gas-token.mdx">Custom gas token</FloatingHoverModal> or Native ETH gas |
| Data availability     | Rollup (ETH DA), AnyTrust, <FloatingHoverModal href="/launch-arbitrum-chain/partials/config-alt-da.mdx">Alt-DA</FloatingHoverModal>            |
| Fast confirmations    | Fast withdrawals                                                                                                                               |
| Security & validation | BoLD, Permissioned validators, Challenge period enforced on L1                                                                                 |
| Safety Features       | Force-inclusion & customizable governance                                                                                                      |
| MEV                   | Timeboost                                                                                                                                      |
| Cost                  | Data posting costs                                                                                                                             |
| Infrastructure        | Hardware footprint                                                                                                                             |
| Interop               | TBD                                                                                                                                            |
>>>>>>> fb4547d6

### How do Arbitrum chains help the Ethereum ecosystem?

Arbitrum helps Ethereum move towards a **multi-chain future**. This is valuable for the following reasons:

| Value add                           | Description                                                                                                                                                                                                                                                                                                                |
| ----------------------------------- | -------------------------------------------------------------------------------------------------------------------------------------------------------------------------------------------------------------------------------------------------------------------------------------------------------------------------- |
| **Scalability**                     | Multiple chains help overcome scaling bottlenecks by dividing activity into opt-in environments with separate resource management.                                                                                                                                                                                         |
| **Flexible security models**        | Different chains can experiment with different security models, allowing for tradeoffs. For example: Arbitrum One and Arbitrum Nova are both L2 chains, with Arbitrum Nova giving developers the ability to optimize for lower fees. With Arbitrum chains, extending the technology and experimenting is easier than ever. |
| **Flexible execution environments** | Different chains can experiment with more-or-less restrictive execution environments. For example, although Arbitrum chains are fully EVM compatible, Arbitrum chains can restrict smart contract functionality to optimize for your project's needs.                                                                      |
| **Flexible governance**             | Arbitrum chains let you define your own governance protocols.                                                                                                                                                                                                                                                              |

### Are Arbitrum chains the same thing as "app chains"?

It depends on your definition of "app chain". Arbitrum chains can be used as application-specific chains (often referred to as "app chains" or "appchains"). But **they aren't just for apps**. They're for **hosting EVM-compatible smart contracts using self-managed infrastructure that isolates compute resources away from Arbitrum's public L2 chains** based on your unique needs.

- You can use your Arbitrum chain to host the smart contracts that support one app, two apps, an ecosystem of apps, or no apps at all.
- You can use your Arbitrum chain to host a private, centralized service.
- Your Arbitrum chain can be special-purpose, general-purpose, and everything in-between.
- You could even build an app that uses multiple Arbitrum chains to support strange new forms of redundancy, high availability, and trustlessness.<|MERGE_RESOLUTION|>--- conflicted
+++ resolved
@@ -43,7 +43,6 @@
 
 ### What key features should I consider?
 
-<<<<<<< HEAD
 | Feature               | Description                                                                                                                                                                                                                                      |
 | --------------------- | ------------------------------------------------------------------------------------------------------------------------------------------------------------------------------------------------------------------------------------------------ |
 | Dedicated throughput  | <FloatingHoverModal href="/launch-arbitrum-chain/partials/config-dedicated-throughput.mdx">More info</FloatingHoverModal>                                                                                                                        |
@@ -56,24 +55,8 @@
 | Safety Features       | Force-inclusion & customizable governance                                                                                                                                                                                                        |
 | MEV                   | Timeboost                                                                                                                                                                                                                                        |
 | Cost                  | Data posting costs                                                                                                                                                                                                                               |
-| Infrastructure        | <FloatingHoverModal href="/launch-arbitrum-chain/partials/config-hardware.mdx">Hardware requirements</FloatingHoverModal>                                                                                                                        |
-| Interop               | XYZ                                                                                                                                                                                                                                              |
-=======
-| Feature               | Description                                                                                                                                    |
-| --------------------- | ---------------------------------------------------------------------------------------------------------------------------------------------- |
-| Dedicated throughput  | Dedicated throughput                                                                                                                           |
-| EVM+ compatibility    | EVM compatability + more languages like Rust programs supported                                                                                |
-| Account abstraction   | Account abstraction                                                                                                                            |
-| Gas & Tokens          | <FloatingHoverModal href="/launch-arbitrum-chain/partials/config-custom-gas-token.mdx">Custom gas token</FloatingHoverModal> or Native ETH gas |
-| Data availability     | Rollup (ETH DA), AnyTrust, <FloatingHoverModal href="/launch-arbitrum-chain/partials/config-alt-da.mdx">Alt-DA</FloatingHoverModal>            |
-| Fast confirmations    | Fast withdrawals                                                                                                                               |
-| Security & validation | BoLD, Permissioned validators, Challenge period enforced on L1                                                                                 |
-| Safety Features       | Force-inclusion & customizable governance                                                                                                      |
-| MEV                   | Timeboost                                                                                                                                      |
-| Cost                  | Data posting costs                                                                                                                             |
-| Infrastructure        | Hardware footprint                                                                                                                             |
+| Infrastructure        | <FloatingHoverModal href="/launch-arbitrum-chain/partials/config-hardware.mdx">Hardware requirements</FloatingHoverModal>                                                                                                                        |                                                                                                                            |
 | Interop               | TBD                                                                                                                                            |
->>>>>>> fb4547d6
 
 ### How do Arbitrum chains help the Ethereum ecosystem?
 
