--- conflicted
+++ resolved
@@ -115,13 +115,9 @@
 To read more about Arbitrum BoLD, please refer to the [Gentle Introduction for BoLD](../../../how-arbitrum-works/bold/gentle-introduction.mdx).
 
 :::caution
-<<<<<<< HEAD
+
 As mentioned in our guide on [BoLD adoption for Arbitrum chains](/launch-arbitrum-chain/02-configure-your-chain/common-configurations/bold-adoption-for-arbitrum-chains.mdx), the recommendation is to keep Arbitrum chains validation permissioned by having `disableValidatorWhitelist` be `false` (which is the default) and by having a list of validators on the allowlist via the `validators[]` array. Furthermore, we recommend keeping the [Censorship Timeout](../../../how-arbitrum-works/deep-dives/sequencer.mdx#censorship-timeout) feature disabled.
-=======
-
-As mentioned in our guide on [BoLD adoption for Arbitrum chains](/launch-arbitrum-chain/02-configure-your-chain/common-configurations/bold-adoption-for-arbitrum-chains.mdx), the recommendation is to keep Arbitrum chains validation permissioned by having `disableValidatorWhitelist` be `false` (which is the default) and by having a list of validators on the allowlist via the `validators[]` array. Furthermore, we recommend keeping the [Censorship Timeout](../../../how-arbitrum-works/03-sequencer.mdx#censorship-timeout) feature disabled.
-
->>>>>>> 67e9c357
+
 :::
 
 :::info This is not an ArbOS upgrade
