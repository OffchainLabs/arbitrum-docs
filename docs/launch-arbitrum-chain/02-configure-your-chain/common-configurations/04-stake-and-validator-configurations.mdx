--- conflicted
+++ resolved
@@ -8,11 +8,9 @@
 unlisted: true
 ---
 
-<<<<<<< HEAD
 - **Base Stake**: Minimum bond required for validators.
 - **Stake Token**: Token used for staking.
 - **Loser Stake Escrow**: Address for escrowed funds from losing validators.
-=======
 <a data-quicklook-from="arbitrum">Arbitrum</a> chains are customizable Layer 3 (L3) chains that settle
 to an Arbitrum Layer 2 (L2) chain, such as Arbitrum One. They support <a data-quicklook-from="validator">
   validator
@@ -456,5 +454,4 @@
 
 Default to 15 minutes for new assertions (via `--node.bold.assertion-posting-interval` (BoLD) or `--node.staker.make-assertion-interval` (Legacy ~1 hour is default)); must exceed the Rollup's `minimumAssertionPeriod` (~15 minutes).
 
-For production, run multiple validators in a network. Test on devnets first. Always back up keys, as they're needed to withdraw bonds. If issues arise, refer to the official Arbitrum docs for updates, as configurations evolve.
->>>>>>> 0f90359d
+For production, run multiple validators in a network. Test on devnets first. Always back up keys, as they're needed to withdraw bonds. If issues arise, refer to the official Arbitrum docs for updates, as configurations evolve.