--- conflicted
+++ resolved
@@ -4,9 +4,9 @@
 description: 'Learn how to configure the Batch Poster and Assertion Control.'
 author: pete-vielhaber
 sme:
-<<<<<<< HEAD
-user_story:
-content_type: get-started
+content_type: how-to
+tags: ['hide-from-search']
+unlisted: true
 ---
 
 This guide explains the available configurations for the batch poster and assertion controls on an Arbitrum Orbit chain. These configurations ensure efficient transaction processing, preventing issues such as transaction reordering and chain reorganizations, and maintaining chain integrity.
@@ -49,10 +49,4 @@
 
 - **Configuration Options**: Configure this in the `node.staker` section, e.g., `"make-assertion-interval": "45m"` for a 45-minute interval. Validators also require staking (bonding `ETH` or tokens on the parent chain) to post assertions, with the minimum stake set via the Rollup contract during chain deployment. If an incorrect assertion is detected, the interval is bypassed, and a new challenge begins. No new assertions get posted if no new batches arrive or force inclusions occur.
 - **Prevention of Issues**: Frequent assertions ensure the chain's state is regularly committed and verifiable on the parent chain, preventing reordering by allowing disputes over any manipulated transaction order. For reorganizations, assertions serve as checkpoints; if a reorganization affects prior batches, validators can challenge and resolve the state to the correct one, thereby maintaining integrity. Infrequent assertions could widen the dispute window vulnerability, but the default balances this with efficiency.
-- **Recommended Settings**: Set to 20-30 minutes for chains needing low-latency finality, but ensure it's >15 minutes to comply with the minimum period. Higher values (e.g., two hours) are suitable for low-stakes chains to reduce validator operational costs.
-=======
-content_type: how-to
-tags: ['hide-from-search']
-unlisted: true
----
->>>>>>> 235d73c9
+- **Recommended Settings**: Set to 20-30 minutes for chains needing low-latency finality, but ensure it's >15 minutes to comply with the minimum period. Higher values (e.g., two hours) are suitable for low-stakes chains to reduce validator operational costs.