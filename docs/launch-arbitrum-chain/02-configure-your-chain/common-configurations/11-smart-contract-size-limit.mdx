---
<<<<<<< HEAD
title: 'Configure the smart contract size limit'
sidebar_label: 'Smart Contract Size Limit'
description: 'Learn more about benefits, drawbacks, and how to configure the smart contract size limit.'
user_story: 'I want to increase the smart contract size limit on my Arbitrum chain.'
content_type: 'how-to'
author: pete-vielhaber
sme: pete-vielhaber
---

For standard public Arbitrum chains (such as Arbitrum One or Nova), the smart contract code size limit has been set at 24 kB, as enforced by [EIP-170](https://eips.ethereum.org/EIPS/eip-170). This limit is not configurable for end-users or developers deploying contracts on these chains.

However, if you're launching a custom Arbitrum chain (L2/L3), the limit can be increased up to 96 kB.

## Why the limit?

The limit exists because larger contracts require more resources to process and verify, making them potential vectors for denial-of-service (DoS) attacks if not properly constrained. EIP-170, which addressed the issue of smart contract size, was designed with this in mind.

## Benefits of increasing the smart contract size limit

Increasing the smart contract code size limit (from the default 24 kB up to 96 kB) enables greater flexibility in development, particularly for complex applications. Key benefits include:

<!-- these benefits seem to be targeted towards the developer team not the chain owner, who is the target audience -->

- **Support for more complex and feature-rich contracts**: Larger contracts can incorporate extensive logic, libraries, and functionality without the need to split code across multiple contracts. This consolidation is helpful for applications such as DeFi protocols, games, or enterprise solutions that require intricate computations or integrations, thereby reducing the need for workarounds like proxy patterns.
- **Reduced gas costs for execution**: By consolidating code into a single contract, you avoid expensive inter-contract calls (e.g., via proxies or delegates), which can lower overall runtime gas consumption. Proxy patterns, often used to bypass size limits, add overhead and increase the cost of calls.
- **Simplified development and maintenance**: Developers can write cleaner, more modular code without artificial splitting, making it easier to audit, debug, and upgrade contracts. Cleaner code streamlines the development process and reduces complexity in reasoning about the codebase.
- **Enhanced customization for specific use cases**: On Arbitrum (Orbit) chains, this aligns with other customizations (e.g., gas tokens or block times), enabling tailored environments for high-throughput needs, such as gaming or AI-driven apps, where larger contracts can handle domain-specific logic efficiently.

## Drawbacks of increasing the smart contract size limit

While beneficial for complexity, raising the limit introduces trade-offs, particularly in costs, security, and performance. These are more pronounced in Rollup environments, such as Arbitrum, where transactions get posted to the Ethereum Layer 1.

- **Performance and network efficiency concerns**: Although EVM execution charges gas per opcode (not code size), large contracts could lead to slower node processing or higher resource demands on validators/sequencers. This slower processing might exacerbate DoS risks on your chain, as the purpose of the EIP-170 limit was to mitigate such issues.
- **Compatibility and portability issues**: Contracts exceeding the standard 24 kB limit (enforced on public chains like Arbitrum One or Ethereum) cannot be deployed elsewhere without modifications. This restriction limits interoperability and could lock you into your Arbitrum (Orbit) chain, reducing flexibility if you need to migrate in the future.
- **Irreversibility**: The limit must be set during initial chain configuration and cannot be changed post-deployment, so poor choices could lead to long-term inefficiencies.
  Overall, increasing the limit is ideal for specialized Arbitrum chains where complexity outweighs costs, but we recommend sticking to defaults unless necessary.
- **Higher contract deployment costs (users)**: Larger contracts require more bytecode in the initialization code, which increases the transaction size and, consequently, the calldata costs posted to Ethereum L1. In Rollups, this can significantly raise deployment fees, as costs scale with data size for users.

## How to configure

1. Use the [Arbitrum chain (Orbit) SDK](https://github.com/OffchainLabs/arbitrum-orbit-sdk) to prepare your chain's configuration.
2. When calling the `prepareNodeConfig` function, modify the relevant parameters: [`MaxCodeSize`](https://github.com/OffchainLabs/arbitrum-orbit-sdk/blob/9fd3d39504832f94a31d9c5773f4514bd7be6eee/src/prepareChainConfig.ts#L29) for deployed contract code size, and [`MaxInitCodeSize`](https://github.com/OffchainLabs/arbitrum-orbit-sdk/blob/9fd3d39504832f94a31d9c5773f4514bd7be6eee/src/prepareChainConfig.ts#L30) for initialization code size during deployment.
3. These parameters are defined in the SDK's [`prepareChainConfig.ts`](https://github.com/OffchainLabs/arbitrum-orbit-sdk/blob/main/src/prepareChainConfig.ts#L29) file. An example implementation is available in the SDK's [`examples/prepare-node-config/index.ts`](https://github.com/OffchainLabs/arbitrum-orbit-sdk/blob/main/examples/prepare-node-config/index.ts).
<!-- I'm not sure this example above in #3 is correct -->
4. Note that once the chain deploys, the smart contract limits are unchangeable via upgrades—you must set them during initial configuration.

This customization applies to both EVM-compatible contracts and Stylus (WebAssembly-based) contracts on Arbitrum chains. However, Stylus contracts must also adhere to compression limits (e.g., 24 kB Brotli-compressed in some cases, with potentially higher uncompressed equivalents of ~128 kB, depending on the setup). You can learn more about [Stylus in this section](/stylus/gentle-introduction.mdx).
=======
title: 'Smart contract size limit'
description: 'Learn how to configure smart contract size limits on your Arbitrum chain'
author:
sme:
content_type: how-to
tags: ['hide-from-search']
unlisted: true
---
>>>>>>> 235d73c9
<|MERGE_RESOLUTION|>--- conflicted
+++ resolved
@@ -1,12 +1,11 @@
 ---
-<<<<<<< HEAD
-title: 'Configure the smart contract size limit'
-sidebar_label: 'Smart Contract Size Limit'
-description: 'Learn more about benefits, drawbacks, and how to configure the smart contract size limit.'
-user_story: 'I want to increase the smart contract size limit on my Arbitrum chain.'
-content_type: 'how-to'
-author: pete-vielhaber
-sme: pete-vielhaber
+title: 'Smart contract size limit'
+description: 'Learn how to configure smart contract size limits on your Arbitrum chain'
+author:
+sme:
+content_type: how-to
+tags: ['hide-from-search']
+unlisted: true
 ---
 
 For standard public Arbitrum chains (such as Arbitrum One or Nova), the smart contract code size limit has been set at 24 kB, as enforced by [EIP-170](https://eips.ethereum.org/EIPS/eip-170). This limit is not configurable for end-users or developers deploying contracts on these chains.
@@ -46,14 +45,4 @@
 <!-- I'm not sure this example above in #3 is correct -->
 4. Note that once the chain deploys, the smart contract limits are unchangeable via upgrades—you must set them during initial configuration.
 
-This customization applies to both EVM-compatible contracts and Stylus (WebAssembly-based) contracts on Arbitrum chains. However, Stylus contracts must also adhere to compression limits (e.g., 24 kB Brotli-compressed in some cases, with potentially higher uncompressed equivalents of ~128 kB, depending on the setup). You can learn more about [Stylus in this section](/stylus/gentle-introduction.mdx).
-=======
-title: 'Smart contract size limit'
-description: 'Learn how to configure smart contract size limits on your Arbitrum chain'
-author:
-sme:
-content_type: how-to
-tags: ['hide-from-search']
-unlisted: true
----
->>>>>>> 235d73c9
+This customization applies to both EVM-compatible contracts and Stylus (WebAssembly-based) contracts on Arbitrum chains. However, Stylus contracts must also adhere to compression limits (e.g., 24 kB Brotli-compressed in some cases, with potentially higher uncompressed equivalents of ~128 kB, depending on the setup). You can learn more about [Stylus in this section](/stylus/gentle-introduction.mdx).