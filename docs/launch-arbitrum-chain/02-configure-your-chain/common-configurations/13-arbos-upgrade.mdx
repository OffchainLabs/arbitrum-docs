--- conflicted
+++ resolved
@@ -49,13 +49,8 @@
 
 To schedule an ArbOS version upgrade for your Arbitrum chain, [follow this guide](https://github.com/OffchainLabs/orbit-actions/tree/main/scripts/foundry/arbos-upgrades/at-timestamp). In addition to the upgrade action contract address and the account address for the chain owner account, you will need the following inputs:
 
-<<<<<<< HEAD
-1. **`newVersion`**: Specify the ArbOS version you wish to upgrade to (e.g., `20`).
-2. **`timestamp`**: Set the exact UNIX timestamp at which you want your Arbitrum chain to transition to the new ArbOS version.
-=======
 1. **`newVersion`**: Specify the ArbOS version you wish to upgrade to (e.g., `51`).
 2. **`timestamp`**: Set the exact UNIX timestamp at which you want your Arbitrum chain (Orbit) to transition to the new ArbOS version.
->>>>>>> c4a065a9
 
 If you would prefer to do this manually, simply call the [`scheduleArbOSUpgrade`](https://github.com/OffchainLabs/nitro-precompile-interfaces/blob/fe4121240ca1ee2cbf07d67d0e6c38015d94e704/ArbOwner.sol#L116) function on the `ArbOwner` precompile of the Arbitrum chain(s) you're upgrading. Because this is an administrative action (similar to upgrading your Wasm module root), the **chain owner account** must call the target chain's `upgrade executor` contract with the appropriate calldata in order to invoke the `scheduleArbOSUpgrade` function of the ArbOwner precompile. This will schedule the ArbOS upgrade using the specified version and timestamp.
 
