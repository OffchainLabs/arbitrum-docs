---
title: 'How to set up an AEP fee router'
sidebar_label: 'Set up an AEP fee router'
description: 'Learn how to setup an AEP fee router.'
author: Midroni, TucksonDev
sme: Midroni, TucksonDev
user_story: As a current Arbitrum chain owner, I need to learn how to set up an AEP fee router.
content_type: how-to
---

import { VanillaAdmonition } from '@site/src/components/VanillaAdmonition/';

import ImageZoom from '@site/src/components/ImageZoom';

## Quick start

<<<<<<< HEAD
You can adopt the AEP Fee Router by using the [AEP Router deployment scripts](https://github.com/OffchainLabs/arbitrum-orbit-sdk/tree/main/examples/setup-aep-fee-router) provided in the [Chain SDK](https://github.com/OffchainLabs/arbitrum-orbit-sdk/tree/main)
=======
You can adopt the AEP Fee Router by using the [AEP Router deployment scripts](https://github.com/OffchainLabs/arbitrum-chain-sdk/tree/main/examples/setup-aep-fee-router) provided in the [Arbitrum chain SDK](https://github.com/OffchainLabs/arbitrum-chain-sdk/tree/main)
>>>>>>> efd963ad

### Canonical contracts

| Network       | Contract                                | Address                                                                                                                   | Configured for  |
| ------------- | --------------------------------------- | ------------------------------------------------------------------------------------------------------------------------- | --------------- |
| Ethereum      | `Arbitrum Foundation's multisig wallet` | [0x1Afa41C006dA1605846271E7bdae942F2787f941](https://etherscan.io/address/0x1Afa41C006dA1605846271E7bdae942F2787f941)     | `ETH`, `ERC-20` |
| Arbitrum Nova | `Child2ParentRouter`                    | [0xd27cb0fe2a696ebaa80d606ce0edf55aabaeab84](https://nova.arbiscan.io/address/0xd27cb0fe2a696ebaa80d606ce0edf55aabaeab84) | `ETH`           |
| Base          | `Child2ParentRouter`                    | [0xd9a2e0e5d7509f0bf1b2d33884f8c1b4d4490879](https://basescan.org/address/0xd9a2e0e5d7509f0bf1b2d33884f8c1b4d4490879)     | `ETH`           |

## The AEP fee router contract system

This section describes the different fee distribution and router contracts that are available. You can find their source code in the [fund distribution contracts repository](https://github.com/OffchainLabs/fund-distribution-contracts/tree/main/src/FeeRouter).

### RewardDistributor

The **AEP fee router** system relies on configuring an escrow contract as the intended reward address for protocol fee components. This intermediary contract is known as the `RewardDistributor.`

The `RewardDistributor` is configured to separate the AEP portion of the fees from fees intended for the chain owner. A `rewardDistributor` will be deployed in three instances to collect from `L2Surplus`, `L2BaseFee`, `L1surplus` addresses.

The `RewardDistributor` can be _permissionlessly_ called to perform a withdrawal, which simultaneously transfers 90% of accrued fees to the chain’s fee collector and 10% of accrued fees to a target address on the parent chain. From here, the chain owner has complete control over their earned fees, and the routing contracts can direct AEP fees to a collecting address for the Arbitrum DAO.

### ChildToParentRouter

AEP fees from the `RewardDistributor` must first be sent to Ethereum before they can be deposited to the DAO-controlled address on Arbitrum One. To facilitate this transfer to Ethereum, AEP fees are sent through a series of contracts known as `ChildToParentRouters.`

The `ChildToParentRouter` is configured to withdraw a single token (immutable and specified at deployment) from the child chain to a specific target address on the parent chain: either another `ChildToParentRouter` or an address controlled by the Arbitrum Foundation on Ethereum.

## Deploying your AEP fee router contracts

An Arbitrum chain is responsible for deploying all `ChildToParentRouters` necessary for their AEP funds to arrive at the address controlled by the Arbitrum Foundation on Ethereum.

This includes:

- Deploying a `ChildToParentRouter` on their Arbitrum chain configured for their gas token and configured to send funds to either:
  - An address controlled by the Arbitrum Foundation on Ethereum (assuming the network is a Layer-2)
  - Another `ChildToParentRouter` configured to the same gas token and configured to send funds to a successive parent chain (this is the case for a Layer-3 network or higher)
- Deploying a `RewardDistributor` contract configured to forward 10% of fees to the `ChildToParentRouter` and 90% to the chain owner’s preferred reward-receiving address.

In the event that a `ChildToParentRouter` does not connect to the address controlled by the Arbitrum Foundation on Ethereum, an Arbitrum chain must deploy successive `ChildToParentRouter` contracts until a connection to such address is established. Additional `ChildToParentRouter` contracts configured to route ETH have been deployed in certain networks and can be leveraged by chains created on top of these networks. You can [see which networks have a router deployed](#canonical-contracts).

<VanillaAdmonition type="note"  title="Note about custom gas tokens">
Layer-3 chains with custom gas tokens with L2-based token contracts cannot send their custom gas tokens to Ethereum. A future version of the AEP Fee Router may allow Arbitrum chains with L2-based tokens to distribute fees using the routing system.

In the absence of these, please send `ETH` through the AEP Fee Router to fulfill your AEP license obligations.

</VanillaAdmonition>

Here are a few flows to help visualize the deployment:

<ImageZoom src="/img/arb-chain-aep-scenario-1.svg" alt="AEP scenario 1" className="img-800px" />

<ImageZoom src="/img/arb-chain-aep-scenario-2.svg" alt="AEP scenario 2" className="img-800px" />

<VanillaAdmonition type="info"  title="Please reach out if:">
    1. Your chain is on another L2 for which we do not have a `ChildToParent` router deployed
    2. Your custom gas token is only available on the L2 and non-EVM L1

</VanillaAdmonition>

## Deployment scripts

<<<<<<< HEAD
The Arbitrum Chain SDK provides a [configurable script](https://github.com/OffchainLabs/arbitrum-orbit-sdk/tree/main/examples/setup-aep-fee-router) that allows a chain operator to deploy quickly and set up the AEP fee router contracts.
=======
The Arbitrum chain SDK provides a [configurable script](https://github.com/OffchainLabs/arbitrum-chain-sdk/tree/main/examples/setup-aep-fee-router) that allows a chain operator to deploy quickly and set up the AEP fee router contracts.
>>>>>>> efd963ad

<VanillaAdmonition type="info"  title="Note for L3 chains with custom gas tokens">
The standard script deploys and sets up the AEP fee router contracts to route funds to the parent chain.
L2 chains are expected to route funds to the [multisig wallet owned by the Arbitrum Foundation](#canonical-contracts) living on Ethereum.
L3 chains (or further layers) might need to specify a different target address on the parent chain depending on the gas token of the chain. If the chain uses `ETH` as the gas token, and a [ChildToParentRouter](#canonical-contracts) contract is deployed in the parent chain, they can route their funds to that contract. If the chain uses a different gas token, please contact the Arbitrum Foundation to confirm the target address to withdraw the AEP fees to.

</VanillaAdmonition>

The script performs the following operations:

1. Obtain the rollup and inbox contract of the chain. These are needed to execute the next steps.
<<<<<<< HEAD
2. Obtain the current fee collectors of the chain: Arbitrum chain base fee collector, Arbitrum chain surplus fee collector, and Parent chain surplus fee collector.
=======

2. Obtain the current fee collectors of the chain: Arbitrum chain base fee collector, Arbitrum chain surplus fee collector, and Parent chain surplus fee collector.

>>>>>>> efd963ad
3. Deploy the `ChildToParentRouter` contract, configured to send the amounts received to the appropriate target address on the parent chain.

4. Deploy a `RewardDistributor` contract for each different fee collector account, configured to distribute 90% of the amounts received to the current fee collector, and 10% to the ChildToParentRouter contract deployed in the previous step.

5. Set each of the fee collectors to the `RewardDistributor` contracts.

::::info

If the same address collects all three fee types, only one `RewardDistributor` contract will be deployed, which will collect all those fees.

::::

To configure the script, you need to specify the following [environment variables](https://github.com/OffchainLabs/arbitrum-chain-sdk/blob/main/examples/setup-aep-fee-router/.env.example):

<<<<<<< HEAD
- `ROLLUP_ADDRESS`: address of the rollup contract
- `CHAIN_OWNER_PRIVATE_KEY`: private key of the account with executor privileges in the `UpgradeExecutor` admin contract for the chain
- `ORBIT_CHAIN_ID`: chain id of the Arbitrum chain
- `ORBIT_CHAIN_RPC`: RPC of the Arbitrum chain
- `PARENT_CHAIN_ID`: chain id of the parent chain, which shouldn't be an Arbitrum chain
- `PARENT_CHAIN_TARGET_ADDRESS`: address on the parent chain where 10% of the revenue will be sent to. You can find the potential target addresses in this document's [canonical contracts](#canonical-contracts) section. If the parent chain is not on that list, or if your chain uses a gas token different than the one the router is configured for, contact the Arbitrum Foundation to obtain a specific target address for your chain.
=======
- `ROLLUP_ADDRESS`: Address of the rollup contract
- `CHAIN_OWNER_PRIVATE_KEY`: Private key of the account with executor privileges in the `UpgradeExecutor` admin contract for the chain
- `ORBIT_CHAIN_ID`: Chain ID of the Arbitrum chain
- `ORBIT_CHAIN_RPC`: RPC of the Arbitrum chain
- `PARENT_CHAIN_ID`: Chain ID of the parent chain, which shouldn't be an Arbitrum chain
- `PARENT_CHAIN_TARGET_ADDRESS`: Address on the parent chain where 10% of the revenue will be sent to. You can find the potential target addresses in this document's [canonical contracts](#canonical-contracts) section. If the parent chain is not on that list, or if your chain uses a gas token different than the one the router is configured for, contact the Arbitrum Foundation to obtain a specific target address for your chain.
>>>>>>> efd963ad

Finally, follow these steps to execute the script (from the `examples/setup-aep-fee-router` folder):

1. Install dependencies

```shell
yarn install
```

2. Create `.env` file and add the env vars

```shell
cp .env.example .env
```

3. Run the script

```shell
yarn dev
```

## Deploying a `ChildToParent` router for a custom `ERC-20` on Base

Some RaaS providers and Arbitrum chains may need to route AEP fees using a non-`ETH` `ERC-20` token on Base, or other L2s.

To support this, the Arbitrum Chain SDK now includes a helper for deploying a `ChildToParentRouter` on Base for any specified `ERC-20`.

Starting with `arbitrum-chain-sdk` v0.24.2, you can deploy your own `ERC-20` router on Base programmatically.

### When you need this

You should deploy your own `ERC-20` router if:

- Your chain uses a custom gas token

- Your chain is an L3 that settles to Base (or another OP chain L2)

- Your chain's custom gas token is represented as an `ERC-20` on Base or the chain that your chain settles to

### How it works

- The SDK exposes a function that handles deployment of a `ChildToParentRouter` contract configured for:

- A specific `ERC-20` token address on Base

- A target address on the parent chain (often Ethereum or a parent L2)

The standard AEP withdrawal logic:

```javascript
import { feeRouterDeployOpChildToParentRewardRouter } from 'arbitrum/chain-sdk';

async function main() {
  const tx = await feeRouterDeployOpChildToParentRewardRouter({
    childChainWalletClient,
    parentChainTargetAddress,
    minDistributionInvervalSeconds,
    parentChainTokenAddress,
    childChainTokenAddress,
  });

  console.log('ChildToParentRouter deployed:', tx.childToParentRouter);
}
main();
```

## Triggering movement of funds

Any `ChildToParentRouter` contract deployed by an Arbitrum chain must be periodically called to move funds.
The following commands should be set up to execute at the same interval as the router's minimum distribution interval (`minDistributionIntervalSeconds`).

The [router contracts repository](https://github.com/OffchainLabs/fund-distribution-contracts) contains scripts for calling the routers.

1. Periodically trigger withdrawals to the parent chain

::::info

If the `ChildToParentRouter` is routing its chain's native token, this step should be skipped.

::::

```shell
cast send <router_on_child_address> "routeToken()" --rpc-url <child_rpc_url> --private_key <private_key>
```

2. Periodically redeem withdrawals on the parent chain

```shell
git clone https://github.com/OffchainLabs/fund-distribution-contracts
cd fund-distribution-contracts && yarn

# set PARENT_CHAIN_PK in .env
cp .env.sample .env

# add --opStack if the router is on an OP stack chain
yarn redeem-child-to-parent \
  --parentRPCUrl <parent_rpc_url> \
  --childRPCUrl <child_rpc_url> \
  --childToParentRewardRouterAddr <router_on_child_address> \
  --oneOff
```<|MERGE_RESOLUTION|>--- conflicted
+++ resolved
@@ -14,11 +14,7 @@
 
 ## Quick start
 
-<<<<<<< HEAD
-You can adopt the AEP Fee Router by using the [AEP Router deployment scripts](https://github.com/OffchainLabs/arbitrum-orbit-sdk/tree/main/examples/setup-aep-fee-router) provided in the [Chain SDK](https://github.com/OffchainLabs/arbitrum-orbit-sdk/tree/main)
-=======
 You can adopt the AEP Fee Router by using the [AEP Router deployment scripts](https://github.com/OffchainLabs/arbitrum-chain-sdk/tree/main/examples/setup-aep-fee-router) provided in the [Arbitrum chain SDK](https://github.com/OffchainLabs/arbitrum-chain-sdk/tree/main)
->>>>>>> efd963ad
 
 ### Canonical contracts
 
@@ -80,11 +76,7 @@
 
 ## Deployment scripts
 
-<<<<<<< HEAD
 The Arbitrum Chain SDK provides a [configurable script](https://github.com/OffchainLabs/arbitrum-orbit-sdk/tree/main/examples/setup-aep-fee-router) that allows a chain operator to deploy quickly and set up the AEP fee router contracts.
-=======
-The Arbitrum chain SDK provides a [configurable script](https://github.com/OffchainLabs/arbitrum-chain-sdk/tree/main/examples/setup-aep-fee-router) that allows a chain operator to deploy quickly and set up the AEP fee router contracts.
->>>>>>> efd963ad
 
 <VanillaAdmonition type="info"  title="Note for L3 chains with custom gas tokens">
 The standard script deploys and sets up the AEP fee router contracts to route funds to the parent chain.
@@ -96,13 +88,9 @@
 The script performs the following operations:
 
 1. Obtain the rollup and inbox contract of the chain. These are needed to execute the next steps.
-<<<<<<< HEAD
+
 2. Obtain the current fee collectors of the chain: Arbitrum chain base fee collector, Arbitrum chain surplus fee collector, and Parent chain surplus fee collector.
-=======
-
-2. Obtain the current fee collectors of the chain: Arbitrum chain base fee collector, Arbitrum chain surplus fee collector, and Parent chain surplus fee collector.
-
->>>>>>> efd963ad
+
 3. Deploy the `ChildToParentRouter` contract, configured to send the amounts received to the appropriate target address on the parent chain.
 
 4. Deploy a `RewardDistributor` contract for each different fee collector account, configured to distribute 90% of the amounts received to the current fee collector, and 10% to the ChildToParentRouter contract deployed in the previous step.
@@ -117,21 +105,12 @@
 
 To configure the script, you need to specify the following [environment variables](https://github.com/OffchainLabs/arbitrum-chain-sdk/blob/main/examples/setup-aep-fee-router/.env.example):
 
-<<<<<<< HEAD
 - `ROLLUP_ADDRESS`: address of the rollup contract
 - `CHAIN_OWNER_PRIVATE_KEY`: private key of the account with executor privileges in the `UpgradeExecutor` admin contract for the chain
 - `ORBIT_CHAIN_ID`: chain id of the Arbitrum chain
 - `ORBIT_CHAIN_RPC`: RPC of the Arbitrum chain
 - `PARENT_CHAIN_ID`: chain id of the parent chain, which shouldn't be an Arbitrum chain
 - `PARENT_CHAIN_TARGET_ADDRESS`: address on the parent chain where 10% of the revenue will be sent to. You can find the potential target addresses in this document's [canonical contracts](#canonical-contracts) section. If the parent chain is not on that list, or if your chain uses a gas token different than the one the router is configured for, contact the Arbitrum Foundation to obtain a specific target address for your chain.
-=======
-- `ROLLUP_ADDRESS`: Address of the rollup contract
-- `CHAIN_OWNER_PRIVATE_KEY`: Private key of the account with executor privileges in the `UpgradeExecutor` admin contract for the chain
-- `ORBIT_CHAIN_ID`: Chain ID of the Arbitrum chain
-- `ORBIT_CHAIN_RPC`: RPC of the Arbitrum chain
-- `PARENT_CHAIN_ID`: Chain ID of the parent chain, which shouldn't be an Arbitrum chain
-- `PARENT_CHAIN_TARGET_ADDRESS`: Address on the parent chain where 10% of the revenue will be sent to. You can find the potential target addresses in this document's [canonical contracts](#canonical-contracts) section. If the parent chain is not on that list, or if your chain uses a gas token different than the one the router is configured for, contact the Arbitrum Foundation to obtain a specific target address for your chain.
->>>>>>> efd963ad
 
 Finally, follow these steps to execute the script (from the `examples/setup-aep-fee-router` folder):
 
