---
title: 'Fusaka Compatibility Notice'
description: Upgrade notices for the transition to Fusaka
user_story: As an Arbitrum chain owner or node operator, I want to configure my chain/nodes to run on Fusaka-enabled parent.
content_type: notice
---

:::danger 🛑 IMPORTANT 🛑

Arbitrum chain operators must ensure that their nodes are properly configured before or shortly after the parent chain upgrades to Fusaka or the child chain upgrades to [ArbOS 50](docs/run-arbitrum-node/arbos-releases/arbos50.mdx).

:::

This document explains what you need to do if you operate a chain that settles on a Fusaka-enabled parent chain. This includes actions for Arbitrum Orbit chains as well as actions for Arbitrum One and Arbitrum Nova node operators.

## What's included in Fusaka

The Fusaka upgrade introduces several breaking changes. Review [EIP-7607](https://eips.ethereum.org/EIPS/eip-7607) for detailed information about the EIPs included in the Fusaka hard fork.

## Important dates

The following dates are relevant for Arbitrum chain operators.

| Date                                     | Network upgrade                                                                            | Affected audience                                                                              |
| ---------------------------------------- | ------------------------------------------------------------------------------------------ | ---------------------------------------------------------------------------------------------- |
| `Nov 20th 2025, 17:00:00 UTC`            | Arbitrum Sepolia upgrade to [ArbOS 50](docs/run-arbitrum-node/arbos-releases/arbos50.mdx)  | Node operators for Arbitrum Sepolia                                                            |
| `Jan 8th, 2026, 17:00:00 UTC (proposed)` | Arbitrum One/Nova upgrade to [ArbOS 50](docs/run-arbitrum-node/arbos-releases/arbos50.mdx) | Node operators for Arbitrum One/Nova                                                           |
| `Oct 14th 2025, 07:36:00 UTC`            | Ethereum Sepolia Fusaka hard fork                                                          | Node operators for Arbitrum chains settling on Ethereum Sepolia (Orbit L2s, Arbitrum Sepolia)  |
| `Dec 3rd 2025, 21:49:11 UTC`             | Ethereum Mainnet Fusaka hard fork                                                          | Node operators for Arbitrum chains settling on Ethereum Mainnet (Orbit L2s, Arbitrum One/Nova) |

## For node operators

Outlined below are different types of Arbitrum chains, along with node software required for operators of chains in those configurations.

| Layer  | Data Availability    | Fallback to blobs enabled? | Required Nitro node version                                                                                                                                                                                                                                 | Configurations for the Ethereum Consensus Layer client                                                                              |
| ------ | -------------------- | -------------------------- | ----------------------------------------------------------------------------------------------------------------------------------------------------------------------------------------------------------------------------------------------------------- | ----------------------------------------------------------------------------------------------------------------------------------- |
| **L2** | **Rollup**           | N/A                        | Update to [`3.9.0`](https://github.com/OffchainLabs/nitro/releases/tag/v3.9.0) (ArbOS 50); [`3.8.0`](https://github.com/OffchainLabs/nitro/releases/tag/v3.8.0) or [`3.7.6`](https://github.com/OffchainLabs/nitro/releases/tag/v3.7.6) (ArbOS 40 or older) | Requires all [historical blob data](#how-to-ensure-your-node-has-access-to-all-historical-blob-data-and-blob-data-from-all-subnets) |
| **L2** | **AnyTrust / AltDA** | Enabled                    | Update to [`3.9.0`](https://github.com/OffchainLabs/nitro/releases/tag/v3.9.0) (ArbOS 50); [`3.8.0`](https://github.com/OffchainLabs/nitro/releases/tag/v3.8.0) or [`3.7.6`](https://github.com/OffchainLabs/nitro/releases/tag/v3.7.6) (ArbOS 40 or older) | Requires all [historical blob data](#how-to-ensure-your-node-has-access-to-all-historical-blob-data-and-blob-data-from-all-subnets) |
| **L2** | **AnyTrust / AltDA** | Disabled                   | No nitro update required                                                                                                                                                                                                                                    | Doesn't require historical blob data                                                                                                |
| **L3** | **Rollup**           | N/A                        | No nitro update required                                                                                                                                                                                                                                    | Doesn't require historical blob data                                                                                                |
| **L3** | **AnyTrust / AltDA** | Enabled or Disabled        | No nitro update required                                                                                                                                                                                                                                    | Doesn't require historical blob data                                                                                                |

### How to ensure your node has access to all historical blob data and blob data from all subnets

#### If you run a Nitro node and use an external L1 Ethereum beacon chain RPC:

Confirm that your external L1 beacon chain RPC provider has configured their L1 beacon chain node to subscribe to all subnets before the Ethereum Fusaka hard fork and have all historical blob data to ensure your Nitro node can sync from periods beyond the blob retention period (or that your RPC provider has backfilled the blob data properly).

#### If you run a Nitro node and operate your own L1 Ethereum beacon chain node:

Ensure that your consensus layer client & Nitro node is configured as per the table below.

<<<<<<< HEAD
| Client        | Compatible with Nitro | Required Nitro Flag | Required flag for subscribing to all subnets | Required Flag to serve historical blobs               |
| ------------- | --------------------- | ------------------- | -------------------------------------------- | ----------------------------------------------------- |
| Prysm         | ✅                    | None                | `--subscribe-all-data-subnets`               | `--blob-retention-epochs`                             |
| Lighthouse    | ✅                    | None                | `--supernode`                                | `--prune-blobs false` or `--blob-prune-margin-epochs` |
| Teku          | ✅                    | None                | `p2p-subscribe-all-subnets-enabled`          | N/A                                                   |
=======
| Client        | Compatible with Nitro | Required Nitro Flag | Required flag for subscribing to all subnets | Required flag to serve historical blobs               |
| ------------- | --------------------- | ------------------- | -------------------------------------------- | ----------------------------------------------------- |
| Prysm         | ✅                    | None                | `--subscribe-all-data-subnets`               | `--blob-retention-epochs`                             |
| Lighthouse    | ✅                    | None                | `--supernode`                                | `--prune-blobs false` or `--blob-prune-margin-epochs` |
| Teku          | ✅                    | None                | `--p2p-subscribe-all-subnets-enabled`        | None exists                                           |
>>>>>>> 269240e2
| Lodestar      | ✅                    | None                | `--supernode`                                | `--chain.archiveDataEpochs`                           |
| Erigon Caplin | ❌                    | N/A                 | N/A                                          | N/A                                                   |

For additional information regarding specific client flags visit their docs: [Prysm](https://prysm.offchainlabs.com/docs/learn/concepts/blobs), [Lighthouse](https://lighthouse-book.sigmaprime.io/advanced_blobs.html), [Teku](https://docs.teku.consensys.io/concepts/proto-danksharding#what-are-blobs), and [Lodestar](https://chainsafe.github.io/lodestar/run/beacon-management/beacon-cli/).

To read more about Fusaka PeerDAS changes and why Layer 2 network operators must connect to an Ethereum beacon chain node with historical blob data, see the [historical blobs docs](../run-arbitrum-node/beacon-nodes-historical-blobs.mdx).<|MERGE_RESOLUTION|>--- conflicted
+++ resolved
@@ -50,19 +50,11 @@
 
 Ensure that your consensus layer client & Nitro node is configured as per the table below.
 
-<<<<<<< HEAD
-| Client        | Compatible with Nitro | Required Nitro Flag | Required flag for subscribing to all subnets | Required Flag to serve historical blobs               |
-| ------------- | --------------------- | ------------------- | -------------------------------------------- | ----------------------------------------------------- |
-| Prysm         | ✅                    | None                | `--subscribe-all-data-subnets`               | `--blob-retention-epochs`                             |
-| Lighthouse    | ✅                    | None                | `--supernode`                                | `--prune-blobs false` or `--blob-prune-margin-epochs` |
-| Teku          | ✅                    | None                | `p2p-subscribe-all-subnets-enabled`          | N/A                                                   |
-=======
 | Client        | Compatible with Nitro | Required Nitro Flag | Required flag for subscribing to all subnets | Required flag to serve historical blobs               |
 | ------------- | --------------------- | ------------------- | -------------------------------------------- | ----------------------------------------------------- |
 | Prysm         | ✅                    | None                | `--subscribe-all-data-subnets`               | `--blob-retention-epochs`                             |
 | Lighthouse    | ✅                    | None                | `--supernode`                                | `--prune-blobs false` or `--blob-prune-margin-epochs` |
 | Teku          | ✅                    | None                | `--p2p-subscribe-all-subnets-enabled`        | None exists                                           |
->>>>>>> 269240e2
 | Lodestar      | ✅                    | None                | `--supernode`                                | `--chain.archiveDataEpochs`                           |
 | Erigon Caplin | ❌                    | N/A                 | N/A                                          | N/A                                                   |
 
