--- conflicted
+++ resolved
@@ -13,21 +13,6 @@
 
 ### In a nutshell:
 
-<<<<<<< HEAD
-- Stylus lets you write smart contracts in programming languages that compile to WASM, such as **Rust, C, C++, and many others**, allowing you to tap into their ecosystem of libraries and tools. Rich language and tooling support already exist for Rust. You can try the SDK and CLI with the [quickstart](/stylus/quickstart.mdx).
-- Solidity contracts and Stylus contracts are **fully interoperable**. In Solidity, you can call a Rust program and vice versa.
-- Stylus contracts offer **faster execution and lower gas fees** for memory and compute-intensive operations, they also enable complex computation Solidity doesn't support.
-
-### What's Stylus?
-
-Stylus is an upgrade to Arbitrum Nitro [(ArbOS 32)](/run-arbitrum-node/arbos-releases/arbos32.mdx), the tech stack powering Arbitrum. This upgrade adds a second, coequal virtual machine to the EVM, where EVM contracts continue to behave exactly as they would in Ethereum. We call this paradigm MultiVM.
-
-<ImageZoom src="/img/stylus-multivm.jpg" alt="Stylus gives you MultiVM" className="img-800px" />
-
-This second virtual machine executes WebAssembly (WASM) rather than EVM bytecode. <a data-quicklook-from="wasm">WASM</a> is a modern binary format popularized by its use in major web standards, browsers, and companies to speed up computation. WASM is built to be fast, portable, and human-readable. It has sandboxed execution environments for security and simplicity. Working with WASM is nothing new for Arbitrum chains. Ever since the [Nitro upgrade](https://medium.com/offchainlabs/arbitrum-nitro-one-small-step-for-l2-one-giant-leap-for-ethereum-bc9108047450), WASM has been a fundamental component of Arbitrum's fully functioning fraud proofs.
-
-With a WASM VM, any programming language compilable to WASM is within Stylus's scope. While many popular programming languages can compile into WASM, some compilers are more suitable for smart contract development than others, like Rust, C, and C++. Other languages like Go, Sway, Move, and Cairo are also supported. Languages that include their own runtimes, like Python and Javascript, are more complex for Stylus to support, although not impossible. Compared to Solidity, WASM programs are more efficient for memory-intensive applications. There are many reasons for this, including the decades of compiler development for Rust and C. WASM also has a faster runtime than the EVM, resulting in faster execution. Third-party contributions in the form of libraries for new and existing languages are welcomed!
-=======
 - Stylus lets you write smart contracts in programming languages that compile to WASM, such as Rust, C, C++, and others, allowing you to use their ecosystem of libraries and tools. Language and tooling support exists for Rust. You can try the SDK and CLI with the [quickstart](/stylus/quickstart.mdx).
 - Solidity contracts and Stylus contracts are interoperable. In Solidity, you can call a Rust program and vice versa, thanks to a second, coequal WASM virtual machine.
 - Stylus contracts offer reduced gas costs for memory and compute-intensive operations because <a data-quicklook-from="wasm">WASM</a> programs execute more efficiently than EVM bytecode for these workloads.
@@ -75,30 +60,15 @@
 Stylus builds on Nitro's fraud-proving technology. In normal operation, execution compiles to native code for speed. But if there's a dispute, the execution history compiles to WASM so validators can run interactive fraud proofs on Ethereum.
 
 What makes Stylus possible: Nitro can already replay and verify disputes using WASM. Stylus extends this capability to verify not just execution history, but also the WASM programs you deploy. The result is a system where any program compiled to WASM can be deterministically fraud-proven. For more details, see the [Nitro architecture documentation](/how-arbitrum-works/01-inside-arbitrum-nitro.mdx).
->>>>>>> 01538991
 
 ### Use cases
 
 Stylus can integrate into existing Solidity projects by calling a Stylus contract to optimize specific parts of your app, or you can build an entire app with Stylus. Developers can also port existing applications written in Rust, C, or C++ to run onchain with minimal modifications. Here are some use cases where Stylus may be a good fit:
 
-<<<<<<< HEAD
-- **Efficient Onchain Verification with ZK-Proofs**: Enable cost-effective onchain verification
-  using zero-knowledge proving systems for privacy, interoperability, and more (see [case
-  study](https://blog.arbitrum.io/renegade-stylus-case-study/)).
-- **Advanced DeFi Instruments**: Power complex financial instruments and processes like custom
-  pricing curves for AMMs, synthetic assets, options, and futures with onchain computation via
-  extending current protocols (i.e., Uniswap V4 hooks) or building your own.
-- **High-Performance Onchain Logic**: Support memory and compute-intensive applications like
-  onchain games and generative art either by writing all of the application in Stylus or enhance
-  performance of existing Solidity contracts by optimizing specific parts.
-- **Innovations**: generative art, compute-heavy
-  AI models, onchain games, advanced cryptography.
-=======
 - Onchain verification with zero-knowledge proofs: Reduce gas costs for onchain verification using zero-knowledge proving systems. See [case study](https://blog.arbitrum.io/renegade-stylus-case-study/) for an example implementation.
 - DeFi instruments: Implement custom pricing curves for AMMs, synthetic assets, options, and futures with onchain computation. You can extend existing protocols (such as Uniswap V4 hooks) or build your own.
 - Memory and compute-intensive applications: Build onchain games, generative art, or other applications that benefit from reduced memory costs. You can write the entire application in Stylus or optimize specific parts of existing Solidity contracts.
 - Cryptographic applications: Implement applications that require advanced cryptography or other compute-heavy operations that would be cost-prohibitive in Solidity.
->>>>>>> 01538991
 
 ### Getting started
 
