--- conflicted
+++ resolved
@@ -16,12 +16,7 @@
 
 In Ethereum, the STF receives transactions as inputs, processes them via the EVM, and produces the final state as output.
 
-<<<<<<< HEAD
 The Ethereum state is a vast data structure represented by a modified Merkle Patricia Trie. This structure holds all accounts and reduces the entire state to a single root hash stored on the <a data-quicklook-from="blockchain">blockchain</a>.
-=======
-The Ethereum state is a vast data structure represented by a modified Merkle Patricia Trie. This structure holds all accounts, linking them via hashes and
-reducing the entire state to a single root hash stored on the <a data-quicklook-from="blockchain">blockchain</a>.
->>>>>>> ee85e2af
 
 The Ethereum Virtual Machine (EVM) operates similarly to a mathematical function: given an input, it produces a deterministic output. Ethereum's STF
 encapsulates this behavior:
@@ -33,7 +28,6 @@
 Here, `S` represents the current state, `T` denotes the <a data-quicklook-from="transaction">transaction</a>, and `S'` is the new state resulting from the
 execution of `T`.
 
-<<<<<<< HEAD
 The EVM operates as a stack machine with a maximum depth of 1024 items. Each item is a _256-bit_ word, compatible with _Keccak-256_ hashes and _secp256k1_ signatures.
 
 During execution, the EVM uses transient _memory_ (a _word-addressable_ byte array) that only persists for the duration of a transaction. In contrast, each contract maintains a persistent Merkle Patricia storage trie (a _word-addressable_ word array) that forms part of the global state.
@@ -54,30 +48,6 @@
 ## STF on Arbitrum
 
 The Arbitrum Nitro stack implements a modified version of Ethereum's STF with key differences including:
-=======
-The EVM operates as a stack machine with a maximum depth of 1024 items. Each item is a 256-bit word, chosen for compatibility with 256-bit cryptography (e.g.,
-Keccak-256 hashes and secp256k1 signatures).
-
-During execution, the EVM uses transient _memory_ (a word-addresses byte array) that only persists for the duration of a transaction. In contrast, each contract
-maintains a persistent Merkle Patricia _storage_ trie–a word-addressable word array–that forms part of the global state.
-
-<a data-quicklook-from="smart-contract">smart contract</a> bytecode compiles into a series of EVM opcodes that perform standard stack operations (such as `XOR`,
-`AND`, `ADD`, `SUB`) and blockchain-specific operations (such as `ADDRESS`, `BALANCE`, `BLOCKHASH`).
-
-<a data-quicklook-from="geth">Geth</a> (go-Ethereum) is one of the primary <a data-quicklook-from="client">client</a> implementations of Ethereum, serving as the
-practical embodiment of both the STF and the EVM execution engine. It processes transactions by executing the smart contract's bytecode and updating the global state,
-ensuring that every state change is deterministic and secure.
-
-In essence, Geth converts transaction inputs into precise computational steps within the EVM, maintaining the intricate data structures that underpin Ethereum's
-blockchain. Its robust design not only powers the core operations of Ethereum but also provides the foundation for advanced modificaitons in platforms like the
-
-<a data-quicklook-from="arbitrum-nitro">Arbitrum Nitro</a> stack.
-
-## STF on Arbitrum
-
-The Arbitrum Nitro stack implements a modified version of Ethereum's STF. While it retains the core principles of Ethereum, several Arbitrum-specific features
-and processes distinguish it from Ethereum's implementation. Key differences include:
->>>>>>> ee85e2af
 
 ### Gas accounting
 
@@ -107,13 +77,8 @@
 
 ### Custom transaction types
 
-<<<<<<< HEAD
 Nitro Geth introduces several child chain-specific transaction types that utilize the non-standard [_EIP-2718_: Typed Transaction Envelope](https://eips.ethereum.org/EIPS/eip-2718). These types represent different transactions on the Arbitrum chain, such as retryable transactions.
-=======
-Nitro Geth introduces several child chain-specific transaction types that utilize the non-standard
-[EIP-2718: Typed Transaction Envelope](https://eips.ethereum.org/EIPS/eip-2718). These types represent different transactions on the Arbitrum chain, such as
-retryable transactions.
->>>>>>> ee85e2af
+
 
 ### <a data-quicklook-from="stylus">Stylus</a> in the STF
 
@@ -131,34 +96,16 @@
 
 The organization of the Nitro node software has three main layers:
 
-<<<<<<< HEAD
 1. **Base layer (Geth Core)**: Core Geth components that emulate EVM contract execution and maintain Ethereum's state data structures. Nitro integrates this code as a library with minor modifications to insert additional hooks.
 
 2. **Middle layer (ArbOS)**: Custom software that extends child chain functionalities. It decompresses and parses <a data-quicklook-from="sequencer">Sequencer</a> data batches, accounts for parent chain gas costs (collecting fees for reimbursement), and supports cross-chain bridge operations (e.g., Ether and token deposits and withdrawals). More details about ArbOS are in the [next section](#arbos-overview).
-=======
-1. **Base layer (Geth Core)**: This layer comprises the core components of Geth that emulate EVM contract execution and maintain Ethereum's state data
-   structures. Nitro integrates this code as a library with minor modifications to insert additional hooks.
-
-2. **Middle layer (ArbOS)**: ArbOS is custom software that extends child chain functionalities. It decompresses and parses
-
-   <a data-quicklook-from="sequencer">Sequencer</a> data batches, accounts for parent chain gas costs (collecting fees for reimbursement), and supports cross-chain
-   bridge operations (e.g., Ether and token deposits and withdrawals). More details about ArbOS are in the [next section](#arbos-overview).
->>>>>>> ee85e2af
 
 3. **Top layer (Node software)**: Primarily derived from Geth, this layer handles network connections, incoming RPC requests, and other high-level
    functionalities required to operate an Ethereum-compatible blockchain node.
 
-<<<<<<< HEAD
 Because both the top and bottom layers are Geth-based, this architecture is often referred to as a "geth sandwich," with Geth as the "bread" and ArbOS as the "filling."
 
 The STF combines the modified Geth core (base layer) with a portion of ArbOS (middle layer). In practice, the STF is a designated function within the source code that:
-=======
-Because both the top and bottom layers are Geth-based, this architecture is often referred to as a "geth sandwich"–with Geth as the "bread" and ArbOS as the
-"filling."
-
-The State Transition Function (STF) itself consists of the modified Geth core (base layer) combined with a portion of ArbOS (middle layer). In practice, the STF
-is a designated function within the source code (including all the code it calls), which:
->>>>>>> ee85e2af
 
 - Takes the bytes of a transaction received in the inbox as input.
 
@@ -175,12 +122,7 @@
 
 ### Custom hooks and interface adaptions
 
-<<<<<<< HEAD
 Nitro integrates a series of custom hooks within Geth's transaction processing flow. These hooks allow Nitro to implement dual gas accounting, manage parent chain calldata fees, and handle custom transaction types (such as retryable transactions) without deviating from Ethereum's core logic.
-=======
-Nitro integrates a series of custom hooks within Geth's transaction processing flow. These hooks allow Nitro to implement dual gas accounting, manage parent
-chain calldata fees, and handle custom transaction types–such as retryable transactions–without deviating from Ethereum's core logic.
->>>>>>> ee85e2af
 
 ### Strategic re-appropriations of core types
 
@@ -230,18 +172,5 @@
 child chain. This design reduces computational and storage costs and offers significant flexibility, allowing the child chain code to evolve or be customized
 more easily than a parent chain-enforced architecture.
 
-<<<<<<< HEAD
+
 Arbitrum's Nitro stack builds on Ethereum's STF with key modifications (ranging from dual gas accounting to cross-chain messaging) to optimize performance and flexibility. With Stylus, Arbitrum extends its execution model beyond the EVM, enabling high-performance WASM-based smart contracts through additional Geth modifications that ensure compatibility while preserving Ethereum-like execution guarantees.
-=======
-While Ethereum's STF forms the basis for secure and deterministic state updates, Arbitrum's Nitro stack builds on this foundation with key modifications–ranging
-from dual gas accounting to cross-chain messaging–to optimize performance and flexibility. These innovations are realized through minimal yet strategic
-modifications to Geth, integrated seamlessly with ArbOS, forming the "geth sandwich."
-
-With the introduction of Stylus, Arbitrum extends its execution model beyond the EVM, enabling high-performance WASM-based smart contracts. This integration
-introduces additional modifications to Geth, ensuring compatibility with Stylus transactions while preserving Ethereum-like execution guarantees. These changes
-include handling Stylus-specific transaction types and ensuring smooth interaction between the EVM and WASM environments.
-
-In the following section, we'll dive deep into these modifications, exploring how Nitro leverages 'Geth at the core' and the custom enhancements provided by
-ArbOS to deliver an advanced, high-performance STF. Stylus-specific tasks within ArbOS are covered separately to highlight its role in managing execution, host
-I/O, and memory operations.
->>>>>>> ee85e2af
