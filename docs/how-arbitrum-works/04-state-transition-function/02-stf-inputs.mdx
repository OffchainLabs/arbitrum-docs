---
title: 'Inputs to the State Transition Function'
description: 'Learn the fundamentals of Nitro, Arbitrum stack.'
author: petevielhaber
sme: Mehdi
user_story: As a current or prospective Arbitrum user, I need learn more about Nitros design.
content_type: get-started
---

<<<<<<< HEAD
<a data-quicklook-from="arbitrum">Arbitrum</a> nodes receive <a data-quicklook-from="transaction">
  transaction
</a> inputs through two channels:

Nodes subscribe to the <a data-quicklook-from="sequencer">Sequencer</a> feed, receiving upcoming ordered transactions published in real time. To learn more, refer to the [real-time sequencer feed documentation](/how-arbitrum-works/03-sequencer.mdx#real-time-sequencer-feed).

Nodes also subscribe to the `SequencerBatchDelivered` event on the <a data-quicklook-from="parent-chain">parent chain</a>. This event occurs whenever a <a data-quicklook-from="batch">batch</a> of transactions gets delivered to the parent chain via the batch poster. Upon receiving this event, nodes verify that the transactions recorded on the parent chain match those from the Sequencer feed. If discrepancies arise, nodes re-organize to adopt the transactions confirmed on the parent chain, using the parent chain as the definitive source of truth.

As discussed in the [considerations and limitations section](/how-arbitrum-works/03-sequencer.mdx#considerations-and-limitations), these methods suit different applications.

These transactions serve as inputs for the <a data-quicklook-from="state-transition-function">State Transition Function</a> (STF).
=======
<a data-quicklook-from="arbitrum">Arbitrum</a> nodes receive <a data-quicklook-from="transaction">transaction</a> inputs through a dual-channel approach that enhances
reliability and consistency.

First, nodes subscribe to the <a data-quicklook-from="sequencer">Sequencer</a> feed, receiving the upcoming ordered transactions published in real time. To
learn more, refer to the [real-time sequencer feed documentation](/how-arbitrum-works/03-sequencer.mdx#real-time-sequencer-feed).

In addition to the <a data-quicklook-from="sequencer-feed">Sequencer Feed</a>, Arbitrum nodes subscribe to the `SequencerBatchDelivered` event on the

<a data-quicklook-from="parent-chain">parent chain</a>. This event occurs whenever a <a data-quicklook-from="batch">batch</a> of transactions gets delivered to
the parent chain via the batch poster. Upon receiving this event, nodes verify that the transactions recorded on the parent chain match those previously
provided by the Sequencer feed. If discrepancies arise, nodes re-organize to adopt the transactions confirmed on the parent chain, using the parent chain as the
definitive source of truth.

As discussed in the [considerations and limitations section](/how-arbitrum-works/03-sequencer.mdx#considerations-and-limitations), these methods may be more
appropriate for different applications depending on their specific requirements.

Arbitrum nodes reliably receive an ordered set of transactions through these mechanisms, which serve as inputs for the

<a data-quicklook-from="state-transition-function">State Transition Function</a> (STF). The function then processes these transactions and outputs the final state,
ensuring consistency and security across the network.
>>>>>>> ee85e2af

## Message types

Arbitrum supports multiple message types: These messages fall into two broad categories:

- Messages submitted directly to the Sequencer as <a data-quicklook-from="child-chain">child chain</a> messages
- Messages submitted to the parent chain

<<<<<<< HEAD
For other message types, see the [parent-to-child chain messaging documentation](/how-arbitrum-works/10-l1-to-l2-messaging.mdx).

In the system, we refer to these messages as `L1IncomingMessage` (Feel free to inspect the [source code reference](https://github.com/OffchainLabs/nitro/blob/4ac7e9268e9885a025e0060c9ec30f9612f9e651/arbos/incomingmessage.go#L54) ).

When submitted to the Sequencer feed, messages receive unique identifiers for proper routing. Below is the list of message types, their associated constant values, and descriptions:
=======
For more details on message types beyond standard child chain transactions, please refer to the
[parent-to-child chain messaging documentation](/how-arbitrum-works/10-l1-to-l2-messaging.mdx).

In the system, we refer to these messages as `L1IncomingMessage`
[source code reference](https://github.com/OffchainLabs/nitro/blob/4ac7e9268e9885a025e0060c9ec30f9612f9e651/arbos/incomingmessage.go#L54).

When submitted to the Sequencer feed, messages are tagged with a unique identifier, ensuring Arbitrum nodes correctly differentiate and process them. Below is
the list of message types, their associated constant values, and descriptions:
>>>>>>> ee85e2af

```solidity
uint8 constant L2_MSG = 3;
uint8 constant L1MessageType_L2FundedByL1 = 7;
uint8 constant L1MessageType_submitRetryableTx = 9;
uint8 constant L1MessageType_ethDeposit = 12;
uint8 constant L1MessageType_batchPostingReport = 13;
uint8 constant L2MessageType_unsignedEOATx = 0;
uint8 constant L2MessageType_unsignedContractTx = 1;

uint8 constant ROLLUP_PROTOCOL_EVENT_TYPE = 8;
uint8 constant INITIALIZATION_MSG_TYPE = 11;
```

<<<<<<< HEAD
| Message Type                       | Value | Description                                                                                                                                                    |
| ---------------------------------- | ----- | -------------------------------------------------------------------------------------------------------------------------------------------------------------- |
| `L2MessageType_unsignedEOATx`      | 0     | Unsigned child chain messages from EOAs submitted to the parent chain.                                                                                         |
| `L2MessageType_unsignedContractTx` | 1     | Unsigned child chain messages submitted to the parent chain.                                                                                                   |
| `L2_MSG`                           | 3     | Child chain messages submitted directly to the Sequencer.                                                                                                      |
| `L1MessageType_L2FundedByL1`       | 7     | Child chain messages that go to the parent chain's <a data-quicklook-from="delayed-inbox">Delayed Inbox</a>, with funding provided on the parent chain itself. |
| `ROLLUP_PROTOCOL_EVENT_TYPE`       | 8     | <a data-quicklook-from="arbitrum-classic">Arbitrum Classic</a> used it for messages sent to <a data-quicklook-from="bridge">bridge</a>, Nitro does not use it. |
| `L1MessageType_submitRetryableTx`  | 9     | Submitting parent chain messages to the child chain via retryable tickets.                                                                                     |
| `INITIALIZATION_MSG_TYPE`          | 11    | The first message added to a new Rollup inbox. Its presence indicates proper initialization of the Rollup.                                                     |
| `L1MessageType_ethDeposit`         | 12    | Child chain messages that handle deposits of native tokens (`ETH`) into the child chain.                                                                       |
| `L1MessageType_batchPostingReport` | 13    | Used by the Sequencer to update the pricing model based on payment(s) by the batch poster.                                                                     |

These identifiers enable nodes to route messages correctly.
=======
- `L2_MSG` (3): Child chain messages submitted directly to the Sequencer.

- `L1MessageType_L2FundedByL1` (7): Child chain messages that go to the parent chain's <a data-quicklook-from="delayed-inbox">Delayed Inbox</a>, with funding
  provided on the parent chain itself.

- `L1MessageType_submitRetryableTx` (9): Submitting parent chain messages to the child chain via retryable tickets.

- `L1MessageType_ethDeposit` (12): Child chain messages that handle deposits of native tokens (`ETH`) into the child chain.

- `L1MessageType_batchPostingReport` (13): Used by the Sequencer to update the pricing model based on payment(s) by the batch poster.

- `L2MessageType_unsignedEOATx` (0): Child chain messages submitted by externally owned accounts (EOAs) to the parent chain that does not include a signature.

- `L2MessageType_unsignedContractTx` (1): Child chain messages submitted on the parent chain that does not include a signature.

- `ROLLUP_PROTOCOL_EVENT_TYPE` (8): <a data-quicklook-from="arbitrum-classic">Arbitrum Classic</a> used it for messages sent to

  <a data-quicklook-from="bridge">bridge</a>, Nitro does not use it.

- `INITIALIZATION_MSG_TYPE` (11): The first message added to a new Rollup inbox. Its presence indicates proper initialization of the Rollup.

These tagged identifiers enable Arbitrum nodes to parse incoming messages and direct their payloads appropriately, ensuring smooth and reliable network
operation.
>>>>>>> ee85e2af
<|MERGE_RESOLUTION|>--- conflicted
+++ resolved
@@ -7,7 +7,7 @@
 content_type: get-started
 ---
 
-<<<<<<< HEAD
+
 <a data-quicklook-from="arbitrum">Arbitrum</a> nodes receive <a data-quicklook-from="transaction">
   transaction
 </a> inputs through two channels:
@@ -19,28 +19,6 @@
 As discussed in the [considerations and limitations section](/how-arbitrum-works/03-sequencer.mdx#considerations-and-limitations), these methods suit different applications.
 
 These transactions serve as inputs for the <a data-quicklook-from="state-transition-function">State Transition Function</a> (STF).
-=======
-<a data-quicklook-from="arbitrum">Arbitrum</a> nodes receive <a data-quicklook-from="transaction">transaction</a> inputs through a dual-channel approach that enhances
-reliability and consistency.
-
-First, nodes subscribe to the <a data-quicklook-from="sequencer">Sequencer</a> feed, receiving the upcoming ordered transactions published in real time. To
-learn more, refer to the [real-time sequencer feed documentation](/how-arbitrum-works/03-sequencer.mdx#real-time-sequencer-feed).
-
-In addition to the <a data-quicklook-from="sequencer-feed">Sequencer Feed</a>, Arbitrum nodes subscribe to the `SequencerBatchDelivered` event on the
-
-<a data-quicklook-from="parent-chain">parent chain</a>. This event occurs whenever a <a data-quicklook-from="batch">batch</a> of transactions gets delivered to
-the parent chain via the batch poster. Upon receiving this event, nodes verify that the transactions recorded on the parent chain match those previously
-provided by the Sequencer feed. If discrepancies arise, nodes re-organize to adopt the transactions confirmed on the parent chain, using the parent chain as the
-definitive source of truth.
-
-As discussed in the [considerations and limitations section](/how-arbitrum-works/03-sequencer.mdx#considerations-and-limitations), these methods may be more
-appropriate for different applications depending on their specific requirements.
-
-Arbitrum nodes reliably receive an ordered set of transactions through these mechanisms, which serve as inputs for the
-
-<a data-quicklook-from="state-transition-function">State Transition Function</a> (STF). The function then processes these transactions and outputs the final state,
-ensuring consistency and security across the network.
->>>>>>> ee85e2af
 
 ## Message types
 
@@ -49,22 +27,12 @@
 - Messages submitted directly to the Sequencer as <a data-quicklook-from="child-chain">child chain</a> messages
 - Messages submitted to the parent chain
 
-<<<<<<< HEAD
+
 For other message types, see the [parent-to-child chain messaging documentation](/how-arbitrum-works/10-l1-to-l2-messaging.mdx).
 
 In the system, we refer to these messages as `L1IncomingMessage` (Feel free to inspect the [source code reference](https://github.com/OffchainLabs/nitro/blob/4ac7e9268e9885a025e0060c9ec30f9612f9e651/arbos/incomingmessage.go#L54) ).
 
 When submitted to the Sequencer feed, messages receive unique identifiers for proper routing. Below is the list of message types, their associated constant values, and descriptions:
-=======
-For more details on message types beyond standard child chain transactions, please refer to the
-[parent-to-child chain messaging documentation](/how-arbitrum-works/10-l1-to-l2-messaging.mdx).
-
-In the system, we refer to these messages as `L1IncomingMessage`
-[source code reference](https://github.com/OffchainLabs/nitro/blob/4ac7e9268e9885a025e0060c9ec30f9612f9e651/arbos/incomingmessage.go#L54).
-
-When submitted to the Sequencer feed, messages are tagged with a unique identifier, ensuring Arbitrum nodes correctly differentiate and process them. Below is
-the list of message types, their associated constant values, and descriptions:
->>>>>>> ee85e2af
 
 ```solidity
 uint8 constant L2_MSG = 3;
@@ -79,7 +47,6 @@
 uint8 constant INITIALIZATION_MSG_TYPE = 11;
 ```
 
-<<<<<<< HEAD
 | Message Type                       | Value | Description                                                                                                                                                    |
 | ---------------------------------- | ----- | -------------------------------------------------------------------------------------------------------------------------------------------------------------- |
 | `L2MessageType_unsignedEOATx`      | 0     | Unsigned child chain messages from EOAs submitted to the parent chain.                                                                                         |
@@ -93,28 +60,3 @@
 | `L1MessageType_batchPostingReport` | 13    | Used by the Sequencer to update the pricing model based on payment(s) by the batch poster.                                                                     |
 
 These identifiers enable nodes to route messages correctly.
-=======
-- `L2_MSG` (3): Child chain messages submitted directly to the Sequencer.
-
-- `L1MessageType_L2FundedByL1` (7): Child chain messages that go to the parent chain's <a data-quicklook-from="delayed-inbox">Delayed Inbox</a>, with funding
-  provided on the parent chain itself.
-
-- `L1MessageType_submitRetryableTx` (9): Submitting parent chain messages to the child chain via retryable tickets.
-
-- `L1MessageType_ethDeposit` (12): Child chain messages that handle deposits of native tokens (`ETH`) into the child chain.
-
-- `L1MessageType_batchPostingReport` (13): Used by the Sequencer to update the pricing model based on payment(s) by the batch poster.
-
-- `L2MessageType_unsignedEOATx` (0): Child chain messages submitted by externally owned accounts (EOAs) to the parent chain that does not include a signature.
-
-- `L2MessageType_unsignedContractTx` (1): Child chain messages submitted on the parent chain that does not include a signature.
-
-- `ROLLUP_PROTOCOL_EVENT_TYPE` (8): <a data-quicklook-from="arbitrum-classic">Arbitrum Classic</a> used it for messages sent to
-
-  <a data-quicklook-from="bridge">bridge</a>, Nitro does not use it.
-
-- `INITIALIZATION_MSG_TYPE` (11): The first message added to a new Rollup inbox. Its presence indicates proper initialization of the Rollup.
-
-These tagged identifiers enable Arbitrum nodes to parse incoming messages and direct their payloads appropriately, ensuring smooth and reliable network
-operation.
->>>>>>> ee85e2af
