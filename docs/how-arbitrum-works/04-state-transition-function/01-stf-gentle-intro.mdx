---
title: 'A gentle introduction'
description: 'Learn the fundamentals of Nitro, Arbitrum stack.'
author: petevielhaber
sme: Mehdi
user_story: As a current or prospective Arbitrum user, I need learn more about Nitros design.
content_type: get-started
---

<<<<<<< HEAD
A <a data-quicklook-from="state-transition-function">State Transition Function</a> (STF) determines how <a data-quicklook-from="blockchain">blockchain</a> systems change state when processing transactions. The STF takes the current blockchain state (account balances, <a data-quicklook-from="smart-contract">smart contract</a> data, and ledger information) plus an input (<a data-quicklook-from="transaction">transaction</a> or block) and deterministically computes the new state. This deterministic property ensures all network nodes reach the same result, maintaining consensus.

With <a data-quicklook-from="arbitrum">Arbitrum</a>, the STF plays an even more pivotal role. <a data-quicklook-from="arbitrum">Arbitrum</a> executes transactions offchain in batches, periodically submitting summaries to the <a data-quicklook-from="parent-chain">parent chain</a>. This leverages offchain computation for higher throughput and lower gas costs while maintaining Ethereum's security. To safeguard against incorrect or malicious offchain execution, Arbitrum employs a <a data-quicklook-from="challenge">challenge</a> mechanism known as fraud proofs. If a dispute arises, the STF can be recomputed step-by-step onchain, enabling the network to verify the validity of the offchain computations and ensure that the errors or fraudulent behavior are detected and rectified.

The <a data-quicklook-from="arbitrum-nitro">Arbitrum Nitro</a> Stack STF mirrors Ethereum's STF with key modifications for <a data-quicklook-from="arbitrum-chain">Arbitrum chain</a> requirements. The function processes ordered transactions and outputs the updated state from the transaction <a data-quicklook-from="batch">batch</a>.

<a data-quicklook-from="stylus">Stylus</a> expands Arbitrum's execution model beyond the Ethereum Virtual
Machine (EVM) by adding WebAssembly (<a data-quicklook-from="wasm">WASM</a>)–based execution, allowing
high-performance contracts in Rust, C, and C++ to run alongside traditional EVM contracts. The integration
of Stylus introduces several modifications to the STF, including:
=======
A <a data-quicklook-from="state-transition-function">State Transition Function</a> (STF) is a core mechanism in

<a data-quicklook-from="blockchain">blockchain</a> systems that defines how the system evolves from one state to another when transactions are processed. At its
essence, the STF takes the current state of the blockchain–a comprehensive snapshot of account balances, <a data-quicklook-from="smart-contract">
  smart contract
</a> data, and other ledger information–and an input (such as a <a data-quicklook-from="transaction">transaction</a> or a block of transactions) and deterministically
computes the new state. This deterministic property is crucial because it ensures that all nodes in a decentralized network arrive at the same result when applying
transactions, thereby maintaining consensus across the system.

With <a data-quicklook-from="arbitrum">Arbitrum</a>, the STF plays an even more pivotal role. Offchain transactions are executed in batches according to this
function, with the STF periodically submitting a concise summary of changes to the <a data-quicklook-from="parent-chain">parent chain</a>. This approach
leverages offchain computation to boost throughput and reduce gas costs while anchoring the process to Ethereum's robust security model. To safeguard against
incorrect or malicious offchain execution, Arbitrum employs a <a data-quicklook-from="challenge">challenge</a> mechanism known as fraud proofs. If a dispute
arises, the STF can be recomputed step-by-step onchain, enabling the network to verify the validity of the offchain computations and ensure that the errors or
fraudulent behavior are detected and rectified.

Beyond these foundational aspects, the STF on the <a data-quicklook-from="arbitrum-nitro">Arbitrum Nitro</a> Stack closely mirrors Ethereum's STF in its overall
structure but incorporates several key modifications to accommodate the unique requirements of the <a data-quicklook-from="arbitrum-chain">Arbitrum chain</a>.
Essentially, the function receives a sequence of ordered transactions as its input, applies a defined set of rules to these inputs, and produces a new final
state that reflects all the updates from the <a data-quicklook-from="batch">batch</a> of transactions.

With the introduction of <a data-quicklook-from="stylus">Stylus</a>, Arbitrum expands its execution model beyond the Ethereum Virtual Machine (EVM) by adding
WebAssembly (<a data-quicklook-from="wasm">WASM</a>)–based smart contract execution. This enhancement allows high-performance smart contracts written in Rust,
C, and C++ to run alongside traditional EVM contracts. The integration of Stylus introduces several modifications to the STF, including:
>>>>>>> ee85e2af

### Stylus-specific transaction processing

A modified version of <a data-quicklook-from="geth">Geth</a> that recognizes and processes Stylus transactions, ensuring proper inclusion in state transitions.

### Execution in a WASM runtime

Stylus transactions execute in <a data-quicklook-from="arbos">ArbOS</a>'s WASM runtime instead of the EVM, enabling faster execution and more efficient
computation.

### Stylus gas accounting and pricing

Unlike standard EVM transactions, Stylus transactions introduce new gas pricing models that account for factors such as opcode pricing, host I/O operations, and

<a data-quicklook-from="ink">Ink</a> usage costs.

### Interoperability with the EVM

Stylus contracts can interact seamlessly with Solidity contracts, enabling hybrid applications that leverage EVM and WASM execution environments.

These Stylus-related changes aim to maintain compatibility with Ethereum's execution model while introducing a more efficient, flexible, and scalable
alternative for smart contract development.

<<<<<<< HEAD
The following sections cover STF inputs, node processing, and implementation rules, highlighting differences between Ethereum, Arbitrum, and Stylus execution environments. Stylus-specific execution tasks handled within ArbOS will be covered separately, focusing on host I/O operations, caching, and WASM memory management.
=======
In the following sections, we will explain what these inputs are and how Arbitrum nodes receive them. We will also discuss the rules implemented in the Arbitrum
Nitro Stack's STF, highlighting the differences between how state transitions occur in Ethereum, Arbitrum, and Stylus-based execution environments.
Stylus-specific execution tasks handled within ArbOS will be covered separately, focusing on host I/O operations, caching, and WASM memory management.
>>>>>>> ee85e2af
<|MERGE_RESOLUTION|>--- conflicted
+++ resolved
@@ -7,7 +7,6 @@
 content_type: get-started
 ---
 
-<<<<<<< HEAD
 A <a data-quicklook-from="state-transition-function">State Transition Function</a> (STF) determines how <a data-quicklook-from="blockchain">blockchain</a> systems change state when processing transactions. The STF takes the current blockchain state (account balances, <a data-quicklook-from="smart-contract">smart contract</a> data, and ledger information) plus an input (<a data-quicklook-from="transaction">transaction</a> or block) and deterministically computes the new state. This deterministic property ensures all network nodes reach the same result, maintaining consensus.
 
 With <a data-quicklook-from="arbitrum">Arbitrum</a>, the STF plays an even more pivotal role. <a data-quicklook-from="arbitrum">Arbitrum</a> executes transactions offchain in batches, periodically submitting summaries to the <a data-quicklook-from="parent-chain">parent chain</a>. This leverages offchain computation for higher throughput and lower gas costs while maintaining Ethereum's security. To safeguard against incorrect or malicious offchain execution, Arbitrum employs a <a data-quicklook-from="challenge">challenge</a> mechanism known as fraud proofs. If a dispute arises, the STF can be recomputed step-by-step onchain, enabling the network to verify the validity of the offchain computations and ensure that the errors or fraudulent behavior are detected and rectified.
@@ -18,32 +17,7 @@
 Machine (EVM) by adding WebAssembly (<a data-quicklook-from="wasm">WASM</a>)–based execution, allowing
 high-performance contracts in Rust, C, and C++ to run alongside traditional EVM contracts. The integration
 of Stylus introduces several modifications to the STF, including:
-=======
-A <a data-quicklook-from="state-transition-function">State Transition Function</a> (STF) is a core mechanism in
 
-<a data-quicklook-from="blockchain">blockchain</a> systems that defines how the system evolves from one state to another when transactions are processed. At its
-essence, the STF takes the current state of the blockchain–a comprehensive snapshot of account balances, <a data-quicklook-from="smart-contract">
-  smart contract
-</a> data, and other ledger information–and an input (such as a <a data-quicklook-from="transaction">transaction</a> or a block of transactions) and deterministically
-computes the new state. This deterministic property is crucial because it ensures that all nodes in a decentralized network arrive at the same result when applying
-transactions, thereby maintaining consensus across the system.
-
-With <a data-quicklook-from="arbitrum">Arbitrum</a>, the STF plays an even more pivotal role. Offchain transactions are executed in batches according to this
-function, with the STF periodically submitting a concise summary of changes to the <a data-quicklook-from="parent-chain">parent chain</a>. This approach
-leverages offchain computation to boost throughput and reduce gas costs while anchoring the process to Ethereum's robust security model. To safeguard against
-incorrect or malicious offchain execution, Arbitrum employs a <a data-quicklook-from="challenge">challenge</a> mechanism known as fraud proofs. If a dispute
-arises, the STF can be recomputed step-by-step onchain, enabling the network to verify the validity of the offchain computations and ensure that the errors or
-fraudulent behavior are detected and rectified.
-
-Beyond these foundational aspects, the STF on the <a data-quicklook-from="arbitrum-nitro">Arbitrum Nitro</a> Stack closely mirrors Ethereum's STF in its overall
-structure but incorporates several key modifications to accommodate the unique requirements of the <a data-quicklook-from="arbitrum-chain">Arbitrum chain</a>.
-Essentially, the function receives a sequence of ordered transactions as its input, applies a defined set of rules to these inputs, and produces a new final
-state that reflects all the updates from the <a data-quicklook-from="batch">batch</a> of transactions.
-
-With the introduction of <a data-quicklook-from="stylus">Stylus</a>, Arbitrum expands its execution model beyond the Ethereum Virtual Machine (EVM) by adding
-WebAssembly (<a data-quicklook-from="wasm">WASM</a>)–based smart contract execution. This enhancement allows high-performance smart contracts written in Rust,
-C, and C++ to run alongside traditional EVM contracts. The integration of Stylus introduces several modifications to the STF, including:
->>>>>>> ee85e2af
 
 ### Stylus-specific transaction processing
 
@@ -67,10 +41,4 @@
 These Stylus-related changes aim to maintain compatibility with Ethereum's execution model while introducing a more efficient, flexible, and scalable
 alternative for smart contract development.
 
-<<<<<<< HEAD
 The following sections cover STF inputs, node processing, and implementation rules, highlighting differences between Ethereum, Arbitrum, and Stylus execution environments. Stylus-specific execution tasks handled within ArbOS will be covered separately, focusing on host I/O operations, caching, and WASM memory management.
-=======
-In the following sections, we will explain what these inputs are and how Arbitrum nodes receive them. We will also discuss the rules implemented in the Arbitrum
-Nitro Stack's STF, highlighting the differences between how state transitions occur in Ethereum, Arbitrum, and Stylus-based execution environments.
-Stylus-specific execution tasks handled within ArbOS will be covered separately, focusing on host I/O operations, caching, and WASM memory management.
->>>>>>> ee85e2af
