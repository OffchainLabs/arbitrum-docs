---
title: 'A gentle introduction: BoLD'
sidebar_label: 'A gentle introduction'
description: 'An educational introduction that provides a high-level understanding of BoLD, a new dispute protocol to enable permissionless validation for Arbitrum chains.'
user_story: 'As a user or researcher of the Arbitrum product suite, I want to learn about BoLD, a next-generation dispute protocol that enables permissionless validation.'
content_type: gentle-introduction
author: leeederek
sme: leeederek
---

import ImageZoom from '@site/src/components/ImageZoom';

<<<<<<< HEAD
Bounded Liquidity Delay (BoLD) is a new dispute protocol for optimistic rollups that enables permissionless validation for <a data-quicklook-from="arbitrum">Arbitrum</a> chains. <a data-quicklook-from="bold">BoLD</a> is available on <a data-quicklook-from="arbitrum-one">Arbitrum One</a>, <a data-quicklook-from="arbitrum-nova">Arbitrum Nova</a>, and Arbitrum Sepolia.

BoLD replaces the previous, permissioned <a data-quicklook-from="fraud-proof">fraud proof</a> protocol for Arbitrum One, Nova, and Sepolia, as well as for any <a data-quicklook-from="arbitrum-chain">Arbitrum chain</a> that wishes to adopt BoLD.

## What _exactly_ is BoLD?

BoLD is an upgrade to Arbitrum's existing dispute protocol. Specifically, BoLD modifies some of the rules used by validators to open and resolve disputes about Arbitrum's state, ensuring that only valid states receive confirmation on an Arbitrum chain's <a data-quicklook-from="parent-chain">parent chain</a>, such as Ethereum.

The current dispute protocol features working fraud proofs and is currently used in production by Arbitrum chains. The changes BoLD brings enable anyone to participate in the validation of the state of the chain and enhance security around all child-to-parent chain messages (including withdrawals).

Under BoLD, a bonded validator's responsibilities are to:

- Post claims about an Arbitrum chain's state to its parent chain (for Arbitrum One, the parent chain is Ethereum),
=======
This introduction is for those who want to learn about <a data-quicklook-from="bold">BoLD</a>: a new dispute protocol for optimistic Rollups that enables permissionless validation for <a data-quicklook-from="arbitrum">Arbitrum</a> chains. BoLD stands for Bounded Liquidity Delay and is active on <a data-quicklook-from="arbitrum-one">Arbitrum One</a>, <a data-quicklook-from="arbitrum-nova">Arbitrum Nova</a>, and Arbitrum Sepolia.

## What exactly is BoLD?

BoLD upgraded Arbitrum's former dispute protocol. Specifically, BoLD changed some of the rules used by validators to open and resolve disputes about Arbitrum’s state, ensuring that only valid states receive confirmation on an Arbitrum chain’s <a data-quicklook-from="parent-chain">parent chain</a> (Ethereum).

The former dispute protocol leveraged fraud proofs for challenges and was limited to a set of allowlisted validators. BoLD enables anyone to participate in validating the chain state (including challenges) and enhances security around child-to-parent chain messaging (including withdrawals).

Under BoLD, a bonded validator's responsibilities are to:

- Post claims about an Arbitrum chain state to its parent chain (i.e., Ethereum)
>>>>>>> dfb57b4c
- Open challenges to dispute invalid claims made by other validators, and
- Confirm valid claims by participating in and winning challenges

<<<<<<< HEAD
The goal of BoLD is to unlock permissionless validation by ensuring that disputes are resolved within a fixed period (currently equivalent to two challenge periods, plus a two-day grace period for the Security Council to intervene if necessary and a small delta for computation), effectively removing the risk of delay attacks and making withdrawals to a parent chain more secure. BoLD accomplishes this by introducing a new dispute system that allows any single entity to defend Arbitrum against malicious parties, effectively enabling anyone to validate, propose, and defend an Arbitrum chain's state without requiring permission to do so.
=======
BoLD unlocks permissionless validation, ensuring that disputes are resolved within a fixed period (currently equivalent to two challenge periods, plus a two-day grace period for the Security Council to intervene if necessary, and a small delta for computation), effectively removing the risk of delay attacks and making withdrawals to a parent chain more secure. BoLD accomplished this by introducing a new dispute system that allows any single entity to defend Arbitrum against malicious parties—effectively enabling anyone to validate, propose, and defend Arbitrum's chain state without needing permission to do so.
>>>>>>> dfb57b4c

## Why did Arbitrum need a new dispute protocol?

<<<<<<< HEAD
While Arbitrum chains today benefit from working with fraud proofs, BoLD introduces a few subtle yet innovative changes that allow _anyone_ to challenge and win disputes - all within a fixed period. In other words, Arbitrum chains will continue to be secured with an interactive proving game between validators using fraud proofs, but with the added benefit of this game being completely permissionless and time-bounded to the same length as one challenge period (or 6.4 days, by default).

Under the hood, the reason why BoLD can offer time-bound, permissionless validation is because a correct Arbitrum state <a data-quicklook-from="assertion">assertion</a> is **not tied to the entity that bonds their capital to a claim**. This property, coupled with the fact that the <a data-quicklook-from="child-chain">child chain</a> states are completely deterministic and can be proven on Ethereum, means that **any number of honest parties** can rely on BoLD to prove that their claim is correct. Lastly, a property that will not change with BoLD is the fact that there needs to be only one honest party defending Arbitrum.
=======
In the past, working fraud proofs were limited to allowlisted validators, who could assert the state of the chain. BoLD further decentralizes the protocol by allowing **anyone** to challenge and win disputes, all within a fixed time period. Arbitrum chains will continue to use an interactive proving game between validators and fraud proofs for security, but with the added benefit of this game being completely permissionless and time-bounded to the same length as one challenge period (6.4 days by default).

BoLD can uniquely offer time-bound, permissionless validation because a correct state <a data-quicklook-from="assertion">assertion</a> isn't tied to the validator that bonds their capital to a claim. This feature, coupled with the fact that the <a data-quicklook-from="child-chain">child chain</a> states are entirely deterministic, can be proven on Ethereum, meaning that any number of honest parties can rely on BoLD to prove that their claim is correct. Lastly, BoLD does not change the fact that only a single honest party is required to defend Arbitrum.
>>>>>>> dfb57b4c

### BoLD enables Arbitrum to become a Stage 2 rollup

<<<<<<< HEAD
Inspired by [Vitalik’s proposed milestones](https://ethereum-magicians.org/t/proposed-milestones-for-rollups-taking-off-training-wheels/11571), the team over at L2Beat has assembled a widely recognized framework for evaluating the development of Ethereum Rollups. Both Vitalik and the [L2Beat framework](https://medium.com/l2beat/introducing-stages-a-framework-to-evaluate-rollups-maturity-d290bb22befe) refer to the final stage of rollup development as _“Stage 2 - No Training Wheels”_. A critical criterion for being considered a Stage 2 rollup is the ability to allow anyone to validate the child <a data-quicklook-from="chain-state">chain state</a> and post fraud proofs to Ethereum without restrictions. Permissionless validation is a key requirement for Stage 2 because it ensures _[“that a limited set of entities does not control the system and instead is subject to the collective scrutiny of the entire community”](https://medium.com/l2beat/introducing-stages-a-framework-to-evaluate-rollups-maturity-d290bb22befe)._

BoLD enables permissionless validation by allowing anyone to challenge incorrect Arbitrum state assertions, thereby unlocking new avenues for participation in securing the network and fostering greater inclusivity and resilience. Permissionless validation is possible because BoLD guarantees that a single, honest entity with its capital bonded to the correct Arbitrum state assertion will always win against malicious adversaries. The research and work to bring BoLD to life underscores Arbitrum's commitment to scaling Ethereum without compromising on security.

<ImageZoom src="/img/bold-l2beat-pie-chart.png" alt="Pie slice" className="img-600px" />

With BoLD at its core, Arbitrum is on course to being recognized as a Stage 2 rollup by addressing the currently yellow (above) State Validation wedge in [L2Beat's risk analysis pie chart](https://l2beat.com/scaling/summary). BoLD contributes to a more permissionless, efficient, and robust rollup ecosystem. Additionally, BoLD will be available as an upgrade for all Arbitrum chains that wish to adopt it, allowing them to reap the benefits.

<!-- ********************************************************** -->
<!-- ********************************************************** -->
<!-- I made this present tense - should review for accuracy     -->
<!-- ********************************************************** -->
<!-- ********************************************************** -->
=======
Inspired by [Vitalik’s proposed milestones](https://ethereum-magicians.org/t/proposed-milestones-for-rollups-taking-off-training-wheels/11571), the team over at L2BEAT has assembled a widely recognized framework for evaluating the development of Ethereum Rollups. Both Vitalik and the [L2BEAT framework](https://medium.com/l2beat/introducing-stages-a-framework-to-evaluate-rollups-maturity-d290bb22befe) refer to the final stage of Rollup development as "**Stage 2 - No Training Wheels**”. A critical criterion for being considered a Stage 2 Rollup is the ability to allow anyone to validate the child chain state and post fraud proofs to Ethereum without restrictions. This step is a key requirement for Stage 2 because it ensures [“that the system is not controlled by a limited set of entities and instead is subject to the collective scrutiny of the entire community”](https://medium.com/l2beat/introducing-stages-a-framework-to-evaluate-rollups-maturity-d290bb22befe).

BoLD enabled permissionless validation by allowing anyone to challenge incorrect Arbitrum state assertions, which unlocks new avenues for participation in securing the network, fostering greater inclusivity and resilience. BoLD achieves this by guaranteeing that a single, honest entity, whose capital is bonded to the correct Arbitrum state assertion, will always prevail against malicious adversaries.

<ImageZoom src="/img/bold-l2beat-pie-chart.png" alt="Pie slice" className="img-600px" />

With BoLD at its core, Arbitrum charts a course towards being recognized as a Stage 2 Rollup by addressing the currently yellow (above) State Validation wedge in [L2BEAT's risk analysis pie chart](https://l2beat.com/scaling/summary). BoLD contributes to a more permissionless, efficient, and robust rollup ecosystem.
>>>>>>> dfb57b4c

### BoLD makes withdrawals safer to the parent chain

<<<<<<< HEAD
Before BoLD, there is a period, following a state assertion, called the “challenge period,” during which any validator can open a dispute over the validity of a given child chain state root. If there are no disputes during the challenge period, the protocol confirms the state root and considers it to be valid - this property is what makes Arbitrum an optimistic rollup. This challenge period is why you must wait ~1 week (6.4 days to be exact) to withdraw assets from Arbitrum One, for example. While this design uses working fraud proofs for security, it is susceptible to [delay attacks](https://medium.com/offchainlabs/solutions-to-delay-attacks-on-rollups-434f9d05a07a), where malicious actors continuously open disputes to extend that challenge period for as long as they’re willing to sacrifice bonds - effectively extending the challenge period indefinitely by an amount equal to the time it takes to resolve each dispute, one by one. This risk is neither ideal nor safe, which is why validation for Arbitrum One and Nova (pre-BoLD) used a permissioned set of entities overseen by the Arbitrum DAO.
=======
In the past, there was a period following a state assertion, known as the “challenge period,” during which any validator could open a dispute over the validity of a given child chain state root. If no disputes occurred during the challenge period, the protocol would confirm the state root and consider it to be valid.

This challenge period is why you must wait ~1 week (6.4 days) to withdraw assets from Arbitrum One. While this design uses working fraud proofs for security, it is susceptible to [delay attacks](https://medium.com/offchainlabs/solutions-to-delay-attacks-on-rollups-434f9d05a07a), where malicious actors continuously open disputes to extend that challenge period for as long as they’re willing to sacrifice bonds—effectively extending the challenge period indefinitely by an amount equal to the time it takes to resolve each dispute, one by one. This risk is not ideal nor safe, and is why validation for Arbitrum One and Nova was limited to a permissioned set of entities overseen by the Arbitrum DAO.
>>>>>>> dfb57b4c

<ImageZoom
  src="/img/bold-safer-withdrawals-with-bold-2.png"
  alt="BoLD safer withdrawals"
  className="img-600px"
/>

<<<<<<< HEAD
BoLD addressed these challenges head-on by introducing a time limit on the existing rollup protocol for resolving disputes, effectively ensuring that challenges conclude within a 6.4-day window (the DAO can change this window for Arbitrum One and Nova). This time limit is possible due to two reasons: (1) BoLD’s design allows for challenges between the honest party and any number of malicious adversaries to happen in parallel, and (2) the use of a time limit that will automatically confirm the honest party’s claims if the challenger fails to respond.
=======
BoLD addresses these challenges head-on by introducing a time limit on the existing Rollup protocol for resolving disputes, effectively ensuring that challenges conclude within a 6.4-day window (the DAO can change this window for Arbitrum One and Nova). This conclusion is possible due to two reasons:

1. BoLD’s design allows for challenges between the honest party and any number of malicious adversaries to happen in parallel, and
2. The use of a time limit that will automatically confirm the honest party’s claims if the challenger fails to respond.

3. BoLD’s design allows for challenges between the honest party and any number of malicious adversaries to happen in parallel, and
4. The use of a time limit that will automatically confirm the honest party’s claims if the challenger fails to respond.
>>>>>>> dfb57b4c

To summarize with an analogy and the diagram below: Arbitrum’s former dispute protocol assumed that any assertion that gets challenged must be defended against each unique challenger sequentially, like in a “_1v1 tournament_”. BoLD, on the other hand, enabled any single honest party to defend the correct state and guarantee a win, similar to an “_all-vs-all battle royale_” where there must and will always be a single winner in the end.

<ImageZoom
  src="/img/bold-before-vs-after-with-bold.png"
  alt="Before and after with BoLD"
  className="img-600px"
/>

<!-- ********************************************************** -->
<!-- ********************************************************** -->
<!-- is this note still applicable with BoLD being implemented? -->
<!-- ********************************************************** -->
<!-- ********************************************************** -->

:::note

<<<<<<< HEAD
The timer/clocks above are arbitrary and instead represent the duration of challenges and how challenges are sequential today, but can take place in parallel with BoLD. The duration of challenges is independent from one another.
=======
The timer/clocks above are arbitrary and instead represent the duration of challenges and how challenges are sequential today, but can take place in parallel with BoLD. The duration of challenges is independent of one another.
>>>>>>> dfb57b4c

:::

## How is this possible?

<<<<<<< HEAD
The BoLD protocol provides the guardrails and rules for how validators challenge claims about the state of an Arbitrum chain. Since Arbitrum’s state is deterministic, there will always be only one correct state for a given input of onchain operations and transactions. The beauty of BoLD’s design ensures that disputes will be resolved within a fixed time window, eliminating the risk of delay attacks and ultimately enabling anyone to bond their funds to and successfully defend the singular correct state of Arbitrum.

Let’s dive into an overview of how BoLD works:

1. **An assertion is made:** Validators begin by taking the most recent confirmed [assertion](/how-arbitrum-works/01-inside-arbitrum-nitro.mdx#arbitrum-rollup-protocol), called `Block A`, and assert that some number of transactions afterward, using Nitro’s deterministic <a data-quicklook-from="state-transition-function">State Transition Function</a> (STF), will result in an end state, `Block Z`. If a validator claims that the end state represented by `Block Z` is correct, they will bond their funds to `Block Z` and propose that state to its parent chain. (For more details on how bonding works, see [Bold technical deep dive](/how-arbitrum-works/bold/bold-technical-deep-dive.mdx)). If nobody disagrees after a certain amount of time, known as the challenge period, then the state represented by the assertion `Block Z` is confirmed as the correct state of an Arbitrum chain. However, if someone disagrees with the end state `Block Z`, they can submit a challenge, which is where the new BoLD protocol comes into play.
2. **A challenge is opened:** When another validator observes and disagrees with the end state represented by `Block Z`, they can permissionlessly open a challenge by asserting and bonding capital to a claim on a different end state, represented by an assertion `Block Y`. At this point, there are now two asserted states: `Block A → Block Z` and `Block A → Block Y`. Each of these asserted states, at this point now that there's a challenge, is referred to as an _edge_ while a Merkle tree of asserted states from some start to endpoint (e.g., `Block A → Block Z`) is more formally known as a _history commitment._ It is important to note that Ethereum at this point has no notion of which edge(s) are correct or incorrect - edges are simply a portion of a claim made by a validator about the history of the chain from some end state back to some initial state. Also note that because a bond put up by a validator is to an assertion rather than the party that put up that bond, there can be any number of honest, anonymous parties that can open challenges against incorrect claims. It is important to note that the bonds put up to open challenges get held in the rollup contract. There is a prescribed procedure for how the Arbitrum Foundation should utilize these funds; see Step 5 below for a summary.
3. **Multi-level, interactive <a data-quicklook-from="dissection">dissection</a> begins:** To resolve the dispute, the disagreeing entities will need to agree on what the _actual, correct_ asserted state should be. [It would be tremendously expensive to re-execute](/how-arbitrum-works/01-inside-arbitrum-nitro.mdx#challenges) and compare everything from `Block A → Block Z` and `Block A → Block Y`, especially since there could be potentially millions of transactions in between `A`, `Z`, and `Y`. Instead, entities take turns bisecting their respective _history commitments_ until they arrive at a single step of instruction where an arbiter, such as Ethereum, can declare a winner. Note that [this system is very similar to how challenges are resolved on Arbitrum chains today](/how-arbitrum-works/01-inside-arbitrum-nitro.mdx#challenges) - BoLD only changes some minor, but necessary, details in the resolution process. Let’s dive into what happens next:
   - **Block challenges**: When a challenge gets opened, the edges which are named _level-zero edges_ since they are at the granularity of Arbitrum blocks. The disputing parties take turns bisecting their historical commitments until they identify the specific block on which they disagree.
   - **Big-step challenge:** Now that the parties have narrowed down their dispute to a single block, the back-and-forth bisection exercise continues within that block. Note that this block is agreed upon by all parties to be a state that follows the initial state but precedes the final states. This time, however, the parties will narrow down to a specific _range_ of instructions for the State Transition Function within the block - essentially working towards identifying a set of instructions within which their disagreement lies. This range default is `2^20` steps of `WASM` instructions, which is the assembly of choice for validating Arbitrum chains.
   - **One-step challenge:** Within that range of `2^20` instructions, the back-and-forth bisecting continues until all parties arrive at a single step of instruction that they disagree on. At this point, parties agree on the initial state of Arbitrum before the step, but disagree on the end state one step immediately after. Remember that since Arbitrum’s state is entirely deterministic, there is only one correct end state.
4. **One-step proof:** Once a challenge is isolated down to a dispute about a single step, both parties run that step to produce, and then submit, a one-step proof to the OneStepProof <a data-quicklook-from="smart-contract">smart contract</a> on the parent chain (e.g., Ethereum). A one-step proof is a proof that a single step of computation results in a particular state. The smart contract on the parent chain will execute the disputed step to validate the correctness of a submitted proof from the two parties. It is at this point that the honest party's proof will be deemed valid and its tree of edges will be confirmed by time, while the dishonest party will have their edges rejected due to timeout.
5. **<a data-quicklook-from="confirmation">Confirmation</a>:** Once the honest one-step edge is confirmed, the protocol will work on confirming or rejecting the parent edges until it reaches the level-zero edge of the honest party. With the honest party’s level-zero edge now confirmed, the honest party’s assertion bond gets withdrawn. Meanwhile, the dishonest party has its bonds taken away to ensure that it is always held accountable.
   - There is another way that a level-zero edge can get confirmed: time. At each of the mini-stages of the challenge (block challenge, big-step challenge, one-step challenge), a timer increments upward toward some challenge period, _T_ defined by BoLD. This timer begins ticking for a party when they submit their bisected history commitment, and it continues until their challenger submits their bisected history commitment in response. An edge is automatically confirmed if the timer reaches _T._
6. Reimbursements for the honest party's parent chain gas costs and mini-bonds made at the other challenge levels are handled by the Arbitrum Foundation.

That’s it! We’ve now walked through each of the steps that validators will take to dispute challenges with the BoLD protocol. You can carry out each of the steps explained above concurrently, which is one of the reasons why BoLD guarantees a resolution to disputes within a fixed timeframe.
=======
The BoLD protocol provides the guardrails and rules for how validators challenge claims about the state of an Arbitrum chain. Since Arbitrum’s state is deterministic, there will always be only one correct state for a given input of onchain operations and transactions. The beauty of BoLD’s design guarantees that disputes will be resolved within a fixed time window, eliminating the risk of delay attacks and ultimately enabling anyone to bond their funds to and successfully defend the singular correct state of Arbitrum.

Let’s dive into an overview of how BoLD actually works.

1. **An assertion is made:** Validators begin by taking the most recent confirmed [assertion](/how-arbitrum-works/05-validation-and-proving/02-rollup-protocol.mdx), called `Block A`, and assert that some number of transactions afterward, using Nitro’s deterministic State Transition Function (STF), will result in an end state, `Block Z`. If a validator claims that the end state represented by `Block Z` is correct, they will bond their funds to `Block Z` and propose that state to its parent chain. (For more details on how bonding works, see [Bold technical deep dive](/how-arbitrum-works/bold/bold-technical-deep-dive.mdx)). If nobody disagrees after a certain amount of time, known as the challenge period, then the state represented by the assertion `Block Z` is confirmed as the correct state of an Arbitrum chain. However, if someone disagrees with the end state `Block Z`, they can submit a challenge.
2. **A challenge is opened:** When another validator observes and disagrees with the end state represented by `Block Z`, they can permissionlessly open a challenge by asserting and bonding capital to a claim on a different end state, represented by an assertion `Block Y`. At this point, there are now two asserted states: `Block A → Block Z` and `Block A → Block Y`. Each of these asserted states, at this point, is referred to as an edge, while a Merkle tree of asserted states from some start to endpoint (e.g., `Block A → Block Z`) is more formally known as a _history commitment _.\_ It is important to note that Ethereum at this point has no notion of which edge(s) are correct or incorrect - edges are simply a portion of a claim made by a validator about the history of the chain from some end state all the way back to some initial state. Also note that because a bond put up by a validator is for an assertion rather than the party that put up that bond, there can be any number of honest, anonymous parties that can open challenges against incorrect claims. It is important to note that bonds posted to open challenges get held in the Rollup contract. There is a prescribed procedure outlining the expectation of the Arbitrum Foundation regarding the use of these funds; see Step 5 below for a summary.
3. **Multi-level, interactive dissection begins:** To resolve the dispute, the disagreeing entities will need to agree on what the _actual, correct_ asserted state should be. [It would be tremendously expensive to re-execute](/how-arbitrum-works/05-validation-and-proving/03-proving-and-challenges.mdx) and compare everything from `Block A → Block Z` and `Block A → Block Y`, especially since there could be potentially millions of transactions in between `A`, `Z`, and `Y`. Instead, entities take turns bisecting their respective history commitments until they arrive at a single step of instruction, where an arbiter, such as Ethereum, can declare a winner. Note that [this system is very similar to how challenges are resolved on Arbitrum chains today](/how-arbitrum-works/05-validation-and-proving/01-validation-and-proving.mdx) - BoLD only changes some minor, but important, details in the resolution process. Let’s dive into what happens next:
   - **Block challenges**: When a challenge gets opened, edges are referred to as level-zero edges since they are at the granularity of Arbitrum blocks. The disputing parties take turns bisecting their historical commitments until they identify the specific block on which they disagree.
   - **Big-step challenge:** Now that the parties have narrowed down their dispute to a single block, the back-and-forth bisection exercise continues within that block. Note that this block is agreed upon by all parties to be a state that follows the initial state but precedes the final state. This time, however, the parties will narrow down on a specific range of instructions for the State Transition Function within the block - essentially working towards identifying a set of instructions within which their disagreement lies. Currently, this range is 2^20 steps of `WASM` instructions, which is the assembly of choice for validating Arbitrum chains.
   - **One-step challenge:** Within that range of 2^20 instructions, the back-and-forth bisecting continues until all parties arrive at a single step of instruction that they disagree on. At this point, parties agree on the initial state of Arbitrum before the step, but disagree on the end state one step immediately after. Remember that since Arbitrum’s state is entirely deterministic, there is only one correct end state.
4. **One-step proof:** Once a challenge is isolated down to a dispute about a single step, both parties run that step to produce, and then submit, a one-step proof to the OneStepProof smart contract on the parent chain (e.g., Ethereum). A one-step proof is a proof that a single step of computation results in a particular state. The smart contract on the parent chain will execute the disputed step to validate the correctness of a submitted proof from the two parties. It is at this point that the honest party's proof will be deemed valid and its tree of edges will be confirmed by time, while the dishonest party will have their edges rejected due to timeout.
5. **Confirmation:** Once the honest one-step edge is confirmed, the protocol will work on confirming or rejecting the parent edges until it reaches the level-zero edge of the honest party. With the honest party’s level-zero edge now confirmed, their assertion bond is refundable. Meanwhile, the dishonest party has its bonds taken away to ensure that dishonesty always receives punishment.
   - There is another way that a level-zero edge can get confirmed: time. At each of the mini-stages of the challenge (block challenge, big-step challenge, one-step challenge), a timer increments upwards towards some challenge period, T, defined by BoLD. This timer begins ticking for a party when they submit their bisected history commitment, and it continues until their challenger submits their bisected history commitment in response. An edge is automatically confirmed if the timer reaches T.
6. Reimbursements for the honest party's parent chain gas costs and mini-bonds made at the other challenge levels are handled by the Arbitrum Foundation.

That’s it! We’ve now walked through each of the steps that validators will take to dispute challenges with the BoLD protocol. One final note is that each of the steps explained above can run concurrently, which is one of the reasons why BoLD can guarantee a resolution to disputes within a fixed time frame.
>>>>>>> dfb57b4c

## Frequently asked questions about BoLD (FAQ):

#### Q: How does bonding work?

The entities responsible for posting assertions about Arbitrum state to Ethereum are called validators. If posting assertions were free, anyone could create conflicting assertions always to delay withdrawals by 14 days instead of seven. As such, Arbitrum requires validators to put in a “security deposit”, known as a bond, to be allowed to post assertions. Validators can withdraw their bond as soon as their latest posted assertion receives confirmation, and they will then end their responsibilities. These bonds can be any `ERC-20` token. They should be set to a large enough value (e.g., 200 `WETH`) to make it economically infeasible for an adversary to attack an Arbitrum chain and to mitigate against spam (that would otherwise delay confirmations). Requiring a high bond to post assertions about Arbitrum seems centralized, as we are replacing an allowlist of validators with a system that requires a lot of money to participate in. To address this, there is a [contract](https://github.com/OffchainLabs/BoLD/blob/main/contracts/src/assertionStakingPool/AssertionStakingPoolCreator.sol) that anyone can use to deploy a bonding pool as a way of crowdsourcing funds from others who wish to help defend Arbitrum but who may not individually be able to put up the large upfront bond itself. The use of bonding pools, coupled with the fact that there can be any number of honest anonymous parties ready to defend Arbitrum, means that these high bond values do not harm decentralization.

#### Q: Why are the bond sizes so high for Arbitrum One?

There are two types of “bonds” in BoLD: **assertion and challenge**. The sizes below are carefully calculated and set for Arbitrum One, using a variety of factors, including TVL, to optimize a balance between the cost for honest parties and the security of the protocol. As always, the exact bond sizes for an Arbitrum chain using BoLD is entirely up to the <a data-quicklook-from="chain-owner">chain owner</a> to decide, if they choose to adopt BoLD at all.

**Assertion bond sizes**

Assertion bond sizes are akin to a “security deposit” that an entity deposits to fulfill the role of a proposer (i.e., a validator who proposes state assertions to the parent chain). The bond sizes are high because the role of a proposer assumes a big responsibility - their role is to ensure that the chain progresses. Accordingly, the bond also acts as a deterrent to _delay attacks_, where the attacker would sacrifice the bond to cause roughly a week of delay in a group of withdrawals. If the bond is too small or free, there may not be sufficient deterrence against this type of attack. Validators who choose to be proposers can withdraw their bond as soon as the protocol has confirmed their most recent posted assertion. We expect there to be very few proposers for Arbitrum One, as only one is sufficient for safety and full functioning of the chain.

**Challenge bond sizes**

If someone disagrees with a posted assertion from a proposer, they can pool funds together to propose their assertion that represents the correct history of the chain. Upon doing so, a challenge between the two claims will begin. Anyone can participate in the challenge, as it is permissionless. To resolve a challenge, participants will incur compute and gas costs due to the [interactive fraud proof game](/how-arbitrum-works/01-inside-arbitrum-nitro.mdx#challenges). Additionally, certain moves within a challenge require an extra bond to prevent resource exhaustion and spam from adversaries. These moves within a challenge require smaller, **challenge bonds**. The proposed challenge bonds for Arbitrum One are 1,110 `ETH` to fully resolve a dispute, which will also be reimbursed upon confirmation of assertions by the protocol.

The rationale behind the specific challenge bond size is based on a concept known as a “resource ratio,” defined as the cost ratio between an adversary and an honest party when participating in the interactive fraud proof game. Selecting this value ensured that the malicious party would pay 10 times the marginal costs of the honest party. This resource ratio, coupled with the fact that an honest party will always have its bonds refunded while a malicious party loses everything, helps prevent and deter attacks from the outset.

To summarize with a scenario, this effectively means that defending against a \$1B dollar attack would require ~\$100M of bonds. The ~\$100M would get reimbursed upon winning a challenge, where the \$1B bonded by an adversary would get forfeited. The proposal aims to send the confiscated funds to the treasury by setting the “excess state receiver” address to the [DAO’s treasury address](https://arbiscan.io/address/0xF3FC178157fb3c87548bAA86F9d24BA38E649B58). The tradeoff here is that the higher the resource ratio we want, the more expensive it is for both honest and evil parties to make claims in disputes.

**Bonding pools as a way to allow people to participate in assertion posting**

BoLD ships with <a data-quicklook-from="trustless">trustless</a> bonding pools that allow any group of participants to pool their funds together to challenge a dishonest proposer, and win. That is, any group of entities can pool funds into a simple contract that will post an assertion to Ethereum without needing to trust each other. Upon observation of an invalid assertion, validators have one challenge period (~6.4 days) to pool funds in the contract and respond with a counter assertion. Making it easy to pool the funds to participate in the defense of the Arbitrum trustlessly improves decentralization and the safety of BoLD.

#### Q: Does the bond requirement only mean that whales can validate Arbitrum One?

Validating Arbitrum One is **free and accessible**. All Arbitrum One nodes, by default, are watchtower validators, meaning they can detect and report invalid assertions posted to Ethereum.

However, becoming an assertion proposer requires a bond, as without it, anyone could delay all Arbitrum bridged assets by one week. However, BoLD allows anyone to propose assertions and also challenge invalid assertions via pool contracts, helping keep proposers accountable for their actions.

#### Q: How does BoLD disincentivize malicious actors from attacking an Arbitrum chain?

Honest, bonded parties will always be refunded, while malicious actors always stand to lose 100% of their bond. Malicious actors stand to lose everything at each challenge. The BoLD delay is bounded, and additional challenges would not increase the delay of a particular assertion.

#### Q: In the event of a challenge, what happens to the confiscated funds from malicious actors for Arbitrum One?

Recall that BoLD enables any validator to put up a bond to propose assertions about the child chain state. These assertions about the child chain state are deterministic, and so an honest party who puts up a bond on the correct assertion will always win in disputes. In these scenarios, the honest party will eventually have their bonds reimbursed while the malicious actor will lose all of their funds.

In BoLD, all costs spent by malicious actors are confiscated and sent to the Arbitrum DAO treasury. A small reward, called the Defender's Bounty, of 1% will go to entities who put down challenge bonds in defense of Arbitrum One. For the remaining funds, the Arbitrum DAO will have full discretion over how to utilize the funds confiscated from a malicious actor. Applications include, but is not limited to:

- Using the confiscated funds to refund the parent chain gas costs to honest parties,
- Rewarding or reimbursing the honest parties with some, or all, of the confiscated funds over the 1% Defender's Bounty,
- Burning some, or all, of the confiscated funds, or
- Keep some, or all, of the confiscated funds within the Arbitrum DAO Treasury

As always, an Arbitrum chain can choose how it wishes to structure and manage confiscated funds from dishonest parties.

#### Q: Why are honest parties not automatically rewarded with confiscated funds from a malicious actor?

It’s tempting to think that rewarding the honest proposer in a dispute can only make the protocol stronger, but this turns out not to be true, because an adversary can sometimes profit by placing the honest bonds themselves.

This situation creates perverse incentives that threaten the security of BoLD. Here’s an example, from Ed Felten:

<aside>
💡 *Suppose the top-level assertion bond is \$5M. A delay attack, where the attacker wants to cause one week of delay at minimum cost, costs the attacker \$5M. If we change the protocol to give the honest proposer 20% of the confiscated bond, then the attack only costs \$4M, because the attacker can post both bonds (\$10M total) and get back the honest \$5M bond, plus a \$1M reward. So, the protocol is weaker against delayed griefing. We can compensate by increasing the top-level assertion bond to \$6.25M, so delay griefing still costs \$5M, but that increases the cost, to an honest party, required to defend against other attacks. The intuition that giving bigger rewards for honest actions can only make the protocol stronger, though natural, turns out not to be correct. The reason for this is that large rewards create new strategic options for the attacker, which might enable them to reduce their cost.*

</aside>

That said, there’s no harm in paying the honest proposer a fair interest rate on their bond, so they don’t suffer for having helped the protocol by locking up their capital in a bond.

Therefore, the BoLD AIP proposes that honest parties be rewarded with 1% of the confiscated bonds from a dishonest party, in the event of a challenge. This reward applies only to entities that deposit challenge bonds and participate in defending Arbitrum against a challenge. The exact amount rewarded to honest parties will be proportional to the amount the defender deposits into the protocol during a challenge, making bonding pool participants eligible.

#### Q: Why is `ARB` not the bonding token used for BoLD on Arbitrum One?

Although BoLD supports using an `ERC-20` token, Ethereum, specifically `WETH`, was chosen over `ARB` for a few reasons:

1. **Arbitrum One and Arbitrum Nova both inherit their security from Ethereum already.** Arbitrum One and Nova rely on Ethereum for both data availability and as the referee for determining winners during fraud-proof disputes. Ethereum’s value is also relatively independent of Arbitrum, especially when compared to `ARB`.
2. Adversaries might be able to exploit the potential instability of `ARB` when trying to win challenges. Suppose an adversary deposits their bond in `ARB`, and can create an impression that they have a nontrivial chance of winning the challenge. This impression might drive down the value of `ARB`, which would decrease the adversary's cost to create more bonds (i.e., more spam) during the challenge, which in turn could increase the adversary's chances of winning (which would drive `ARB` lower, making the attack cheaper still for the adversary, etc.)
3. **Access to liquidity**: Ethereum has greater liquidity than `ARB`. In the event of an attack on Arbitrum, access and ease of pooling funds may become crucial.
4. **Fraud proofs are submitted to, and arbitrated on, the parent chain (Ethereum).** The bonding of capital to make assertions is done so on the parent chain (Ethereum), since Ethereum is the arbitrator of disputes. If BoLD were to use `ARB` instead of Ethereum, a large amount of `ARB` must be pre-positioned on the parent chain, which is more difficult to do when compared to pre-positioning Ethereum on the parent chain (Ethereum).

An Arbitrum chain owner may choose to use any token they wish for bonding if they adopt and use BoLD permissionless validation.

#### Q: Can the required token for the validator be set to `ARB`, and can network `ETH` revenues get distributed for validator incentives for Arbitrum One?

Yes. The asset that a validator uses to become a proposer in BoLD is configurable to any `ERC-20` token, including `ARB`. For Arbitrum One, `ETH` is used for bonds for various reasons mentioned above. The Arbitrum DAO can change this asset type at any time via a governance proposal. Should such an economic incentive model exist, the source and denomination of funds used to incentivize validators will be at the discretion of the Arbitrum DAO. Again, though, we don't see `ARB`-based bonding as a good idea at present; see the last question.

#### Q: How are honest parties reimbursed for bonding their capital to help secure Arbitrum One?

The Arbitrum DAO reimburses “active” proposers with a fair interest rate, as a way of removing the disincentive to participate, by reimbursing honest parties who bond their capital and propose assertions for Arbitrum One. The interest rate should be denominated in `ETH` and should be equal to the annualized yield that Ethereum mainnet validators receive, which at the time of writing, is an APR between 3% to 4% (based on [CoinDesk Indices Composite Ether Staking Rate (CESR)](https://www.coindesk.com/indices/ether/cesr) benchmark and [_Rated.Network_](https://explorer.rated.network/network?network=mainnet&timeWindow=all&rewardsMetric=average&geoDistType=all&hostDistType=all&soloProDist=stake)). This interest is considered a reimbursement because this payment reimburses the honest party for the opportunity cost of locking up their capital and should not be perceived as a “reward” - for the same [reasons why the protocol does not reward honest parties with the funds confiscated from a malicious actor](#q-why-are-honest-parties-not-automatically-rewarded-with-confiscated-funds-from-a-malicious-actor)). These reimbursement payments can be paid out upon an active proposer’s honest assertion being confirmed on Ethereum and will be calculated and handled offchain by the Arbitrum Foundation.

BoLD makes it permissionless for any validator to become a proposer and also introduces a way to pay a service fee to honest parties for locking up capital to do so. Validators are not considered as active proposers until they successfully propose an assertion _with_ a bond. To become an active proposer for Arbitrum One post-BoLD, a validator must propose a child chain state assertion to Ethereum. If they do not have an active bond on the parent chain, they then need to attach a bond to their assertion to post the assertion successfully. Subsequent assertions posted by the same address will move the already-supplied bond to their latest proposed assertion.
Meanwhile, if an entity, say Bob, has posted a successor assertion to one previously made by another entity, Alice, then Bob would be considered by the protocol to be the current active proposer. Alice would no longer be considered as the active proposer by the protocol, and once Alice’s assertion is confirmed, she will receive a refund of her assertion bond. There can only be one “active” proposer at any point in time.

The topic of economic and incentive models for BoLD on Arbitrum One is valuable. It deserves the full focus and attention of the community via a separate proposal or discussion, decoupled from this proposal to bring BoLD to mainnet. Details regarding proposed economic or incentive models for BoLD will require continued research and development work. However, deploying BoLD as-is represents a substantial improvement to Arbitrum's security, even without addressing economic-related concerns. The DAO may, through governance, choose to fund other parties or modify this reimbursement model at any time.

For Arbitrum chains, any economic model can be configured alongside BoLD if chain owners decide to adopt BoLD.

#### Q: For Arbitrum One proposers, is the service fee applied to the amount bonded? If that’s the case, the `ETH` would be locked and thus unable to be used to generate yield elsewhere. So, which assets get used to create this yield for the service fee? Would it involve some `ETH` from the Arbitrum bridge?

The proposed service fee should correlate to the annualized income that Ethereum mainnet validators receive over the same period. At the time of writing, the estimated annual income for Ethereum mainnet validators is approximately 3% to 4% of their bond (based on [CoinDesk Indices Composite Ether Staking Rate (CESR)](https://www.coindesk.com/indices/ether/cesr) benchmark and [_Rated.Network_](https://explorer.rated.network/network?network=mainnet&timeWindow=all&rewardsMetric=average&geoDistType=all&hostDistType=all&soloProDist=stake)).

The fee is applied to the total amount bonded over the duration of time that a proposer is active. A validator will need to deposit `ETH` into the contracts on the parent chain to become a proposer. So those deposited funds will indeed be unable to be used for yield in other scenarios. The decision on the source of funds for the yield is entirely up to the ArbitrumDAO to decide.

#### Q: For Arbitrum One, will the offchain computation costs get reimbursed? (i.e., the costs for a validator computing the hashes for a challenge)

Reimbursements will not be made for any offchain computation costs, as we view these to be costs borne by all honest operators, alongside the maintenance and infrastructure costs that regularly arise from running a node.

Our testing has demonstrated that the cost of running a sub-challenge in BoLD, the most computationally-heavy step, on an AWS r5.4xlarge EC2 instance, costs around USD \$2.50 (~\$1 hour for one challenge with 2.5 hour duration) using [on-demand prices for U.S. East (N. Virginia)](https://instances.vantage.sh/aws/ec2/r5.4xlarge). Therefore, the additional costs from offchain compute are assumed to be negligible relative to the regular infra costs of operating a node.

#### Q: How will BoLD impact Arbitrum Nova?

Although this AIP proposes that both Arbitrum One and Nova upgrade to use BoLD, we recommend the removal of the [allowlist of validators for Arbitrum One while keeping Nova permissioned with a DAO-controlled allowlist of entities](https://docs.arbitrum.foundation/state-of-progressive-decentralization#allowlisted-validators) - unchanged from today.

This decision comes from two reasons:
First, Arbitrum Nova’s TVL is much lower than Arbitrum One’s TVL (~\$17B vs. ~\$46M at the time of writing, from [L2Beat](https://l2beat.com/scaling/summary)). This lower TVL means that the high bond sizes necessary for preventing spam and delay attacks would comprise a significant proportion of Nova’s TVL, which we believe introduces a centralization risk, as very few parties would have an incentive to secure Nova. A solution here would be to lower the bond sizes,
Second, the lower bond sizes reduce the costs of delay griefing attacks (where malicious actors delay the chain’s progress) and therefore hurt the security of the chain. We believe enabling permissionless validation for Nova is not worth the capital requirement tradeoffs, given the unique security model of AnyTrust chains.

Notably, since Arbitrum Nova's security already depends on at least one DAC member providing honest data availability, trusting the same committee to have at least one member provide honest validation does not add a major trust assumption. This trust assumption requires all DAC members also to run validators. If the DAC is also validating the chain, a feature the <a data-quicklook-from="offchain-labs">Offchain Labs</a> team has been working on, Fast Withdrawals, would allow users to withdraw assets from Nova in ~15 minutes, or the time it takes to reach parent chain finality. This finality is made possible by the DAC attesting to and instantly confirming an assertion. Fast Withdrawals will be the subject of a future forum post and snapshot vote.

#### Q: When it comes to viewing the upfront assertion bond (to be a proposer) as the security budget for Arbitrum One, is it possible for an attacker to go above the security budget, and if so, what happens then?

The upfront capital to post assertions (onchain action) is 3,600 `ETH`, with subsequent sub-challenge assertions requiring 555/79 `ETH` (per level) - this applies to both honest proposers and malicious entities. A malicious entity can post multiple invalid top-level assertions and/or open multiple challenges, and the honest entity can

It is critical to note that Arbitrum state transitions are entirely deterministic. An honest party bonded to the correct state assertion will receive all their costs refunded, while a malicious entity stands to lose everything. Additionally, BoLD’s design ensures that any party bonded to the correct

If a malicious entity wanted to attack Arbitrum, they would need to deposit 3600 `ETH` to propose an invalid state assertion.

:::info Node Running Info

- Anyone can run an Arbitrum node (today and post-BoLD)
- The default mode is `watchtower`, which chills out and watches the chain in action. It will alert you if it detects something wrong on the chain, but it takes no action. It requires **no** funds and **doesn't** take any onchain action.
- Other "modes" that nodes can run are: `stakeLatest`, `resolveNodes`, `makeNodes`, and `defensive`. All of these modes **require** funds and **will** take onchain action.
  - Nodes running in this mode are considered validators because they validate what they see and take onchain action.
- Running a `watchtower` node is **not** a validator.
- Proposers are in a special role; they strictly run in `makeNodes` mode. This role means a proposer is someone running an Arbitrum node in `makeNodes` mode, also making them a validator.
- For more information about see [Running a Node](/run-arbitrum-node/01-overview.mdx) and [Validation strategies](/run-arbitrum-node/more-types/02-run-validator-node.mdx#validation-strategies).

:::

#### Q: How do BoLD-based L3s challenge periods operate, considering the worst-case scenario?

To recap, both Arbitrum’s current dispute protocol and BoLD require assertions to be posted to the parent chain and employ interactive proving, which involves a back-and-forth between two entities until a single step of disagreement is reached. That single disputed step then gets submitted to contracts on the parent chain, which will eventually declare a winner. For L2s, such as Arbitrum One, BoLD must be deployed on a credibly neutral, censorship-resistant backend to ensure a fair resolution of disputes. Ethereum, therefore, is the ideal candidate for deploying the BoLD protocol on L2s.

But you might now be wondering: what about L3 Arbitrum chains that don’t settle to Ethereum? Unlike L2s that settle to Ethereum, assertions on an L3’s state need to be posted to an L2 either via (A) the L3 <a data-quicklook-from="sequencer">Sequencer</a> or (B) the <a data-quicklook-from="delayed-inbox">Delayed Inbox</a> queue managed by the L2 sequencer on L2. In the event that the parent chain (in this case, L2) is getting repeatedly censored or if the L2 sequencer is offline, every block-level assertion and/or sub-challenge assertion would need to wait 24 hours before they can bypass the sequencer (using the the`SequencerInbox`’s `forceInclusion` method described [here](/how-arbitrum-works/deep-dives/sequencer.mdx)). If this were to happen, challenge resolution would get delayed by a time _t_ where _t_ = (24 hours) \* number of moves for a challenge. To illustrate with sample numbers, if a challenge takes 50 sequential moves to resolve, then the delay would be 50 days!

To mitigate the risk of this issue manifesting for Arbitrum chains, Offchain Labs has included a feature called _Delay Buffer_ as part of BoLD’s 1.0.0 release. The _Delay Buffer_ feature aims to limit the negative effects of: prolonged parent chain censorship, prolonged sequencer censorship, and/or unexpected sequencer outages. This buffer is configurable by setting a time threshold that decrements when unexpected delays occur. Once that time threshold passes, the force inclusion window is lowered, effectively enabling entities to make moves without the 24-hour delay per move.

Under reasonable parameterization, the sequencer could be offline/censoring for 24 hours twice, before the force inclusion window drops from 24 hours to a minimum inclusion time. The force inclusion window gradually (over weeks) replenishes to its original value over time as long as the sequencer is on "good behavior" - regularly sequencing messages without unexpected delays. We believe that the Delay Buffer feature provides stronger guarantees of censorship resistance for Arbitrum chains.

The methodology for calculating the parameters, specifically for L3 Arbitrum chains, will be made available at a later date for teams who wish to use BoLD.

#### Q: What is the user flow for using the assertion bonding pool contract?

:::warning

The autopooling feature is not available on <a data-quicklook-from="arbitrum-nitro">Arbitrum Nitro</a> as of yet.

:::

Anyone can deploy an assertion bonding pool using [`AssertionStakingPoolCreator.sol`](https://github.com/OffchainLabs/BoLD/blob/main/contracts/src/assertionStakingPool/AssertionStakingPoolCreator.sol) as a means to crowdsource funds to put up a bond for an assertion. To defend Arbitrum using a bonding pool, an entity would first deploy this pool with the assertion they believe is correct and wish to put up a bond to challenge an adversary's assertion. Then, anyone can verify that the claimed assertion is correct by running the inputs through their node's State Transition Function (STF). If other parties agree that the assertion is correct, then they can deposit their funds into the contract. When sufficient funds are available, anyone can permissionlessly trigger the creation of the assertion onchain to initiate the challenge. Finally, once the dispute protocol confirms the honest parties' assertion, all involved entities can receive reimbursement for their funds and withdraw. The Arbitrum Nitro node validation software also features an optional "auto pooling" option, which automates the entire workflow of assertion bonding pool deployment and depositing funds into the pool. If "auto pooling" is activated and the private key controlling the validator has sufficient funds, a trustless pool will get deployed alongside an assertion of the available funds. If a validator with the "auto pooling" feature enabled sees an assertion onchain that it agrees with _and_ a bonding pool already exists for that assertion. The validator will automatically deposit funds into the bonding pool to "join" the others who are backing that onchain assertion in a trustless manner.

#### Q: What type of hardware will be necessary to run a BoLD validator?

The minimum hardware requirements for running a BoLD validator are still being researched and finalized. The goal, however, is that regular consumer hardware (i.e., a laptop) can effectively secure an Arbitrum chain using BoLD in the average case, by any honest party.

#### Q: How do BoLD validators communicate with one another? Is it over a P2P network?

BoLD validators for Arbitrum chains communicate directly with smart contracts on the parent chain (Ethereum), meaning that opening challenges, submitting bisected history commitments, one-step proofs, and confirmations are all adjudicated on the Ethereum blockchain. There is no P2P between validators.

#### Q: For an L3 Arbitrum chain, secured using BoLD, that settles to Arbitrum One, does the one-step proof happen on the parent chain?

Yes, it happens on Arbitrum One.

#### Q: For Arbitrum One, does implementing BoLD reduce the scope or remove the need for the Arbitrum Security Council?

BoLD can limit the scope of Arbitrum One and Nova’s reliance on the Security Council as it takes Arbitrum chains one step closer to complete decentralization.<|MERGE_RESOLUTION|>--- conflicted
+++ resolved
@@ -10,89 +10,43 @@
 
 import ImageZoom from '@site/src/components/ImageZoom';
 
-<<<<<<< HEAD
-Bounded Liquidity Delay (BoLD) is a new dispute protocol for optimistic rollups that enables permissionless validation for <a data-quicklook-from="arbitrum">Arbitrum</a> chains. <a data-quicklook-from="bold">BoLD</a> is available on <a data-quicklook-from="arbitrum-one">Arbitrum One</a>, <a data-quicklook-from="arbitrum-nova">Arbitrum Nova</a>, and Arbitrum Sepolia.
-
-BoLD replaces the previous, permissioned <a data-quicklook-from="fraud-proof">fraud proof</a> protocol for Arbitrum One, Nova, and Sepolia, as well as for any <a data-quicklook-from="arbitrum-chain">Arbitrum chain</a> that wishes to adopt BoLD.
-
-## What _exactly_ is BoLD?
-
-BoLD is an upgrade to Arbitrum's existing dispute protocol. Specifically, BoLD modifies some of the rules used by validators to open and resolve disputes about Arbitrum's state, ensuring that only valid states receive confirmation on an Arbitrum chain's <a data-quicklook-from="parent-chain">parent chain</a>, such as Ethereum.
-
-The current dispute protocol features working fraud proofs and is currently used in production by Arbitrum chains. The changes BoLD brings enable anyone to participate in the validation of the state of the chain and enhance security around all child-to-parent chain messages (including withdrawals).
+This introduction is for those who want to learn about <a data-quicklook-from="bold">BoLD</a>: a new dispute protocol for optimistic Rollups that enables permissionless validation for <a data-quicklook-from="arbitrum">Arbitrum</a> chains. BoLD stands for Bounded Liquidity Delay and is active on <a data-quicklook-from="arbitrum-one">Arbitrum One</a>, <a data-quicklook-from="arbitrum-nova">Arbitrum Nova</a>, and Arbitrum Sepolia.
+
+## What exactly is BoLD?
+
+BoLD upgraded Arbitrum's former dispute protocol. Specifically, BoLD changed some of the rules used by validators to open and resolve disputes about Arbitrum’s state, ensuring that only valid states receive confirmation on an Arbitrum chain’s <a data-quicklook-from="parent-chain">parent chain</a> (Ethereum).
+
+The former dispute protocol leveraged fraud proofs for challenges and was limited to a set of allowlisted validators. BoLD enables anyone to participate in validating the chain state (including challenges) and enhances security around child-to-parent chain messaging (including withdrawals).
 
 Under BoLD, a bonded validator's responsibilities are to:
 
-- Post claims about an Arbitrum chain's state to its parent chain (for Arbitrum One, the parent chain is Ethereum),
-=======
-This introduction is for those who want to learn about <a data-quicklook-from="bold">BoLD</a>: a new dispute protocol for optimistic Rollups that enables permissionless validation for <a data-quicklook-from="arbitrum">Arbitrum</a> chains. BoLD stands for Bounded Liquidity Delay and is active on <a data-quicklook-from="arbitrum-one">Arbitrum One</a>, <a data-quicklook-from="arbitrum-nova">Arbitrum Nova</a>, and Arbitrum Sepolia.
-
-## What exactly is BoLD?
-
-BoLD upgraded Arbitrum's former dispute protocol. Specifically, BoLD changed some of the rules used by validators to open and resolve disputes about Arbitrum’s state, ensuring that only valid states receive confirmation on an Arbitrum chain’s <a data-quicklook-from="parent-chain">parent chain</a> (Ethereum).
-
-The former dispute protocol leveraged fraud proofs for challenges and was limited to a set of allowlisted validators. BoLD enables anyone to participate in validating the chain state (including challenges) and enhances security around child-to-parent chain messaging (including withdrawals).
-
-Under BoLD, a bonded validator's responsibilities are to:
-
 - Post claims about an Arbitrum chain state to its parent chain (i.e., Ethereum)
->>>>>>> dfb57b4c
 - Open challenges to dispute invalid claims made by other validators, and
 - Confirm valid claims by participating in and winning challenges
 
-<<<<<<< HEAD
-The goal of BoLD is to unlock permissionless validation by ensuring that disputes are resolved within a fixed period (currently equivalent to two challenge periods, plus a two-day grace period for the Security Council to intervene if necessary and a small delta for computation), effectively removing the risk of delay attacks and making withdrawals to a parent chain more secure. BoLD accomplishes this by introducing a new dispute system that allows any single entity to defend Arbitrum against malicious parties, effectively enabling anyone to validate, propose, and defend an Arbitrum chain's state without requiring permission to do so.
-=======
 BoLD unlocks permissionless validation, ensuring that disputes are resolved within a fixed period (currently equivalent to two challenge periods, plus a two-day grace period for the Security Council to intervene if necessary, and a small delta for computation), effectively removing the risk of delay attacks and making withdrawals to a parent chain more secure. BoLD accomplished this by introducing a new dispute system that allows any single entity to defend Arbitrum against malicious parties—effectively enabling anyone to validate, propose, and defend Arbitrum's chain state without needing permission to do so.
->>>>>>> dfb57b4c
 
 ## Why did Arbitrum need a new dispute protocol?
 
-<<<<<<< HEAD
-While Arbitrum chains today benefit from working with fraud proofs, BoLD introduces a few subtle yet innovative changes that allow _anyone_ to challenge and win disputes - all within a fixed period. In other words, Arbitrum chains will continue to be secured with an interactive proving game between validators using fraud proofs, but with the added benefit of this game being completely permissionless and time-bounded to the same length as one challenge period (or 6.4 days, by default).
-
-Under the hood, the reason why BoLD can offer time-bound, permissionless validation is because a correct Arbitrum state <a data-quicklook-from="assertion">assertion</a> is **not tied to the entity that bonds their capital to a claim**. This property, coupled with the fact that the <a data-quicklook-from="child-chain">child chain</a> states are completely deterministic and can be proven on Ethereum, means that **any number of honest parties** can rely on BoLD to prove that their claim is correct. Lastly, a property that will not change with BoLD is the fact that there needs to be only one honest party defending Arbitrum.
-=======
 In the past, working fraud proofs were limited to allowlisted validators, who could assert the state of the chain. BoLD further decentralizes the protocol by allowing **anyone** to challenge and win disputes, all within a fixed time period. Arbitrum chains will continue to use an interactive proving game between validators and fraud proofs for security, but with the added benefit of this game being completely permissionless and time-bounded to the same length as one challenge period (6.4 days by default).
 
 BoLD can uniquely offer time-bound, permissionless validation because a correct state <a data-quicklook-from="assertion">assertion</a> isn't tied to the validator that bonds their capital to a claim. This feature, coupled with the fact that the <a data-quicklook-from="child-chain">child chain</a> states are entirely deterministic, can be proven on Ethereum, meaning that any number of honest parties can rely on BoLD to prove that their claim is correct. Lastly, BoLD does not change the fact that only a single honest party is required to defend Arbitrum.
->>>>>>> dfb57b4c
 
 ### BoLD enables Arbitrum to become a Stage 2 rollup
 
-<<<<<<< HEAD
-Inspired by [Vitalik’s proposed milestones](https://ethereum-magicians.org/t/proposed-milestones-for-rollups-taking-off-training-wheels/11571), the team over at L2Beat has assembled a widely recognized framework for evaluating the development of Ethereum Rollups. Both Vitalik and the [L2Beat framework](https://medium.com/l2beat/introducing-stages-a-framework-to-evaluate-rollups-maturity-d290bb22befe) refer to the final stage of rollup development as _“Stage 2 - No Training Wheels”_. A critical criterion for being considered a Stage 2 rollup is the ability to allow anyone to validate the child <a data-quicklook-from="chain-state">chain state</a> and post fraud proofs to Ethereum without restrictions. Permissionless validation is a key requirement for Stage 2 because it ensures _[“that a limited set of entities does not control the system and instead is subject to the collective scrutiny of the entire community”](https://medium.com/l2beat/introducing-stages-a-framework-to-evaluate-rollups-maturity-d290bb22befe)._
-
-BoLD enables permissionless validation by allowing anyone to challenge incorrect Arbitrum state assertions, thereby unlocking new avenues for participation in securing the network and fostering greater inclusivity and resilience. Permissionless validation is possible because BoLD guarantees that a single, honest entity with its capital bonded to the correct Arbitrum state assertion will always win against malicious adversaries. The research and work to bring BoLD to life underscores Arbitrum's commitment to scaling Ethereum without compromising on security.
+Inspired by [Vitalik’s proposed milestones](https://ethereum-magicians.org/t/proposed-milestones-for-rollups-taking-off-training-wheels/11571), the team over at L2BEAT has assembled a widely recognized framework for evaluating the development of Ethereum Rollups. Both Vitalik and the [L2BEAT framework](https://medium.com/l2beat/introducing-stages-a-framework-to-evaluate-rollups-maturity-d290bb22befe) refer to the final stage of Rollup development as "**Stage 2 - No Training Wheels**”. A critical criterion for being considered a Stage 2 Rollup is the ability to allow anyone to validate the child chain state and post fraud proofs to Ethereum without restrictions. This step is a key requirement for Stage 2 because it ensures [“that the system is not controlled by a limited set of entities and instead is subject to the collective scrutiny of the entire community”](https://medium.com/l2beat/introducing-stages-a-framework-to-evaluate-rollups-maturity-d290bb22befe).
+
+BoLD enabled permissionless validation by allowing anyone to challenge incorrect Arbitrum state assertions, which unlocks new avenues for participation in securing the network, fostering greater inclusivity and resilience. BoLD achieves this by guaranteeing that a single, honest entity, whose capital is bonded to the correct Arbitrum state assertion, will always prevail against malicious adversaries.
 
 <ImageZoom src="/img/bold-l2beat-pie-chart.png" alt="Pie slice" className="img-600px" />
 
-With BoLD at its core, Arbitrum is on course to being recognized as a Stage 2 rollup by addressing the currently yellow (above) State Validation wedge in [L2Beat's risk analysis pie chart](https://l2beat.com/scaling/summary). BoLD contributes to a more permissionless, efficient, and robust rollup ecosystem. Additionally, BoLD will be available as an upgrade for all Arbitrum chains that wish to adopt it, allowing them to reap the benefits.
-
-<!-- ********************************************************** -->
-<!-- ********************************************************** -->
-<!-- I made this present tense - should review for accuracy     -->
-<!-- ********************************************************** -->
-<!-- ********************************************************** -->
-=======
-Inspired by [Vitalik’s proposed milestones](https://ethereum-magicians.org/t/proposed-milestones-for-rollups-taking-off-training-wheels/11571), the team over at L2BEAT has assembled a widely recognized framework for evaluating the development of Ethereum Rollups. Both Vitalik and the [L2BEAT framework](https://medium.com/l2beat/introducing-stages-a-framework-to-evaluate-rollups-maturity-d290bb22befe) refer to the final stage of Rollup development as "**Stage 2 - No Training Wheels**”. A critical criterion for being considered a Stage 2 Rollup is the ability to allow anyone to validate the child chain state and post fraud proofs to Ethereum without restrictions. This step is a key requirement for Stage 2 because it ensures [“that the system is not controlled by a limited set of entities and instead is subject to the collective scrutiny of the entire community”](https://medium.com/l2beat/introducing-stages-a-framework-to-evaluate-rollups-maturity-d290bb22befe).
-
-BoLD enabled permissionless validation by allowing anyone to challenge incorrect Arbitrum state assertions, which unlocks new avenues for participation in securing the network, fostering greater inclusivity and resilience. BoLD achieves this by guaranteeing that a single, honest entity, whose capital is bonded to the correct Arbitrum state assertion, will always prevail against malicious adversaries.
-
-<ImageZoom src="/img/bold-l2beat-pie-chart.png" alt="Pie slice" className="img-600px" />
-
 With BoLD at its core, Arbitrum charts a course towards being recognized as a Stage 2 Rollup by addressing the currently yellow (above) State Validation wedge in [L2BEAT's risk analysis pie chart](https://l2beat.com/scaling/summary). BoLD contributes to a more permissionless, efficient, and robust rollup ecosystem.
->>>>>>> dfb57b4c
 
 ### BoLD makes withdrawals safer to the parent chain
 
-<<<<<<< HEAD
-Before BoLD, there is a period, following a state assertion, called the “challenge period,” during which any validator can open a dispute over the validity of a given child chain state root. If there are no disputes during the challenge period, the protocol confirms the state root and considers it to be valid - this property is what makes Arbitrum an optimistic rollup. This challenge period is why you must wait ~1 week (6.4 days to be exact) to withdraw assets from Arbitrum One, for example. While this design uses working fraud proofs for security, it is susceptible to [delay attacks](https://medium.com/offchainlabs/solutions-to-delay-attacks-on-rollups-434f9d05a07a), where malicious actors continuously open disputes to extend that challenge period for as long as they’re willing to sacrifice bonds - effectively extending the challenge period indefinitely by an amount equal to the time it takes to resolve each dispute, one by one. This risk is neither ideal nor safe, which is why validation for Arbitrum One and Nova (pre-BoLD) used a permissioned set of entities overseen by the Arbitrum DAO.
-=======
 In the past, there was a period following a state assertion, known as the “challenge period,” during which any validator could open a dispute over the validity of a given child chain state root. If no disputes occurred during the challenge period, the protocol would confirm the state root and consider it to be valid.
 
 This challenge period is why you must wait ~1 week (6.4 days) to withdraw assets from Arbitrum One. While this design uses working fraud proofs for security, it is susceptible to [delay attacks](https://medium.com/offchainlabs/solutions-to-delay-attacks-on-rollups-434f9d05a07a), where malicious actors continuously open disputes to extend that challenge period for as long as they’re willing to sacrifice bonds—effectively extending the challenge period indefinitely by an amount equal to the time it takes to resolve each dispute, one by one. This risk is not ideal nor safe, and is why validation for Arbitrum One and Nova was limited to a permissioned set of entities overseen by the Arbitrum DAO.
->>>>>>> dfb57b4c
 
 <ImageZoom
   src="/img/bold-safer-withdrawals-with-bold-2.png"
@@ -100,9 +54,6 @@
   className="img-600px"
 />
 
-<<<<<<< HEAD
-BoLD addressed these challenges head-on by introducing a time limit on the existing rollup protocol for resolving disputes, effectively ensuring that challenges conclude within a 6.4-day window (the DAO can change this window for Arbitrum One and Nova). This time limit is possible due to two reasons: (1) BoLD’s design allows for challenges between the honest party and any number of malicious adversaries to happen in parallel, and (2) the use of a time limit that will automatically confirm the honest party’s claims if the challenger fails to respond.
-=======
 BoLD addresses these challenges head-on by introducing a time limit on the existing Rollup protocol for resolving disputes, effectively ensuring that challenges conclude within a 6.4-day window (the DAO can change this window for Arbitrum One and Nova). This conclusion is possible due to two reasons:
 
 1. BoLD’s design allows for challenges between the honest party and any number of malicious adversaries to happen in parallel, and
@@ -110,7 +61,6 @@
 
 3. BoLD’s design allows for challenges between the honest party and any number of malicious adversaries to happen in parallel, and
 4. The use of a time limit that will automatically confirm the honest party’s claims if the challenger fails to respond.
->>>>>>> dfb57b4c
 
 To summarize with an analogy and the diagram below: Arbitrum’s former dispute protocol assumed that any assertion that gets challenged must be defended against each unique challenger sequentially, like in a “_1v1 tournament_”. BoLD, on the other hand, enabled any single honest party to defend the correct state and guarantee a win, similar to an “_all-vs-all battle royale_” where there must and will always be a single winner in the end.
 
@@ -128,34 +78,12 @@
 
 :::note
 
-<<<<<<< HEAD
-The timer/clocks above are arbitrary and instead represent the duration of challenges and how challenges are sequential today, but can take place in parallel with BoLD. The duration of challenges is independent from one another.
-=======
 The timer/clocks above are arbitrary and instead represent the duration of challenges and how challenges are sequential today, but can take place in parallel with BoLD. The duration of challenges is independent of one another.
->>>>>>> dfb57b4c
 
 :::
 
 ## How is this possible?
 
-<<<<<<< HEAD
-The BoLD protocol provides the guardrails and rules for how validators challenge claims about the state of an Arbitrum chain. Since Arbitrum’s state is deterministic, there will always be only one correct state for a given input of onchain operations and transactions. The beauty of BoLD’s design ensures that disputes will be resolved within a fixed time window, eliminating the risk of delay attacks and ultimately enabling anyone to bond their funds to and successfully defend the singular correct state of Arbitrum.
-
-Let’s dive into an overview of how BoLD works:
-
-1. **An assertion is made:** Validators begin by taking the most recent confirmed [assertion](/how-arbitrum-works/01-inside-arbitrum-nitro.mdx#arbitrum-rollup-protocol), called `Block A`, and assert that some number of transactions afterward, using Nitro’s deterministic <a data-quicklook-from="state-transition-function">State Transition Function</a> (STF), will result in an end state, `Block Z`. If a validator claims that the end state represented by `Block Z` is correct, they will bond their funds to `Block Z` and propose that state to its parent chain. (For more details on how bonding works, see [Bold technical deep dive](/how-arbitrum-works/bold/bold-technical-deep-dive.mdx)). If nobody disagrees after a certain amount of time, known as the challenge period, then the state represented by the assertion `Block Z` is confirmed as the correct state of an Arbitrum chain. However, if someone disagrees with the end state `Block Z`, they can submit a challenge, which is where the new BoLD protocol comes into play.
-2. **A challenge is opened:** When another validator observes and disagrees with the end state represented by `Block Z`, they can permissionlessly open a challenge by asserting and bonding capital to a claim on a different end state, represented by an assertion `Block Y`. At this point, there are now two asserted states: `Block A → Block Z` and `Block A → Block Y`. Each of these asserted states, at this point now that there's a challenge, is referred to as an _edge_ while a Merkle tree of asserted states from some start to endpoint (e.g., `Block A → Block Z`) is more formally known as a _history commitment._ It is important to note that Ethereum at this point has no notion of which edge(s) are correct or incorrect - edges are simply a portion of a claim made by a validator about the history of the chain from some end state back to some initial state. Also note that because a bond put up by a validator is to an assertion rather than the party that put up that bond, there can be any number of honest, anonymous parties that can open challenges against incorrect claims. It is important to note that the bonds put up to open challenges get held in the rollup contract. There is a prescribed procedure for how the Arbitrum Foundation should utilize these funds; see Step 5 below for a summary.
-3. **Multi-level, interactive <a data-quicklook-from="dissection">dissection</a> begins:** To resolve the dispute, the disagreeing entities will need to agree on what the _actual, correct_ asserted state should be. [It would be tremendously expensive to re-execute](/how-arbitrum-works/01-inside-arbitrum-nitro.mdx#challenges) and compare everything from `Block A → Block Z` and `Block A → Block Y`, especially since there could be potentially millions of transactions in between `A`, `Z`, and `Y`. Instead, entities take turns bisecting their respective _history commitments_ until they arrive at a single step of instruction where an arbiter, such as Ethereum, can declare a winner. Note that [this system is very similar to how challenges are resolved on Arbitrum chains today](/how-arbitrum-works/01-inside-arbitrum-nitro.mdx#challenges) - BoLD only changes some minor, but necessary, details in the resolution process. Let’s dive into what happens next:
-   - **Block challenges**: When a challenge gets opened, the edges which are named _level-zero edges_ since they are at the granularity of Arbitrum blocks. The disputing parties take turns bisecting their historical commitments until they identify the specific block on which they disagree.
-   - **Big-step challenge:** Now that the parties have narrowed down their dispute to a single block, the back-and-forth bisection exercise continues within that block. Note that this block is agreed upon by all parties to be a state that follows the initial state but precedes the final states. This time, however, the parties will narrow down to a specific _range_ of instructions for the State Transition Function within the block - essentially working towards identifying a set of instructions within which their disagreement lies. This range default is `2^20` steps of `WASM` instructions, which is the assembly of choice for validating Arbitrum chains.
-   - **One-step challenge:** Within that range of `2^20` instructions, the back-and-forth bisecting continues until all parties arrive at a single step of instruction that they disagree on. At this point, parties agree on the initial state of Arbitrum before the step, but disagree on the end state one step immediately after. Remember that since Arbitrum’s state is entirely deterministic, there is only one correct end state.
-4. **One-step proof:** Once a challenge is isolated down to a dispute about a single step, both parties run that step to produce, and then submit, a one-step proof to the OneStepProof <a data-quicklook-from="smart-contract">smart contract</a> on the parent chain (e.g., Ethereum). A one-step proof is a proof that a single step of computation results in a particular state. The smart contract on the parent chain will execute the disputed step to validate the correctness of a submitted proof from the two parties. It is at this point that the honest party's proof will be deemed valid and its tree of edges will be confirmed by time, while the dishonest party will have their edges rejected due to timeout.
-5. **<a data-quicklook-from="confirmation">Confirmation</a>:** Once the honest one-step edge is confirmed, the protocol will work on confirming or rejecting the parent edges until it reaches the level-zero edge of the honest party. With the honest party’s level-zero edge now confirmed, the honest party’s assertion bond gets withdrawn. Meanwhile, the dishonest party has its bonds taken away to ensure that it is always held accountable.
-   - There is another way that a level-zero edge can get confirmed: time. At each of the mini-stages of the challenge (block challenge, big-step challenge, one-step challenge), a timer increments upward toward some challenge period, _T_ defined by BoLD. This timer begins ticking for a party when they submit their bisected history commitment, and it continues until their challenger submits their bisected history commitment in response. An edge is automatically confirmed if the timer reaches _T._
-6. Reimbursements for the honest party's parent chain gas costs and mini-bonds made at the other challenge levels are handled by the Arbitrum Foundation.
-
-That’s it! We’ve now walked through each of the steps that validators will take to dispute challenges with the BoLD protocol. You can carry out each of the steps explained above concurrently, which is one of the reasons why BoLD guarantees a resolution to disputes within a fixed timeframe.
-=======
 The BoLD protocol provides the guardrails and rules for how validators challenge claims about the state of an Arbitrum chain. Since Arbitrum’s state is deterministic, there will always be only one correct state for a given input of onchain operations and transactions. The beauty of BoLD’s design guarantees that disputes will be resolved within a fixed time window, eliminating the risk of delay attacks and ultimately enabling anyone to bond their funds to and successfully defend the singular correct state of Arbitrum.
 
 Let’s dive into an overview of how BoLD actually works.
@@ -172,7 +100,6 @@
 6. Reimbursements for the honest party's parent chain gas costs and mini-bonds made at the other challenge levels are handled by the Arbitrum Foundation.
 
 That’s it! We’ve now walked through each of the steps that validators will take to dispute challenges with the BoLD protocol. One final note is that each of the steps explained above can run concurrently, which is one of the reasons why BoLD can guarantee a resolution to disputes within a fixed time frame.
->>>>>>> dfb57b4c
 
 ## Frequently asked questions about BoLD (FAQ):
 
