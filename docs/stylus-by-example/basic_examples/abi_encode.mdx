--- conflicted
+++ resolved
@@ -9,19 +9,10 @@
 
 # ABI Encode
 
-<<<<<<< HEAD
 The `ABI Encode` has 2 types which are [`encode`](https://docs.soliditylang.org/en/latest/abi-spec.html#strict-encoding-mode) and [`encode_packed`](https://docs.soliditylang.org/en/latest/abi-spec.html#non-standard-packed-mode). 
 
 - `encode`  will concatenate all values and add padding to fit into 32 bytes for each values.
 - `encode_packed` will concatenate all values in the exact byte representations without padding. (For example, `encode_packed("a", "bc") == encode_packed("ab", "c")`)
-=======
-The `ABI Encode` has 2 types which are [`encode`](https://docs.soliditylang.org/en/latest/abi-spec.html#strict-encoding-mode) and
-[`encode_packed`](https://docs.soliditylang.org/en/latest/abi-spec.html#non-standard-packed-mode).
-
-- `encode` will concatenate all values and add padding to fit into 32 bytes for each values.
-- `encode_packed` will concatenate all values in the exact byte representations without padding. (For example,
-  `encode_packed("a", "bc") == encode_packed("ab", "c")`)
->>>>>>> ee85e2af
 
 Suppose we have a tuple of values: `(target, value, func, data, timestamp)` to encode, and their `alloy primitives type` are
 `(Address, U256, String, Bytes, U256)`.
