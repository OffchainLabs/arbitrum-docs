---
title: 'Debugging tools'
description: An overview of popular debugging tools that exist in the Arbitrum ecosystem
user_story: As a developer, I want to understand what debugging tools are available in the Arbitrum ecosystem.
content_type: overview
---

import KnowMoreToolsBox from '../../for-devs/partials/_know-more-tools-box-partial.mdx';

<KnowMoreToolsBox />

The following tools will help you debug your decentralized apps (dApps):

### Tenderly

[Tenderly](https://tenderly.co/) is an all-in-one Web3 development platform that empowers developers to build, test, monitor, and operate smart contracts from inception to mass adoption. Tenderly's debugging options focus on providing developers with efficient and user-friendly tools to identify and fix smart contract bugs and production issues. The Debugger enables developers to inspect smart contracts by analyzing precise lines of code in a human-readable format. With Tenderly's Simulator, developers can play out specific historical transactions and current transaction outcomes before sending them onchain, allowing them to change relevant parameters and source code to test and debug contracts. The platform streamlines the debugging process, saving time and resources while improving smart contract reliability.

<<<<<<< HEAD
Although Tenderly provides great debugging options, there are certain limitations when debugging [parent-to-child chain messages](/how-arbitrum-works/deep-dives/l1-to-l2-messaging.mdx) (also known as Retryable Tickets), due to the utilization of custom Geth errors. For further information on this constraint, please refer to the following [resource](../../for-devs/troubleshooting-building#i-tried-to-create-a-retryable-ticket-but-the-transaction-reverted-on-l1--how-can-i-debug-the-issue).
=======
Although Tenderly provides great debugging options, there are certain limitations when debugging [parent-to-child chain messages](../../how-arbitrum-works/10-l1-to-l2-messaging.mdx) (also known as Retryable Tickets), due to the utilization of custom Geth errors. For further information on this constraint, please refer to the following [resource](/for-devs/troubleshooting-building#i-tried-to-create-a-retryable-ticket-but-the-transaction-reverted-on-l1-how-can-i-debug-the-issue).
>>>>>>> dfb57b4c

### Arbiscan

[Arbiscan](https://arbiscan.io/) is a prominent blockchain explorer and analytics platform that allows users to access and analyze public data on the Arbitrum network, such as transactions, wallet addresses, and smart contracts. Arbiscan offers VMTrace and Debug tools to aid developers and users in understanding the execution of transactions on the Ethereum network. VMTrace provides a step-by-step visualization of the EVM execution, enabling developers to trace transaction processing and identify potential issues. Debug tools offer additional information such as input data, logs, and events emitted by the smart contract during execution.<|MERGE_RESOLUTION|>--- conflicted
+++ resolved
@@ -15,11 +15,7 @@
 
 [Tenderly](https://tenderly.co/) is an all-in-one Web3 development platform that empowers developers to build, test, monitor, and operate smart contracts from inception to mass adoption. Tenderly's debugging options focus on providing developers with efficient and user-friendly tools to identify and fix smart contract bugs and production issues. The Debugger enables developers to inspect smart contracts by analyzing precise lines of code in a human-readable format. With Tenderly's Simulator, developers can play out specific historical transactions and current transaction outcomes before sending them onchain, allowing them to change relevant parameters and source code to test and debug contracts. The platform streamlines the debugging process, saving time and resources while improving smart contract reliability.
 
-<<<<<<< HEAD
-Although Tenderly provides great debugging options, there are certain limitations when debugging [parent-to-child chain messages](/how-arbitrum-works/deep-dives/l1-to-l2-messaging.mdx) (also known as Retryable Tickets), due to the utilization of custom Geth errors. For further information on this constraint, please refer to the following [resource](../../for-devs/troubleshooting-building#i-tried-to-create-a-retryable-ticket-but-the-transaction-reverted-on-l1--how-can-i-debug-the-issue).
-=======
 Although Tenderly provides great debugging options, there are certain limitations when debugging [parent-to-child chain messages](../../how-arbitrum-works/10-l1-to-l2-messaging.mdx) (also known as Retryable Tickets), due to the utilization of custom Geth errors. For further information on this constraint, please refer to the following [resource](/for-devs/troubleshooting-building#i-tried-to-create-a-retryable-ticket-but-the-transaction-reverted-on-l1-how-can-i-debug-the-issue).
->>>>>>> dfb57b4c
 
 ### Arbiscan
 
