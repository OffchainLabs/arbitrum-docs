---
title: 'RPC methods'
sidebar_position: 3
description: This concept page provides information about the differences between Arbitrum and Ethereum in terms of RPC methods, so developers can easily understand what to expect when deploying to Arbitrum
target_audience: developers who want to build on Arbitrum
author: dzgoldman
content_type: concept
---

Although the majority of RPC methods follow the same behavior as in Ethereum, some methods may produce a different result or add more information when used on an Arbitrum chain. This page covers the differences in response body fields you'll find when calling RPC methods on an Arbitrum chain vs on Ethereum.

:::info

Comprehensive documentation on all generally available JSON-RPC methods for Ethereum can be found at [ethereum.org](https://ethereum.org/en/developers/docs/apis/json-rpc/). As Arbitrum has `go-ethereum` at its core, most of the documented methods there can be used with no modifications.

:::

## Transactions

When calling [`eth_getTransactionByHash`](https://ethereum.org/en/developers/docs/apis/json-rpc/#eth_gettransactionbyhash) and other methods that return a transaction, Arbitrum includes a few additional fields and leverages some existing fields in different ways than Ethereum.

### Transaction types

In addition to the [three transaction types](https://ethereum.org/en/developers/docs/transactions/#types-of-transactions) currently supported on Ethereum, Arbitrum adds additional types listed below and [documented in full detail here](/how-arbitrum-works/deep-dives/geth.mdx#transaction-types).

On RPC calls that return transactions, the `type` field will reflect the custom codes where applicable.

<<<<<<< HEAD
| Transaction type code | Transaction type name           | Description                                                                                                                                                                        |
| --------------------- | ------------------------------- | ---------------------------------------------------------------------------------------------------------------------------------------------------------------------------------- |
| `100`                 | `ArbitrumDepositTxType`         | Used to deposit `ETH` from a parent chain to child chain via the Arbitrum bridge                                                                                                   |
| `101`                 | `ArbitrumUnsignedTxType`        | Used to call a child chain contract from a parent chain, originated by a user through the Arbitrum bridge                                                                          |
| `102`                 | `ArbitrumContractTxType`        | Used to call a child chain contract from a parent chain, originated by a contract through the Arbitrum bridge                                                                      |
| `104`                 | `ArbitrumRetryTxType`           | Used to [manually redeem a retryable ticket](/how-arbitrum-works/deep-dives/l1-to-l2-messaging.mdx) on a child chain that failed to execute automatically (usually due to low gas) |
| `105`                 | `ArbitrumSubmitRetryableTxType` | Used to [submit a retryable ticket](/how-arbitrum-works/deep-dives/l1-to-l2-messaging.mdx#submission) via the Arbitrum bridge on the parent chain                                  |
| `106`                 | `ArbitrumInternalTxType`        | Internal transactions created by the ArbOS itself for certain state updates, like the parent chain base fee and the block number                                                   |
=======
| Transaction type code | Transaction type name           | Description                                                                                                                                                                |
| --------------------- | ------------------------------- | -------------------------------------------------------------------------------------------------------------------------------------------------------------------------- |
| `100`                 | `ArbitrumDepositTxType`         | Used to deposit `ETH` from a parent chain to a child chain via the Arbitrum bridge                                                                                         |
| `101`                 | `ArbitrumUnsignedTxType`        | Used to call a child chain contract from a parent chain, originated by a user through the Arbitrum bridge                                                                  |
| `102`                 | `ArbitrumContractTxType`        | Used to call a child chain contract from a parent chain, originated by a contract through the Arbitrum bridge                                                              |
| `104`                 | `ArbitrumRetryTxType`           | Used to [manually redeem a retryable ticket](/how-arbitrum-works/10-l1-to-l2-messaging.mdx) on a child chain that failed to execute automatically (usually due to low gas) |
| `105`                 | `ArbitrumSubmitRetryableTxType` | Used to [submit a retryable ticket](/how-arbitrum-works/10-l1-to-l2-messaging.mdx#submission) via the Arbitrum bridge on the parent chain                                  |
| `106`                 | `ArbitrumInternalTxType`        | Internal transactions created by the ArbOS itself for certain state updates, like the parent chain base fee and the block number                                           |
>>>>>>> dfb57b4c

### Additional fields

On RPC calls that return transactions, the following fields are added to the returned object.

| Field name  | Description                                                                                        |
| ----------- | -------------------------------------------------------------------------------------------------- |
| `requestId` | On parent to child chain transactions, this field is added to indicate position in the Inbox queue |

### Existing fields with different behavior

On RPC calls that return transactions, the following fields will have different content than what's received on Ethereum.

| Field name | Description                                                                                                                                                                                       |
| ---------- | ------------------------------------------------------------------------------------------------------------------------------------------------------------------------------------------------- |
| `from`     | On parent to child chain transactions, this field will contain the [_aliased_ version](/how-arbitrum-works/deep-dives/l1-to-l2-messaging.mdx#address-aliasing) of the parent chain's `msg.sender` |

## Transaction receipts

When calling [`eth_getTransactionReceipt`](https://ethereum.org/en/developers/docs/apis/json-rpc/#eth_gettransactionreceipt), Arbitrum includes a few additional fields and leverages some existing fields in different ways than Ethereum.

### Additional fields

On RPC calls that return transaction receipts, the following fields are added to the returned object.

<<<<<<< HEAD
| Field name      | Description                                                                                                                                                                                                                       |
| --------------- | --------------------------------------------------------------------------------------------------------------------------------------------------------------------------------------------------------------------------------- |
| `l1BlockNumber` | The block number of the first non-Arbitrum ancestor chain that would be used for `block.number` calls. More information in [Block numbers and time](/build-decentralized-apps/arbitrum-vs-ethereum/02-block-numbers-and-time.mdx) |
| `gasUsedForL1`  | Amount of gas spent on parent chain calldata in units of child chain gas. More information in [Gas and fees](/how-arbitrum-works/deep-dives/gas-and-fees.mdx)                                                                     |
=======
| Field name      | Description                                                                                                                                                                                                                   |
| --------------- | ----------------------------------------------------------------------------------------------------------------------------------------------------------------------------------------------------------------------------- |
| `l1BlockNumber` | The block number of the first non-Arbitrum ancestor chain that is usable for `block.number` calls. More information in [Block numbers and time](/build-decentralized-apps/arbitrum-vs-ethereum/02-block-numbers-and-time.mdx) |
| `gasUsedForL1`  | The amount of gas spent on parent chain calldata in units of child chain gas. More information in [Gas and fees](/how-arbitrum-works/09-gas-fees.mdx)                                                                         |
>>>>>>> dfb57b4c

## Blocks

When calling [`eth_getBlockByHash`](https://ethereum.org/en/developers/docs/apis/json-rpc/#eth_getblockbyhash) and other methods that return a block, Arbitrum includes a few additional fields and leverages some existing fields in different ways than Ethereum.

### Additional fields

On RPC calls that return a block, the following fields are added to the returned object.

| Field name      | Description                                                                                                                                                                                                                                  |
| --------------- | -------------------------------------------------------------------------------------------------------------------------------------------------------------------------------------------------------------------------------------------- |
| `l1BlockNumber` | An approximate block number of the first non-Arbitrum ancestor chain that occurred before this child chain block. More information in [Block numbers and time](/build-decentralized-apps/arbitrum-vs-ethereum/02-block-numbers-and-time.mdx) |
| `sendCount`     | The number of child-to-parent chain messages since Nitro genesis                                                                                                                                                                             |
| `sendRoot`      | The Merkle root of the outbox tree state                                                                                                                                                                                                     |

### Existing fields with different behavior

On RPC calls that return a block, the following fields will have different content than what's received on Ethereum.

| Field name   | Description                                                                                                                                                                                                                              |
| ------------ | ---------------------------------------------------------------------------------------------------------------------------------------------------------------------------------------------------------------------------------------- |
| `extraData`  | This field is equivalent to `sendRoot`                                                                                                                                                                                                   |
| `mixHash`    | First 8 bytes are equivalent to `sendCount`, second 8 bytes are equivalent to `l1BlockNumber`                                                                                                                                            |
| `difficulty` | Fixed at `0x1`                                                                                                                                                                                                                           |
| `gasLimit`   | Value is fixed at `0x4000000000000`, but it's important to note that Arbitrum One currently has a 32M gas limit per block. See [Chain params](/build-decentralized-apps/reference/03-chain-params.mdx) for the gas limit of other chains |

## Other methods that are slightly different

### `eth_syncing`

Calling `eth_syncing` returns false when the node is fully synced (just like on Ethereum). If the node is still syncing, `eth_syncing` returns an object with data about the synchronization status. Here, we provide more details.

#### Understanding messages, batches, and blocks

Nitro nodes receive transactions from their parent chain and the sequencer feed in the form of messages. These messages may contain multiple transactions that are executed by the node, which then produces blocks. Each message produces exactly one block. In most Nitro chains, the message number and the block number are the same. However, Arbitrum One has pre-Nitro (classic) blocks, so for that chain, message `0` produced block `22207818` (blocks before that one are 'classic' blocks). Keep in mind that the offset between the message and block number remains constant throughout the chain.

On the parent chain, messages appear in batches. The number of messages per batch changes between batches.

#### Custom `eth_syncing` fields

:::info

Note that the exact output for the `eth_syncing` RPC call of an out-of-sync Nitro node is not considered a stable API. It is still being actively developed and can be modified without notice between versions.

:::

| Field name                     | Description                                                                                                                                                                                |
| ------------------------------ | ------------------------------------------------------------------------------------------------------------------------------------------------------------------------------------------ |
| `batchSeen`                    | Last batch number observed on the parent chain                                                                                                                                             |
| `batchProcessed`               | Last batch that was processed on the parent chain. Processing means dividing the batch into messages                                                                                       |
| `messageOfProcessedBatch`      | Last message in the last processed batch                                                                                                                                                   |
| `msgCount`                     | Number of messages known/queued by the Nitro node                                                                                                                                          |
| `blockNum`                     | Last block created by the Nitro node (up-to-date child chain block the node is synced to)                                                                                                  |
| `messageOfLastBlock`           | Message that was used to produce the block above                                                                                                                                           |
| `broadcasterQueuedMessagesPos` | If different than `0`, this is expected to be greater than `msgCount`. This field notes a message that was read from the feed but not processed because earlier messages are still missing |
| `lastL1BlockNum`               | Last block number of the first non-Arbitrum ancestor chain that Nitro sees. This is for debugging the connection with the parent chain                                                     |
| `lastl1BlockHash`              | Last block hash from the parent chain that Nitro sees. This is for debugging the connection with the parent chain                                                                          |

:::info Potential, but not expected error

If the sync process encounters an error while trying to collect the data above this error will be added to the response.

:::

#### Understanding common scenarios

- If `batchSeen` > `batchProcessed`, some batches have still not been processed
- If `msgCount` > `messageOfLastBlock`, some messages have been processed, but not all relevant blocks have been built (this is usually the longest stage while syncing a new node)
- If `broadcasterQueuedMessagesPos` > `msgCount`, the feed is ahead of the last message known to the node

### `debug_traceTransaction`

- [ ] The Nitro node provides a native tracer for debugging Stylus contracts called `stylusTracer`, which returns a JSON array with objects containing the metadata for each executed HostIO.
      HostIOs are calls the WasmVM makes to read and write data in the EVM.
      With the result of this tracer and the code for the Stylus contract, you have all the data to understand what happened in a Stylus transaction.

:::info

The `cargo-stylus` command-line tool uses the `stylusTracer` to replay transactions locally inside a debugger.
More information can be found on [How to debug Stylus transactions using Cargo Stylus Replay](/stylus/how-tos/debugging-tx).

:::

The table below describes each field of the `stylusTracer` return value.

| Field Name | Description                                                   |
| ---------- | ------------------------------------------------------------- |
| `name`     | Name of the executing HostIO.                                 |
| `args`     | Arguments of the HostIO encoded as hex.                       |
| `outs`     | Outputs of the HostIO encoded as hex.                         |
| `startInk` | Amount of Ink before executing the HostIO.                    |
| `endInk`   | Amount of Ink after executing the HostIO.                     |
| `address`  | For call HostIOs, the address of the called contract.         |
| `steps`    | For call HostIOs, the steps performed by the called contract. |

For example, the command below illustrates how to call this tracer for a transaction:

```shell
curl -s \
    -X POST \
    -H "Content-Type: application/json" \
    -d '{"jsonrpc":"2.0","method":"debug_traceTransaction","params":["<transaction-hash>", {"tracer": "stylusTracer"}],"id":1}' \
    <nitro-node-rpc>
```

The result of this call will be something along the lines of:

```shell
{
  "jsonrpc": "2.0",
  "id": 1,
  "result": [
    {
      "args": "0x00000024",
      "endInk": 116090000,
      "name": "user_entrypoint",
      "outs": "0x",
      "startInk": 116090000
    },
    {
      "args": "0x",
      "endInk": 116057558,
      "name": "msg_reentrant",
      "outs": "0x00000000",
      "startInk": 116065958
    },
    {
      "args": "0x",
      "endInk": 115937952,
      "name": "read_args",
      "outs": "0x6c5283490000000000000000000000003bdff922e18bc03f1cf7b2a8b65a070cbec944f2",
      "startInk": 115951512
    },
    ...
  ]
}
```<|MERGE_RESOLUTION|>--- conflicted
+++ resolved
@@ -25,16 +25,6 @@
 
 On RPC calls that return transactions, the `type` field will reflect the custom codes where applicable.
 
-<<<<<<< HEAD
-| Transaction type code | Transaction type name           | Description                                                                                                                                                                        |
-| --------------------- | ------------------------------- | ---------------------------------------------------------------------------------------------------------------------------------------------------------------------------------- |
-| `100`                 | `ArbitrumDepositTxType`         | Used to deposit `ETH` from a parent chain to child chain via the Arbitrum bridge                                                                                                   |
-| `101`                 | `ArbitrumUnsignedTxType`        | Used to call a child chain contract from a parent chain, originated by a user through the Arbitrum bridge                                                                          |
-| `102`                 | `ArbitrumContractTxType`        | Used to call a child chain contract from a parent chain, originated by a contract through the Arbitrum bridge                                                                      |
-| `104`                 | `ArbitrumRetryTxType`           | Used to [manually redeem a retryable ticket](/how-arbitrum-works/deep-dives/l1-to-l2-messaging.mdx) on a child chain that failed to execute automatically (usually due to low gas) |
-| `105`                 | `ArbitrumSubmitRetryableTxType` | Used to [submit a retryable ticket](/how-arbitrum-works/deep-dives/l1-to-l2-messaging.mdx#submission) via the Arbitrum bridge on the parent chain                                  |
-| `106`                 | `ArbitrumInternalTxType`        | Internal transactions created by the ArbOS itself for certain state updates, like the parent chain base fee and the block number                                                   |
-=======
 | Transaction type code | Transaction type name           | Description                                                                                                                                                                |
 | --------------------- | ------------------------------- | -------------------------------------------------------------------------------------------------------------------------------------------------------------------------- |
 | `100`                 | `ArbitrumDepositTxType`         | Used to deposit `ETH` from a parent chain to a child chain via the Arbitrum bridge                                                                                         |
@@ -43,7 +33,6 @@
 | `104`                 | `ArbitrumRetryTxType`           | Used to [manually redeem a retryable ticket](/how-arbitrum-works/10-l1-to-l2-messaging.mdx) on a child chain that failed to execute automatically (usually due to low gas) |
 | `105`                 | `ArbitrumSubmitRetryableTxType` | Used to [submit a retryable ticket](/how-arbitrum-works/10-l1-to-l2-messaging.mdx#submission) via the Arbitrum bridge on the parent chain                                  |
 | `106`                 | `ArbitrumInternalTxType`        | Internal transactions created by the ArbOS itself for certain state updates, like the parent chain base fee and the block number                                           |
->>>>>>> dfb57b4c
 
 ### Additional fields
 
@@ -69,17 +58,10 @@
 
 On RPC calls that return transaction receipts, the following fields are added to the returned object.
 
-<<<<<<< HEAD
-| Field name      | Description                                                                                                                                                                                                                       |
-| --------------- | --------------------------------------------------------------------------------------------------------------------------------------------------------------------------------------------------------------------------------- |
-| `l1BlockNumber` | The block number of the first non-Arbitrum ancestor chain that would be used for `block.number` calls. More information in [Block numbers and time](/build-decentralized-apps/arbitrum-vs-ethereum/02-block-numbers-and-time.mdx) |
-| `gasUsedForL1`  | Amount of gas spent on parent chain calldata in units of child chain gas. More information in [Gas and fees](/how-arbitrum-works/deep-dives/gas-and-fees.mdx)                                                                     |
-=======
 | Field name      | Description                                                                                                                                                                                                                   |
 | --------------- | ----------------------------------------------------------------------------------------------------------------------------------------------------------------------------------------------------------------------------- |
 | `l1BlockNumber` | The block number of the first non-Arbitrum ancestor chain that is usable for `block.number` calls. More information in [Block numbers and time](/build-decentralized-apps/arbitrum-vs-ethereum/02-block-numbers-and-time.mdx) |
 | `gasUsedForL1`  | The amount of gas spent on parent chain calldata in units of child chain gas. More information in [Gas and fees](/how-arbitrum-works/09-gas-fees.mdx)                                                                         |
->>>>>>> dfb57b4c
 
 ## Blocks
 
