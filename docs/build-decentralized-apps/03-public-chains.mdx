---
title: 'Arbitrum chains overview'
description: A high level description of the Arbitrum chains available
user_story: As a developer, I want to understand the different Arbitrum chains and how they relate to each other.
content_type: concept
displayed_sidebar: buildAppsSidebar
---

import { AddressExplorerLink as AEL } from '@site/src/components/AddressExplorerLink';

<a data-quicklook-from="arbitrum">Arbitrum</a> chains are <a data-quicklook-from="child-chain">
  Child chain
</a> solutions built on top of the Ethereum <a data-quicklook-from="blockchain">Blockchain</a>,
designed to increase scalability and reduce <a data-quicklook-from="transaction">
  Transaction
</a> costs. In this conceptual overview, we’ll learn about the different <a data-quicklook-from="arbitrum-chains">
  Arbitrum Chains
</a> and how they relate to each other. We’ll describe the available Arbitrum production and testnet
chains, their differences, and the technology stacks that these chains use.

## What Arbitrum production chains are available?

### Arbitrum One

<<<<<<< HEAD
**Arbitrum One** is a child chain Optimistic Rollup chain that implements the Arbitrum Rollup protocol and settles to Ethereum's parent chain. It lets you build high-performance Ethereum dApps with low transaction costs and Ethereum-grade security guarantees, introducing no additional trust assumptions. This is made possible by the [Nitro](/how-arbitrum-works/deep-dives/geth.mdx) technology stack, a "Geth-at-the-core" architecture that gives Arbitrum One (and Nova) advanced calldata compression, separate contexts for common execution and fault proving, Ethereum parent chain gas compatibility, and more.

### Arbitrum Nova

**Arbitrum Nova** is a high-performance alternative to Arbitrum One's chain. While Arbitrum One implements the purely trustless Rollup protocol, Arbitrum Nova implements the mostly trustless [AnyTrust](/how-arbitrum-works/deep-dives/anytrust-protocol.mdx) protocol. The key difference between Rollup and AnyTrust is that the AnyTrust protocol introduces an additional trust assumption in the form of a Data Availability Committee (DAC). This committee (detailed below) is responsible for expediting the process of storing, batching, and posting child chain transaction data to Ethereum's parent chain. This lets you use Arbitrum in scenarios that demand performance and affordability, while Arbitrum One is optimal for scenarios that demand Ethereum's pure trustlessness.
=======
**Arbitrum One** is a child chain Optimistic Rollup chain that implements the <a data-quicklook-from="arbitrum-rollup-protocol">Arbitrum Rollup Protocol</a> and settles to Ethereum's <a data-quicklook-from="parent-chain">Parent chain</a>. It lets you build high-performance Ethereum dApps with low transaction costs and Ethereum-grade security guarantees, introducing no additional trust assumptions. This is made possible by the [Nitro](/how-arbitrum-works/04-state-transition-function/04-modified-<a data-quicklook-from="geth">Geth</a>-on-arbitrum.mdx) technology stack, a "Geth-at-the-core" architecture that gives Arbitrum One (and Nova) advanced calldata compression, separate contexts for common execution and fault proving, Ethereum parent chain gas compatibility, and more.

### Arbitrum Nova

**Arbitrum Nova** is a high-performance alternative to Arbitrum One's chain. While Arbitrum One implements the purely <a data-quicklook-from="trustless">Trustless</a> Rollup protocol, Arbitrum Nova implements the mostly trustless [AnyTrust](/how-arbitrum-works/08-anytrust-protocol.mdx) protocol. The key difference between Rollup and AnyTrust is that the AnyTrust protocol introduces an additional trust assumption in the form of a Data Availability Committee (DAC). This committee (detailed below) is responsible for expediting the process of storing, batching, and posting child chain transaction data to Ethereum's parent chain. This lets you use Arbitrum in scenarios that demand performance and affordability, while Arbitrum One is optimal for scenarios that demand Ethereum's pure trustlessness.
>>>>>>> 67e9c357

## What Arbitrum testnet chains are available?

### Arbitrum Sepolia

Arbitrum Sepolia serves as a testnet chain replicating the capabilities of Arbitrum One's main network. Linked to the Sepolia testnet, it offers developers a secure platform to experiment with and evaluate their smart contracts prior to actual deployment on the mainnet.

### Arbitrum Goerli

Arbitrum Goerli was a testnet chain that mirrored the functionality of the Arbitrum One mainnet and was connected to the Ethereum Goerli testnet. It was deprecated on November 18th 2023, and deactivated on March 18th, 2024.

:::caution

The old testnet RinkArby was deprecated on December 20th, 2022.

:::

### Stylus testnet

<a data-quicklook-from="stylus">Stylus</a> uses the Nitro technology and allows for efficient <a data-quicklook-from="smart-contract">
  Smart Contract
</a> creation using languages like Rust, C, and C++. Leveraging Arbitrum's EVM equivalence, Stylus contracts
achieve remarkable speed and low gas fees. With full interoperability between Solidity and Stylus contracts,
new horizons emerge, while significantly cheaper memory costs unlock novel blockchain use cases.

:::caution

Stylus testnet was deprecated as of June 17, 2024.

:::

## What differences there are between the available Arbitrum chains?

The main differences between the Arbitrum chains lie in their purpose and the environment they operate in.

Arbitrum One and Arbitrum Nova are production chains designed for real-world use. They're connected to the Ethereum mainnet and handle real, valuable transactions. They both use Arbitrum's Nitro technology stack under the hood, but Arbitrum One implements the Rollup protocol, while Nova implements the AnyTrust protocol. Arbitrum One is designed for general use, providing a scalable and cost-effective solution for running Ethereum-compatible smart contracts. On the other hand, Arbitrum Nova is designed for applications that require a higher transaction throughput and don’t require the full decentralization that rollups provide.

Finally, Arbitrum Sepolia is a testnet chain. It's designed for testing purposes and is connected to the Sepolia testnet, which uses test Ether with no real-world value.

## What technology stacks use the Arbitrum chains?

### Nitro

Nitro is the technology that powers Arbitrum One, Arbitrum Nova (with AnyTrust configuration),and Arbitrum Sepolia. It's designed to offer high throughput and low cost, making it ideal for scaling Ethereum applications. Nitro is a major upgrade to the “Classic” stack, offering several improvements including advanced calldata compression, separate contexts for common execution and fault proving, Ethereum parent chain gas compatibility, and more. You can find more information about Nitro in [How Arbitrum works](/how-arbitrum-works/01-inside-arbitrum-nitro.mdx).

### AnyTrust (variant of Nitro)

AnyTrust is a variant of the Nitro technology stack that lowers costs by accepting a mild trust assumption. The AnyTrust protocol relies on an external Data Availability Committee (DAC) to store data and provide it on demand. The DAC has `N` members, of which AnyTrust assumes at least two are honest. Keeping the data offchain in the happy/common case means the system can charge the user significantly lower fees. You can find more information about AnyTrust in [Anytrust protocol](/how-arbitrum-works/deep-dives/anytrust-protocol.mdx).

### Classic (deprecated)

The Classic technology stack is the original version of Arbitrum. It has been deprecated and replaced by the Nitro technology stack.

## Conclusion

Understanding the different Arbitrum chains and their technology stacks is crucial for developers working on blockchain and Web3 applications. Each chain offers a unique set of features and benefits, making them suitable for different use cases. By choosing the right chain and technology stack, developers can ensure their applications are secure, scalable, and cost-effective.<|MERGE_RESOLUTION|>--- conflicted
+++ resolved
@@ -22,19 +22,11 @@
 
 ### Arbitrum One
 
-<<<<<<< HEAD
-**Arbitrum One** is a child chain Optimistic Rollup chain that implements the Arbitrum Rollup protocol and settles to Ethereum's parent chain. It lets you build high-performance Ethereum dApps with low transaction costs and Ethereum-grade security guarantees, introducing no additional trust assumptions. This is made possible by the [Nitro](/how-arbitrum-works/deep-dives/geth.mdx) technology stack, a "Geth-at-the-core" architecture that gives Arbitrum One (and Nova) advanced calldata compression, separate contexts for common execution and fault proving, Ethereum parent chain gas compatibility, and more.
-
-### Arbitrum Nova
-
-**Arbitrum Nova** is a high-performance alternative to Arbitrum One's chain. While Arbitrum One implements the purely trustless Rollup protocol, Arbitrum Nova implements the mostly trustless [AnyTrust](/how-arbitrum-works/deep-dives/anytrust-protocol.mdx) protocol. The key difference between Rollup and AnyTrust is that the AnyTrust protocol introduces an additional trust assumption in the form of a Data Availability Committee (DAC). This committee (detailed below) is responsible for expediting the process of storing, batching, and posting child chain transaction data to Ethereum's parent chain. This lets you use Arbitrum in scenarios that demand performance and affordability, while Arbitrum One is optimal for scenarios that demand Ethereum's pure trustlessness.
-=======
 **Arbitrum One** is a child chain Optimistic Rollup chain that implements the <a data-quicklook-from="arbitrum-rollup-protocol">Arbitrum Rollup Protocol</a> and settles to Ethereum's <a data-quicklook-from="parent-chain">Parent chain</a>. It lets you build high-performance Ethereum dApps with low transaction costs and Ethereum-grade security guarantees, introducing no additional trust assumptions. This is made possible by the [Nitro](/how-arbitrum-works/04-state-transition-function/04-modified-<a data-quicklook-from="geth">Geth</a>-on-arbitrum.mdx) technology stack, a "Geth-at-the-core" architecture that gives Arbitrum One (and Nova) advanced calldata compression, separate contexts for common execution and fault proving, Ethereum parent chain gas compatibility, and more.
 
 ### Arbitrum Nova
 
 **Arbitrum Nova** is a high-performance alternative to Arbitrum One's chain. While Arbitrum One implements the purely <a data-quicklook-from="trustless">Trustless</a> Rollup protocol, Arbitrum Nova implements the mostly trustless [AnyTrust](/how-arbitrum-works/08-anytrust-protocol.mdx) protocol. The key difference between Rollup and AnyTrust is that the AnyTrust protocol introduces an additional trust assumption in the form of a Data Availability Committee (DAC). This committee (detailed below) is responsible for expediting the process of storing, batching, and posting child chain transaction data to Ethereum's parent chain. This lets you use Arbitrum in scenarios that demand performance and affordability, while Arbitrum One is optimal for scenarios that demand Ethereum's pure trustlessness.
->>>>>>> 67e9c357
 
 ## What Arbitrum testnet chains are available?
 
