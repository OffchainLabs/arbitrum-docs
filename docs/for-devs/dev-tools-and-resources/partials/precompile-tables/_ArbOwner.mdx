--- conflicted
+++ resolved
@@ -13,21 +13,12 @@
         <code>addChainOwner()</code>
       </td>
       <td>
-        <a
-          href="https://github.com/OffchainLabs/nitro-precompile-interfaces/blob/fe4121240ca1ee2cbf07d67d0e6c38015d94e704/ArbOwner.sol#L19"
-          target="_blank"
-        >
-          Interface
-        </a>
-      </td>
-      <td>
-<<<<<<< HEAD
-        <a href="https://github.com/OffchainLabs/nitro/blob/v3.6.8/precompiles/ArbOwner.go#Lundefined" target="_blank">
-=======
-        <a
-          href="https://github.com/OffchainLabs/nitro/blob/v3.6.8/precompiles/ArbOwner.go#L40"
-          target="_blank"
-        >
+        <a href="https://github.com/OffchainLabs/nitro-precompile-interfaces/blob/fe4121240ca1ee2cbf07d67d0e6c38015d94e704/ArbOwner.sol#L19" target="_blank">
+          Interface
+        </a>
+      </td>
+      <td>
+        <a href="https://github.com/OffchainLabs/nitro/blob/v3.6.8/precompiles/ArbOwner.go#L40" target="_blank">
           Implementation
         </a>
       </td>
@@ -38,18 +29,12 @@
         <code>removeChainOwner()</code>
       </td>
       <td>
-        <a
-          href="https://github.com/OffchainLabs/nitro-precompile-interfaces/blob/fe4121240ca1ee2cbf07d67d0e6c38015d94e704/ArbOwner.sol#L24"
-          target="_blank"
-        >
-          Interface
-        </a>
-      </td>
-      <td>
-        <a
-          href="https://github.com/OffchainLabs/nitro/blob/v3.6.8/precompiles/ArbOwner.go#L45"
-          target="_blank"
-        >
+        <a href="https://github.com/OffchainLabs/nitro-precompile-interfaces/blob/fe4121240ca1ee2cbf07d67d0e6c38015d94e704/ArbOwner.sol#L24" target="_blank">
+          Interface
+        </a>
+      </td>
+      <td>
+        <a href="https://github.com/OffchainLabs/nitro/blob/v3.6.8/precompiles/ArbOwner.go#L45" target="_blank">
           Implementation
         </a>
       </td>
@@ -60,18 +45,12 @@
         <code>isChainOwner()</code>
       </td>
       <td>
-        <a
-          href="https://github.com/OffchainLabs/nitro-precompile-interfaces/blob/fe4121240ca1ee2cbf07d67d0e6c38015d94e704/ArbOwner.sol#L29"
-          target="_blank"
-        >
-          Interface
-        </a>
-      </td>
-      <td>
-        <a
-          href="https://github.com/OffchainLabs/nitro/blob/v3.6.8/precompiles/ArbOwner.go#L54"
-          target="_blank"
-        >
+        <a href="https://github.com/OffchainLabs/nitro-precompile-interfaces/blob/fe4121240ca1ee2cbf07d67d0e6c38015d94e704/ArbOwner.sol#L29" target="_blank">
+          Interface
+        </a>
+      </td>
+      <td>
+        <a href="https://github.com/OffchainLabs/nitro/blob/v3.6.8/precompiles/ArbOwner.go#L54" target="_blank">
           Implementation
         </a>
       </td>
@@ -82,18 +61,12 @@
         <code>getAllChainOwners()</code>
       </td>
       <td>
-        <a
-          href="https://github.com/OffchainLabs/nitro-precompile-interfaces/blob/fe4121240ca1ee2cbf07d67d0e6c38015d94e704/ArbOwner.sol#L34"
-          target="_blank"
-        >
-          Interface
-        </a>
-      </td>
-      <td>
-        <a
-          href="https://github.com/OffchainLabs/nitro/blob/v3.6.8/precompiles/ArbOwner.go#L59"
-          target="_blank"
-        >
+        <a href="https://github.com/OffchainLabs/nitro-precompile-interfaces/blob/fe4121240ca1ee2cbf07d67d0e6c38015d94e704/ArbOwner.sol#L34" target="_blank">
+          Interface
+        </a>
+      </td>
+      <td>
+        <a href="https://github.com/OffchainLabs/nitro/blob/v3.6.8/precompiles/ArbOwner.go#L59" target="_blank">
           Implementation
         </a>
       </td>
@@ -104,18 +77,12 @@
         <code>setNativeTokenManagementFrom()</code>
       </td>
       <td>
-        <a
-          href="https://github.com/OffchainLabs/nitro-precompile-interfaces/blob/fe4121240ca1ee2cbf07d67d0e6c38015d94e704/ArbOwner.sol#L38"
-          target="_blank"
-        >
-          Interface
-        </a>
-      </td>
-      <td>
-        <a
-          href="https://github.com/OffchainLabs/nitro/blob/v3.6.8/precompiles/ArbOwner.go#L67"
-          target="_blank"
-        >
+        <a href="https://github.com/OffchainLabs/nitro-precompile-interfaces/blob/fe4121240ca1ee2cbf07d67d0e6c38015d94e704/ArbOwner.sol#L38" target="_blank">
+          Interface
+        </a>
+      </td>
+      <td>
+        <a href="https://github.com/OffchainLabs/nitro/blob/v3.6.8/precompiles/ArbOwner.go#L67" target="_blank">
           Implementation
         </a>
       </td>
@@ -126,18 +93,12 @@
         <code>addNativeTokenOwner()</code>
       </td>
       <td>
-        <a
-          href="https://github.com/OffchainLabs/nitro-precompile-interfaces/blob/fe4121240ca1ee2cbf07d67d0e6c38015d94e704/ArbOwner.sol#L44"
-          target="_blank"
-        >
-          Interface
-        </a>
-      </td>
-      <td>
-        <a
-          href="https://github.com/OffchainLabs/nitro/blob/v3.6.8/precompiles/ArbOwner.go#L94"
-          target="_blank"
-        >
+        <a href="https://github.com/OffchainLabs/nitro-precompile-interfaces/blob/fe4121240ca1ee2cbf07d67d0e6c38015d94e704/ArbOwner.sol#L44" target="_blank">
+          Interface
+        </a>
+      </td>
+      <td>
+        <a href="https://github.com/OffchainLabs/nitro/blob/v3.6.8/precompiles/ArbOwner.go#L94" target="_blank">
           Implementation
         </a>
       </td>
@@ -148,18 +109,12 @@
         <code>removeNativeTokenOwner()</code>
       </td>
       <td>
-        <a
-          href="https://github.com/OffchainLabs/nitro-precompile-interfaces/blob/fe4121240ca1ee2cbf07d67d0e6c38015d94e704/ArbOwner.sol#L50"
-          target="_blank"
-        >
-          Interface
-        </a>
-      </td>
-      <td>
-        <a
-          href="https://github.com/OffchainLabs/nitro/blob/v3.6.8/precompiles/ArbOwner.go#L106"
-          target="_blank"
-        >
+        <a href="https://github.com/OffchainLabs/nitro-precompile-interfaces/blob/fe4121240ca1ee2cbf07d67d0e6c38015d94e704/ArbOwner.sol#L50" target="_blank">
+          Interface
+        </a>
+      </td>
+      <td>
+        <a href="https://github.com/OffchainLabs/nitro/blob/v3.6.8/precompiles/ArbOwner.go#L106" target="_blank">
           Implementation
         </a>
       </td>
@@ -170,18 +125,12 @@
         <code>isNativeTokenOwner()</code>
       </td>
       <td>
-        <a
-          href="https://github.com/OffchainLabs/nitro-precompile-interfaces/blob/fe4121240ca1ee2cbf07d67d0e6c38015d94e704/ArbOwner.sol#L56"
-          target="_blank"
-        >
-          Interface
-        </a>
-      </td>
-      <td>
-        <a
-          href="https://github.com/OffchainLabs/nitro/blob/v3.6.8/precompiles/ArbOwner.go#L115"
-          target="_blank"
-        >
+        <a href="https://github.com/OffchainLabs/nitro-precompile-interfaces/blob/fe4121240ca1ee2cbf07d67d0e6c38015d94e704/ArbOwner.sol#L56" target="_blank">
+          Interface
+        </a>
+      </td>
+      <td>
+        <a href="https://github.com/OffchainLabs/nitro/blob/v3.6.8/precompiles/ArbOwner.go#L115" target="_blank">
           Implementation
         </a>
       </td>
@@ -192,18 +141,12 @@
         <code>getAllNativeTokenOwners()</code>
       </td>
       <td>
-        <a
-          href="https://github.com/OffchainLabs/nitro-precompile-interfaces/blob/fe4121240ca1ee2cbf07d67d0e6c38015d94e704/ArbOwner.sol#L62"
-          target="_blank"
-        >
-          Interface
-        </a>
-      </td>
-      <td>
-        <a
-          href="https://github.com/OffchainLabs/nitro/blob/v3.6.8/precompiles/ArbOwner.go#L120"
-          target="_blank"
-        >
+        <a href="https://github.com/OffchainLabs/nitro-precompile-interfaces/blob/fe4121240ca1ee2cbf07d67d0e6c38015d94e704/ArbOwner.sol#L62" target="_blank">
+          Interface
+        </a>
+      </td>
+      <td>
+        <a href="https://github.com/OffchainLabs/nitro/blob/v3.6.8/precompiles/ArbOwner.go#L120" target="_blank">
           Implementation
         </a>
       </td>
@@ -214,42 +157,28 @@
         <code>setL1BaseFeeEstimateInertia()</code>
       </td>
       <td>
-        <a
-          href="https://github.com/OffchainLabs/nitro-precompile-interfaces/blob/fe4121240ca1ee2cbf07d67d0e6c38015d94e704/ArbOwner.sol#L65"
-          target="_blank"
-        >
-          Interface
-        </a>
-      </td>
-      <td>
-        <a
-          href="https://github.com/OffchainLabs/nitro/blob/v3.6.8/precompiles/ArbOwner.go#L125"
-          target="_blank"
-        >
-          Implementation
-        </a>
-      </td>
-      <td>
-        SetL1BaseFeeEstimateInertia sets how slowly ArbOS updates its estimate of the L1 basefee
-      </td>
+        <a href="https://github.com/OffchainLabs/nitro-precompile-interfaces/blob/fe4121240ca1ee2cbf07d67d0e6c38015d94e704/ArbOwner.sol#L65" target="_blank">
+          Interface
+        </a>
+      </td>
+      <td>
+        <a href="https://github.com/OffchainLabs/nitro/blob/v3.6.8/precompiles/ArbOwner.go#L125" target="_blank">
+          Implementation
+        </a>
+      </td>
+      <td>SetL1BaseFeeEstimateInertia sets how slowly ArbOS updates its estimate of the L1 basefee</td>
     </tr>
     <tr>
       <td>
         <code>setL2BaseFee()</code>
       </td>
       <td>
-        <a
-          href="https://github.com/OffchainLabs/nitro-precompile-interfaces/blob/fe4121240ca1ee2cbf07d67d0e6c38015d94e704/ArbOwner.sol#L70"
-          target="_blank"
-        >
-          Interface
-        </a>
-      </td>
-      <td>
-        <a
-          href="https://github.com/OffchainLabs/nitro/blob/v3.6.8/precompiles/ArbOwner.go#L130"
-          target="_blank"
-        >
+        <a href="https://github.com/OffchainLabs/nitro-precompile-interfaces/blob/fe4121240ca1ee2cbf07d67d0e6c38015d94e704/ArbOwner.sol#L70" target="_blank">
+          Interface
+        </a>
+      </td>
+      <td>
+        <a href="https://github.com/OffchainLabs/nitro/blob/v3.6.8/precompiles/ArbOwner.go#L130" target="_blank">
           Implementation
         </a>
       </td>
@@ -260,18 +189,12 @@
         <code>setMinimumL2BaseFee()</code>
       </td>
       <td>
-        <a
-          href="https://github.com/OffchainLabs/nitro-precompile-interfaces/blob/fe4121240ca1ee2cbf07d67d0e6c38015d94e704/ArbOwner.sol#L75"
-          target="_blank"
-        >
-          Interface
-        </a>
-      </td>
-      <td>
-        <a
-          href="https://github.com/OffchainLabs/nitro/blob/v3.6.8/precompiles/ArbOwner.go#L135"
-          target="_blank"
-        >
+        <a href="https://github.com/OffchainLabs/nitro-precompile-interfaces/blob/fe4121240ca1ee2cbf07d67d0e6c38015d94e704/ArbOwner.sol#L75" target="_blank">
+          Interface
+        </a>
+      </td>
+      <td>
+        <a href="https://github.com/OffchainLabs/nitro/blob/v3.6.8/precompiles/ArbOwner.go#L135" target="_blank">
           Implementation
         </a>
       </td>
@@ -282,18 +205,12 @@
         <code>setSpeedLimit()</code>
       </td>
       <td>
-        <a
-          href="https://github.com/OffchainLabs/nitro-precompile-interfaces/blob/fe4121240ca1ee2cbf07d67d0e6c38015d94e704/ArbOwner.sol#L80"
-          target="_blank"
-        >
-          Interface
-        </a>
-      </td>
-      <td>
-        <a
-          href="https://github.com/OffchainLabs/nitro/blob/v3.6.8/precompiles/ArbOwner.go#L143"
-          target="_blank"
-        >
+        <a href="https://github.com/OffchainLabs/nitro-precompile-interfaces/blob/fe4121240ca1ee2cbf07d67d0e6c38015d94e704/ArbOwner.sol#L80" target="_blank">
+          Interface
+        </a>
+      </td>
+      <td>
+        <a href="https://github.com/OffchainLabs/nitro/blob/v3.6.8/precompiles/ArbOwner.go#L143" target="_blank">
           Implementation
         </a>
       </td>
@@ -304,18 +221,12 @@
         <code>setMaxTxGasLimit()</code>
       </td>
       <td>
-        <a
-          href="https://github.com/OffchainLabs/nitro-precompile-interfaces/blob/fe4121240ca1ee2cbf07d67d0e6c38015d94e704/ArbOwner.sol#L85"
-          target="_blank"
-        >
-          Interface
-        </a>
-      </td>
-      <td>
-        <a
-          href="https://github.com/OffchainLabs/nitro/blob/v3.6.8/precompiles/ArbOwner.go#L151"
-          target="_blank"
-        >
+        <a href="https://github.com/OffchainLabs/nitro-precompile-interfaces/blob/fe4121240ca1ee2cbf07d67d0e6c38015d94e704/ArbOwner.sol#L85" target="_blank">
+          Interface
+        </a>
+      </td>
+      <td>
+        <a href="https://github.com/OffchainLabs/nitro/blob/v3.6.8/precompiles/ArbOwner.go#L151" target="_blank">
           Implementation
         </a>
       </td>
@@ -326,18 +237,12 @@
         <code>setL2GasPricingInertia()</code>
       </td>
       <td>
-        <a
-          href="https://github.com/OffchainLabs/nitro-precompile-interfaces/blob/fe4121240ca1ee2cbf07d67d0e6c38015d94e704/ArbOwner.sol#L90"
-          target="_blank"
-        >
-          Interface
-        </a>
-      </td>
-      <td>
-        <a
-          href="https://github.com/OffchainLabs/nitro/blob/v3.6.8/precompiles/ArbOwner.go#L156"
-          target="_blank"
-        >
+        <a href="https://github.com/OffchainLabs/nitro-precompile-interfaces/blob/fe4121240ca1ee2cbf07d67d0e6c38015d94e704/ArbOwner.sol#L90" target="_blank">
+          Interface
+        </a>
+      </td>
+      <td>
+        <a href="https://github.com/OffchainLabs/nitro/blob/v3.6.8/precompiles/ArbOwner.go#L156" target="_blank">
           Implementation
         </a>
       </td>
@@ -348,18 +253,12 @@
         <code>setL2GasBacklogTolerance()</code>
       </td>
       <td>
-        <a
-          href="https://github.com/OffchainLabs/nitro-precompile-interfaces/blob/fe4121240ca1ee2cbf07d67d0e6c38015d94e704/ArbOwner.sol#L95"
-          target="_blank"
-        >
-          Interface
-        </a>
-      </td>
-      <td>
-        <a
-          href="https://github.com/OffchainLabs/nitro/blob/v3.6.8/precompiles/ArbOwner.go#L164"
-          target="_blank"
-        >
+        <a href="https://github.com/OffchainLabs/nitro-precompile-interfaces/blob/fe4121240ca1ee2cbf07d67d0e6c38015d94e704/ArbOwner.sol#L95" target="_blank">
+          Interface
+        </a>
+      </td>
+      <td>
+        <a href="https://github.com/OffchainLabs/nitro/blob/v3.6.8/precompiles/ArbOwner.go#L164" target="_blank">
           Implementation
         </a>
       </td>
@@ -370,18 +269,12 @@
         <code>getNetworkFeeAccount()</code>
       </td>
       <td>
-        <a
-          href="https://github.com/OffchainLabs/nitro-precompile-interfaces/blob/fe4121240ca1ee2cbf07d67d0e6c38015d94e704/ArbOwner.sol#L100"
-          target="_blank"
-        >
-          Interface
-        </a>
-      </td>
-      <td>
-        <a
-          href="https://github.com/OffchainLabs/nitro/blob/v3.6.8/precompiles/ArbOwner.go#L169"
-          target="_blank"
-        >
+        <a href="https://github.com/OffchainLabs/nitro-precompile-interfaces/blob/fe4121240ca1ee2cbf07d67d0e6c38015d94e704/ArbOwner.sol#L100" target="_blank">
+          Interface
+        </a>
+      </td>
+      <td>
+        <a href="https://github.com/OffchainLabs/nitro/blob/v3.6.8/precompiles/ArbOwner.go#L169" target="_blank">
           Implementation
         </a>
       </td>
@@ -392,18 +285,12 @@
         <code>getInfraFeeAccount()</code>
       </td>
       <td>
-        <a
-          href="https://github.com/OffchainLabs/nitro-precompile-interfaces/blob/fe4121240ca1ee2cbf07d67d0e6c38015d94e704/ArbOwner.sol#L103"
-          target="_blank"
-        >
-          Interface
-        </a>
-      </td>
-      <td>
-        <a
-          href="https://github.com/OffchainLabs/nitro/blob/v3.6.8/precompiles/ArbOwner.go#L174"
-          target="_blank"
-        >
+        <a href="https://github.com/OffchainLabs/nitro-precompile-interfaces/blob/fe4121240ca1ee2cbf07d67d0e6c38015d94e704/ArbOwner.sol#L103" target="_blank">
+          Interface
+        </a>
+      </td>
+      <td>
+        <a href="https://github.com/OffchainLabs/nitro/blob/v3.6.8/precompiles/ArbOwner.go#L174" target="_blank">
           Implementation
         </a>
       </td>
@@ -414,18 +301,12 @@
         <code>setNetworkFeeAccount()</code>
       </td>
       <td>
-        <a
-          href="https://github.com/OffchainLabs/nitro-precompile-interfaces/blob/fe4121240ca1ee2cbf07d67d0e6c38015d94e704/ArbOwner.sol#L106"
-          target="_blank"
-        >
-          Interface
-        </a>
-      </td>
-      <td>
-        <a
-          href="https://github.com/OffchainLabs/nitro/blob/v3.6.8/precompiles/ArbOwner.go#L179"
-          target="_blank"
-        >
+        <a href="https://github.com/OffchainLabs/nitro-precompile-interfaces/blob/fe4121240ca1ee2cbf07d67d0e6c38015d94e704/ArbOwner.sol#L106" target="_blank">
+          Interface
+        </a>
+      </td>
+      <td>
+        <a href="https://github.com/OffchainLabs/nitro/blob/v3.6.8/precompiles/ArbOwner.go#L179" target="_blank">
           Implementation
         </a>
       </td>
@@ -436,18 +317,12 @@
         <code>setInfraFeeAccount()</code>
       </td>
       <td>
-        <a
-          href="https://github.com/OffchainLabs/nitro-precompile-interfaces/blob/fe4121240ca1ee2cbf07d67d0e6c38015d94e704/ArbOwner.sol#L111"
-          target="_blank"
-        >
-          Interface
-        </a>
-      </td>
-      <td>
-        <a
-          href="https://github.com/OffchainLabs/nitro/blob/v3.6.8/precompiles/ArbOwner.go#L184"
-          target="_blank"
-        >
+        <a href="https://github.com/OffchainLabs/nitro-precompile-interfaces/blob/fe4121240ca1ee2cbf07d67d0e6c38015d94e704/ArbOwner.sol#L111" target="_blank">
+          Interface
+        </a>
+      </td>
+      <td>
+        <a href="https://github.com/OffchainLabs/nitro/blob/v3.6.8/precompiles/ArbOwner.go#L184" target="_blank">
           Implementation
         </a>
       </td>
@@ -458,18 +333,12 @@
         <code>scheduleArbOSUpgrade(uint64 newVersion, uint64 timestamp)</code>
       </td>
       <td>
-        <a
-          href="https://github.com/OffchainLabs/nitro-precompile-interfaces/blob/fe4121240ca1ee2cbf07d67d0e6c38015d94e704/ArbOwner.sol#L116"
-          target="_blank"
-        >
-          Interface
-        </a>
-      </td>
-      <td>
-        <a
-          href="https://github.com/OffchainLabs/nitro/blob/v3.6.8/precompiles/ArbOwner.go#L189"
-          target="_blank"
-        >
+        <a href="https://github.com/OffchainLabs/nitro-precompile-interfaces/blob/fe4121240ca1ee2cbf07d67d0e6c38015d94e704/ArbOwner.sol#L116" target="_blank">
+          Interface
+        </a>
+      </td>
+      <td>
+        <a href="https://github.com/OffchainLabs/nitro/blob/v3.6.8/precompiles/ArbOwner.go#L189" target="_blank">
           Implementation
         </a>
       </td>
@@ -480,18 +349,12 @@
         <code>setL1PricingEquilibrationUnits()</code>
       </td>
       <td>
-        <a
-          href="https://github.com/OffchainLabs/nitro-precompile-interfaces/blob/fe4121240ca1ee2cbf07d67d0e6c38015d94e704/ArbOwner.sol#L119"
-          target="_blank"
-        >
-          Interface
-        </a>
-      </td>
-      <td>
-        <a
-          href="https://github.com/OffchainLabs/nitro/blob/v3.6.8/precompiles/ArbOwner.go#L194"
-          target="_blank"
-        >
+        <a href="https://github.com/OffchainLabs/nitro-precompile-interfaces/blob/fe4121240ca1ee2cbf07d67d0e6c38015d94e704/ArbOwner.sol#L119" target="_blank">
+          Interface
+        </a>
+      </td>
+      <td>
+        <a href="https://github.com/OffchainLabs/nitro/blob/v3.6.8/precompiles/ArbOwner.go#L194" target="_blank">
           Implementation
         </a>
       </td>
@@ -502,18 +365,12 @@
         <code>setL1PricingInertia()</code>
       </td>
       <td>
-        <a
-          href="https://github.com/OffchainLabs/nitro-precompile-interfaces/blob/fe4121240ca1ee2cbf07d67d0e6c38015d94e704/ArbOwner.sol#L124"
-          target="_blank"
-        >
-          Interface
-        </a>
-      </td>
-      <td>
-        <a
-          href="https://github.com/OffchainLabs/nitro/blob/v3.6.8/precompiles/ArbOwner.go#L199"
-          target="_blank"
-        >
+        <a href="https://github.com/OffchainLabs/nitro-precompile-interfaces/blob/fe4121240ca1ee2cbf07d67d0e6c38015d94e704/ArbOwner.sol#L124" target="_blank">
+          Interface
+        </a>
+      </td>
+      <td>
+        <a href="https://github.com/OffchainLabs/nitro/blob/v3.6.8/precompiles/ArbOwner.go#L199" target="_blank">
           Implementation
         </a>
       </td>
@@ -524,18 +381,12 @@
         <code>setL1PricingRewardRecipient()</code>
       </td>
       <td>
-        <a
-          href="https://github.com/OffchainLabs/nitro-precompile-interfaces/blob/fe4121240ca1ee2cbf07d67d0e6c38015d94e704/ArbOwner.sol#L129"
-          target="_blank"
-        >
-          Interface
-        </a>
-      </td>
-      <td>
-        <a
-          href="https://github.com/OffchainLabs/nitro/blob/v3.6.8/precompiles/ArbOwner.go#L204"
-          target="_blank"
-        >
+        <a href="https://github.com/OffchainLabs/nitro-precompile-interfaces/blob/fe4121240ca1ee2cbf07d67d0e6c38015d94e704/ArbOwner.sol#L129" target="_blank">
+          Interface
+        </a>
+      </td>
+      <td>
+        <a href="https://github.com/OffchainLabs/nitro/blob/v3.6.8/precompiles/ArbOwner.go#L204" target="_blank">
           Implementation
         </a>
       </td>
@@ -546,18 +397,12 @@
         <code>setL1PricingRewardRate()</code>
       </td>
       <td>
-        <a
-          href="https://github.com/OffchainLabs/nitro-precompile-interfaces/blob/fe4121240ca1ee2cbf07d67d0e6c38015d94e704/ArbOwner.sol#L134"
-          target="_blank"
-        >
-          Interface
-        </a>
-      </td>
-      <td>
-        <a
-          href="https://github.com/OffchainLabs/nitro/blob/v3.6.8/precompiles/ArbOwner.go#L209"
-          target="_blank"
-        >
+        <a href="https://github.com/OffchainLabs/nitro-precompile-interfaces/blob/fe4121240ca1ee2cbf07d67d0e6c38015d94e704/ArbOwner.sol#L134" target="_blank">
+          Interface
+        </a>
+      </td>
+      <td>
+        <a href="https://github.com/OffchainLabs/nitro/blob/v3.6.8/precompiles/ArbOwner.go#L209" target="_blank">
           Implementation
         </a>
       </td>
@@ -568,18 +413,12 @@
         <code>setL1PricePerUnit()</code>
       </td>
       <td>
-        <a
-          href="https://github.com/OffchainLabs/nitro-precompile-interfaces/blob/fe4121240ca1ee2cbf07d67d0e6c38015d94e704/ArbOwner.sol#L139"
-          target="_blank"
-        >
-          Interface
-        </a>
-      </td>
-      <td>
-        <a
-          href="https://github.com/OffchainLabs/nitro/blob/v3.6.8/precompiles/ArbOwner.go#L214"
-          target="_blank"
-        >
+        <a href="https://github.com/OffchainLabs/nitro-precompile-interfaces/blob/fe4121240ca1ee2cbf07d67d0e6c38015d94e704/ArbOwner.sol#L139" target="_blank">
+          Interface
+        </a>
+      </td>
+      <td>
+        <a href="https://github.com/OffchainLabs/nitro/blob/v3.6.8/precompiles/ArbOwner.go#L214" target="_blank">
           Implementation
         </a>
       </td>
@@ -590,18 +429,12 @@
         <code>setPerBatchGasCharge()</code>
       </td>
       <td>
-        <a
-          href="https://github.com/OffchainLabs/nitro-precompile-interfaces/blob/fe4121240ca1ee2cbf07d67d0e6c38015d94e704/ArbOwner.sol#L144"
-          target="_blank"
-        >
-          Interface
-        </a>
-      </td>
-      <td>
-        <a
-          href="https://github.com/OffchainLabs/nitro/blob/v3.6.8/precompiles/ArbOwner.go#L219"
-          target="_blank"
-        >
+        <a href="https://github.com/OffchainLabs/nitro-precompile-interfaces/blob/fe4121240ca1ee2cbf07d67d0e6c38015d94e704/ArbOwner.sol#L144" target="_blank">
+          Interface
+        </a>
+      </td>
+      <td>
+        <a href="https://github.com/OffchainLabs/nitro/blob/v3.6.8/precompiles/ArbOwner.go#L219" target="_blank">
           Implementation
         </a>
       </td>
@@ -612,19 +445,12 @@
         <code>setBrotliCompressionLevel()</code>
       </td>
       <td>
-        <a
-          href="https://github.com/OffchainLabs/nitro-precompile-interfaces/blob/fe4121240ca1ee2cbf07d67d0e6c38015d94e704/ArbOwner.sol#L152"
-          target="_blank"
-        >
-          Interface
-        </a>
-      </td>
-      <td>
-        <a
-          href="https://github.com/OffchainLabs/nitro/blob/v3.6.8/precompiles/ArbOwner.go#L230"
-          target="_blank"
-        >
->>>>>>> cba65248
+        <a href="https://github.com/OffchainLabs/nitro-precompile-interfaces/blob/fe4121240ca1ee2cbf07d67d0e6c38015d94e704/ArbOwner.sol#L152" target="_blank">
+          Interface
+        </a>
+      </td>
+      <td>
+        <a href="https://github.com/OffchainLabs/nitro/blob/v3.6.8/precompiles/ArbOwner.go#L230" target="_blank">
           Implementation
         </a>
       </td>
@@ -635,18 +461,12 @@
         <code>setAmortizedCostCapBips()</code>
       </td>
       <td>
-        <a
-          href="https://github.com/OffchainLabs/nitro-precompile-interfaces/blob/fe4121240ca1ee2cbf07d67d0e6c38015d94e704/ArbOwner.sol#L157"
-          target="_blank"
-        >
-          Interface
-        </a>
-      </td>
-      <td>
-        <a
-          href="https://github.com/OffchainLabs/nitro/blob/v3.6.8/precompiles/ArbOwner.go#L224"
-          target="_blank"
-        >
+        <a href="https://github.com/OffchainLabs/nitro-precompile-interfaces/blob/fe4121240ca1ee2cbf07d67d0e6c38015d94e704/ArbOwner.sol#L157" target="_blank">
+          Interface
+        </a>
+      </td>
+      <td>
+        <a href="https://github.com/OffchainLabs/nitro/blob/v3.6.8/precompiles/ArbOwner.go#L224" target="_blank">
           Implementation
         </a>
       </td>
@@ -657,18 +477,12 @@
         <code>releaseL1PricerSurplusFunds()</code>
       </td>
       <td>
-        <a
-          href="https://github.com/OffchainLabs/nitro-precompile-interfaces/blob/fe4121240ca1ee2cbf07d67d0e6c38015d94e704/ArbOwner.sol#L162"
-          target="_blank"
-        >
-          Interface
-        </a>
-      </td>
-      <td>
-        <a
-          href="https://github.com/OffchainLabs/nitro/blob/v3.6.8/precompiles/ArbOwner.go#L235"
-          target="_blank"
-        >
+        <a href="https://github.com/OffchainLabs/nitro-precompile-interfaces/blob/fe4121240ca1ee2cbf07d67d0e6c38015d94e704/ArbOwner.sol#L162" target="_blank">
+          Interface
+        </a>
+      </td>
+      <td>
+        <a href="https://github.com/OffchainLabs/nitro/blob/v3.6.8/precompiles/ArbOwner.go#L235" target="_blank">
           Implementation
         </a>
       </td>
@@ -679,18 +493,12 @@
         <code>setInkPrice()</code>
       </td>
       <td>
-        <a
-          href="https://github.com/OffchainLabs/nitro-precompile-interfaces/blob/fe4121240ca1ee2cbf07d67d0e6c38015d94e704/ArbOwner.sol#L168"
-          target="_blank"
-        >
-          Interface
-        </a>
-      </td>
-      <td>
-        <a
-          href="https://github.com/OffchainLabs/nitro/blob/v3.6.8/precompiles/ArbOwner.go#L256"
-          target="_blank"
-        >
+        <a href="https://github.com/OffchainLabs/nitro-precompile-interfaces/blob/fe4121240ca1ee2cbf07d67d0e6c38015d94e704/ArbOwner.sol#L168" target="_blank">
+          Interface
+        </a>
+      </td>
+      <td>
+        <a href="https://github.com/OffchainLabs/nitro/blob/v3.6.8/precompiles/ArbOwner.go#L256" target="_blank">
           Implementation
         </a>
       </td>
@@ -701,18 +509,12 @@
         <code>setWasmMaxStackDepth()</code>
       </td>
       <td>
-        <a
-          href="https://github.com/OffchainLabs/nitro-precompile-interfaces/blob/fe4121240ca1ee2cbf07d67d0e6c38015d94e704/ArbOwner.sol#L173"
-          target="_blank"
-        >
-          Interface
-        </a>
-      </td>
-      <td>
-        <a
-          href="https://github.com/OffchainLabs/nitro/blob/v3.6.8/precompiles/ArbOwner.go#L270"
-          target="_blank"
-        >
+        <a href="https://github.com/OffchainLabs/nitro-precompile-interfaces/blob/fe4121240ca1ee2cbf07d67d0e6c38015d94e704/ArbOwner.sol#L173" target="_blank">
+          Interface
+        </a>
+      </td>
+      <td>
+        <a href="https://github.com/OffchainLabs/nitro/blob/v3.6.8/precompiles/ArbOwner.go#L270" target="_blank">
           Implementation
         </a>
       </td>
@@ -723,18 +525,12 @@
         <code>setWasmFreePages()</code>
       </td>
       <td>
-        <a
-          href="https://github.com/OffchainLabs/nitro-precompile-interfaces/blob/fe4121240ca1ee2cbf07d67d0e6c38015d94e704/ArbOwner.sol#L178"
-          target="_blank"
-        >
-          Interface
-        </a>
-      </td>
-      <td>
-        <a
-          href="https://github.com/OffchainLabs/nitro/blob/v3.6.8/precompiles/ArbOwner.go#L280"
-          target="_blank"
-        >
+        <a href="https://github.com/OffchainLabs/nitro-precompile-interfaces/blob/fe4121240ca1ee2cbf07d67d0e6c38015d94e704/ArbOwner.sol#L178" target="_blank">
+          Interface
+        </a>
+      </td>
+      <td>
+        <a href="https://github.com/OffchainLabs/nitro/blob/v3.6.8/precompiles/ArbOwner.go#L280" target="_blank">
           Implementation
         </a>
       </td>
@@ -745,18 +541,12 @@
         <code>setWasmPageGas()</code>
       </td>
       <td>
-        <a
-          href="https://github.com/OffchainLabs/nitro-precompile-interfaces/blob/fe4121240ca1ee2cbf07d67d0e6c38015d94e704/ArbOwner.sol#L183"
-          target="_blank"
-        >
-          Interface
-        </a>
-      </td>
-      <td>
-        <a
-          href="https://github.com/OffchainLabs/nitro/blob/v3.6.8/precompiles/ArbOwner.go#L290"
-          target="_blank"
-        >
+        <a href="https://github.com/OffchainLabs/nitro-precompile-interfaces/blob/fe4121240ca1ee2cbf07d67d0e6c38015d94e704/ArbOwner.sol#L183" target="_blank">
+          Interface
+        </a>
+      </td>
+      <td>
+        <a href="https://github.com/OffchainLabs/nitro/blob/v3.6.8/precompiles/ArbOwner.go#L290" target="_blank">
           Implementation
         </a>
       </td>
@@ -767,18 +557,12 @@
         <code>setWasmPageLimit()</code>
       </td>
       <td>
-        <a
-          href="https://github.com/OffchainLabs/nitro-precompile-interfaces/blob/fe4121240ca1ee2cbf07d67d0e6c38015d94e704/ArbOwner.sol#L188"
-          target="_blank"
-        >
-          Interface
-        </a>
-      </td>
-      <td>
-        <a
-          href="https://github.com/OffchainLabs/nitro/blob/v3.6.8/precompiles/ArbOwner.go#L300"
-          target="_blank"
-        >
+        <a href="https://github.com/OffchainLabs/nitro-precompile-interfaces/blob/fe4121240ca1ee2cbf07d67d0e6c38015d94e704/ArbOwner.sol#L188" target="_blank">
+          Interface
+        </a>
+      </td>
+      <td>
+        <a href="https://github.com/OffchainLabs/nitro/blob/v3.6.8/precompiles/ArbOwner.go#L300" target="_blank">
           Implementation
         </a>
       </td>
@@ -789,18 +573,12 @@
         <code>setWasmMaxSize()</code>
       </td>
       <td>
-        <a
-          href="https://github.com/OffchainLabs/nitro-precompile-interfaces/blob/fe4121240ca1ee2cbf07d67d0e6c38015d94e704/ArbOwner.sol#L193"
-          target="_blank"
-        >
-          Interface
-        </a>
-      </td>
-      <td>
-        <a
-          href="https://github.com/OffchainLabs/nitro/blob/v3.6.8/precompiles/ArbOwner.go#L362"
-          target="_blank"
-        >
+        <a href="https://github.com/OffchainLabs/nitro-precompile-interfaces/blob/fe4121240ca1ee2cbf07d67d0e6c38015d94e704/ArbOwner.sol#L193" target="_blank">
+          Interface
+        </a>
+      </td>
+      <td>
+        <a href="https://github.com/OffchainLabs/nitro/blob/v3.6.8/precompiles/ArbOwner.go#L362" target="_blank">
           Implementation
         </a>
       </td>
@@ -811,18 +589,12 @@
         <code>setWasmMinInitGas(uint8 gas, uint16 cached)</code>
       </td>
       <td>
-        <a
-          href="https://github.com/OffchainLabs/nitro-precompile-interfaces/blob/fe4121240ca1ee2cbf07d67d0e6c38015d94e704/ArbOwner.sol#L200"
-          target="_blank"
-        >
-          Interface
-        </a>
-      </td>
-      <td>
-        <a
-          href="https://github.com/OffchainLabs/nitro/blob/v3.6.8/precompiles/ArbOwner.go#L310"
-          target="_blank"
-        >
+        <a href="https://github.com/OffchainLabs/nitro-precompile-interfaces/blob/fe4121240ca1ee2cbf07d67d0e6c38015d94e704/ArbOwner.sol#L200" target="_blank">
+          Interface
+        </a>
+      </td>
+      <td>
+        <a href="https://github.com/OffchainLabs/nitro/blob/v3.6.8/precompiles/ArbOwner.go#L310" target="_blank">
           Implementation
         </a>
       </td>
@@ -833,18 +605,12 @@
         <code>setWasmInitCostScalar()</code>
       </td>
       <td>
-        <a
-          href="https://github.com/OffchainLabs/nitro-precompile-interfaces/blob/fe4121240ca1ee2cbf07d67d0e6c38015d94e704/ArbOwner.sol#L204"
-          target="_blank"
-        >
-          Interface
-        </a>
-      </td>
-      <td>
-        <a
-          href="https://github.com/OffchainLabs/nitro/blob/v3.6.8/precompiles/ArbOwner.go#L321"
-          target="_blank"
-        >
+        <a href="https://github.com/OffchainLabs/nitro-precompile-interfaces/blob/fe4121240ca1ee2cbf07d67d0e6c38015d94e704/ArbOwner.sol#L204" target="_blank">
+          Interface
+        </a>
+      </td>
+      <td>
+        <a href="https://github.com/OffchainLabs/nitro/blob/v3.6.8/precompiles/ArbOwner.go#L321" target="_blank">
           Implementation
         </a>
       </td>
@@ -855,18 +621,12 @@
         <code>setWasmExpiryDays()</code>
       </td>
       <td>
-        <a
-          href="https://github.com/OffchainLabs/nitro-precompile-interfaces/blob/fe4121240ca1ee2cbf07d67d0e6c38015d94e704/ArbOwner.sol#L209"
-          target="_blank"
-        >
-          Interface
-        </a>
-      </td>
-      <td>
-        <a
-          href="https://github.com/OffchainLabs/nitro/blob/v3.6.8/precompiles/ArbOwner.go#L331"
-          target="_blank"
-        >
+        <a href="https://github.com/OffchainLabs/nitro-precompile-interfaces/blob/fe4121240ca1ee2cbf07d67d0e6c38015d94e704/ArbOwner.sol#L209" target="_blank">
+          Interface
+        </a>
+      </td>
+      <td>
+        <a href="https://github.com/OffchainLabs/nitro/blob/v3.6.8/precompiles/ArbOwner.go#L331" target="_blank">
           Implementation
         </a>
       </td>
@@ -877,18 +637,12 @@
         <code>setWasmKeepaliveDays()</code>
       </td>
       <td>
-        <a
-          href="https://github.com/OffchainLabs/nitro-precompile-interfaces/blob/fe4121240ca1ee2cbf07d67d0e6c38015d94e704/ArbOwner.sol#L214"
-          target="_blank"
-        >
-          Interface
-        </a>
-      </td>
-      <td>
-        <a
-          href="https://github.com/OffchainLabs/nitro/blob/v3.6.8/precompiles/ArbOwner.go#L341"
-          target="_blank"
-        >
+        <a href="https://github.com/OffchainLabs/nitro-precompile-interfaces/blob/fe4121240ca1ee2cbf07d67d0e6c38015d94e704/ArbOwner.sol#L214" target="_blank">
+          Interface
+        </a>
+      </td>
+      <td>
+        <a href="https://github.com/OffchainLabs/nitro/blob/v3.6.8/precompiles/ArbOwner.go#L341" target="_blank">
           Implementation
         </a>
       </td>
@@ -899,18 +653,12 @@
         <code>setWasmBlockCacheSize()</code>
       </td>
       <td>
-        <a
-          href="https://github.com/OffchainLabs/nitro-precompile-interfaces/blob/fe4121240ca1ee2cbf07d67d0e6c38015d94e704/ArbOwner.sol#L219"
-          target="_blank"
-        >
-          Interface
-        </a>
-      </td>
-      <td>
-        <a
-          href="https://github.com/OffchainLabs/nitro/blob/v3.6.8/precompiles/ArbOwner.go#L351"
-          target="_blank"
-        >
+        <a href="https://github.com/OffchainLabs/nitro-precompile-interfaces/blob/fe4121240ca1ee2cbf07d67d0e6c38015d94e704/ArbOwner.sol#L219" target="_blank">
+          Interface
+        </a>
+      </td>
+      <td>
+        <a href="https://github.com/OffchainLabs/nitro/blob/v3.6.8/precompiles/ArbOwner.go#L351" target="_blank">
           Implementation
         </a>
       </td>
@@ -921,18 +669,12 @@
         <code>addWasmCacheManager()</code>
       </td>
       <td>
-        <a
-          href="https://github.com/OffchainLabs/nitro-precompile-interfaces/blob/fe4121240ca1ee2cbf07d67d0e6c38015d94e704/ArbOwner.sol#L224"
-          target="_blank"
-        >
-          Interface
-        </a>
-      </td>
-      <td>
-        <a
-          href="https://github.com/OffchainLabs/nitro/blob/v3.6.8/precompiles/ArbOwner.go#L372"
-          target="_blank"
-        >
+        <a href="https://github.com/OffchainLabs/nitro-precompile-interfaces/blob/fe4121240ca1ee2cbf07d67d0e6c38015d94e704/ArbOwner.sol#L224" target="_blank">
+          Interface
+        </a>
+      </td>
+      <td>
+        <a href="https://github.com/OffchainLabs/nitro/blob/v3.6.8/precompiles/ArbOwner.go#L372" target="_blank">
           Implementation
         </a>
       </td>
@@ -943,18 +685,12 @@
         <code>removeWasmCacheManager()</code>
       </td>
       <td>
-        <a
-          href="https://github.com/OffchainLabs/nitro-precompile-interfaces/blob/fe4121240ca1ee2cbf07d67d0e6c38015d94e704/ArbOwner.sol#L229"
-          target="_blank"
-        >
-          Interface
-        </a>
-      </td>
-      <td>
-        <a
-          href="https://github.com/OffchainLabs/nitro/blob/v3.6.8/precompiles/ArbOwner.go#L377"
-          target="_blank"
-        >
+        <a href="https://github.com/OffchainLabs/nitro-precompile-interfaces/blob/fe4121240ca1ee2cbf07d67d0e6c38015d94e704/ArbOwner.sol#L229" target="_blank">
+          Interface
+        </a>
+      </td>
+      <td>
+        <a href="https://github.com/OffchainLabs/nitro/blob/v3.6.8/precompiles/ArbOwner.go#L377" target="_blank">
           Implementation
         </a>
       </td>
@@ -965,18 +701,12 @@
         <code>setChainConfig()</code>
       </td>
       <td>
-        <a
-          href="https://github.com/OffchainLabs/nitro-precompile-interfaces/blob/fe4121240ca1ee2cbf07d67d0e6c38015d94e704/ArbOwner.sol#L234"
-          target="_blank"
-        >
-          Interface
-        </a>
-      </td>
-      <td>
-        <a
-          href="https://github.com/OffchainLabs/nitro/blob/v3.6.8/precompiles/ArbOwner.go#L390"
-          target="_blank"
-        >
+        <a href="https://github.com/OffchainLabs/nitro-precompile-interfaces/blob/fe4121240ca1ee2cbf07d67d0e6c38015d94e704/ArbOwner.sol#L234" target="_blank">
+          Interface
+        </a>
+      </td>
+      <td>
+        <a href="https://github.com/OffchainLabs/nitro/blob/v3.6.8/precompiles/ArbOwner.go#L390" target="_blank">
           Implementation
         </a>
       </td>
@@ -987,18 +717,12 @@
         <code>setCalldataPriceIncrease()</code>
       </td>
       <td>
-        <a
-          href="https://github.com/OffchainLabs/nitro-precompile-interfaces/blob/fe4121240ca1ee2cbf07d67d0e6c38015d94e704/ArbOwner.sol#L242"
-          target="_blank"
-        >
-          Interface
-        </a>
-      </td>
-      <td>
-        <a
-          href="https://github.com/OffchainLabs/nitro/blob/v3.6.8/precompiles/ArbOwner.go#L440"
-          target="_blank"
-        >
+        <a href="https://github.com/OffchainLabs/nitro-precompile-interfaces/blob/fe4121240ca1ee2cbf07d67d0e6c38015d94e704/ArbOwner.sol#L242" target="_blank">
+          Interface
+        </a>
+      </td>
+      <td>
+        <a href="https://github.com/OffchainLabs/nitro/blob/v3.6.8/precompiles/ArbOwner.go#L440" target="_blank">
           Implementation
         </a>
       </td>
@@ -1021,18 +745,12 @@
         <code>OwnerActs</code>
       </td>
       <td>
-        <a
-          href="https://github.com/OffchainLabs/nitro-precompile-interfaces/blob/fe4121240ca1ee2cbf07d67d0e6c38015d94e704/ArbOwner.sol#L247"
-          target="_blank"
-        >
-          Interface
-        </a>
-      </td>
-      <td>
-        <a
-          href="https://github.com/OffchainLabs/nitro/blob/v3.6.8/precompiles/ArbOwner.go#L0"
-          target="_blank"
-        >
+        <a href="https://github.com/OffchainLabs/nitro-precompile-interfaces/blob/fe4121240ca1ee2cbf07d67d0e6c38015d94e704/ArbOwner.sol#L247" target="_blank">
+          Interface
+        </a>
+      </td>
+      <td>
+        <a href="https://github.com/OffchainLabs/nitro/blob/v3.6.8/precompiles/ArbOwner.go#L0" target="_blank">
           Implementation
         </a>
       </td>
