<table>
  <thead>
    <tr>
      <th>Method</th>
      <th>Solidity interface</th>
      <th>Go implementation</th>
      <th>Description</th>
    </tr>
  </thead>
  <tbody>
    <tr>
      <td>
        <code>isChainOwner()</code>
      </td>
      <td>
        <a
          href="https://github.com/OffchainLabs/nitro-precompile-interfaces/blob/fe4121240ca1ee2cbf07d67d0e6c38015d94e704/ArbOwnerPublic.sol#L11"
          target="_blank"
        >
          Interface
        </a>
      </td>
      <td>
<<<<<<< HEAD
        <a href="https://github.com/OffchainLabs/nitro/blob/v3.6.8/precompiles/ArbOwnerPublic.go#Lundefined" target="_blank">
=======
        <a
          href="https://github.com/OffchainLabs/nitro/blob/v3.6.8/precompiles/ArbOwnerPublic.go#L35"
          target="_blank"
        >
>>>>>>> cba65248
          Implementation
        </a>
      </td>
      <td>IsChainOwner checks if the user is a chain owner</td>
    </tr>
    <tr>
      <td>
        <code>rectifyChainOwner()</code>
      </td>
      <td>
        <a
          href="https://github.com/OffchainLabs/nitro-precompile-interfaces/blob/fe4121240ca1ee2cbf07d67d0e6c38015d94e704/ArbOwnerPublic.sol#L20"
          target="_blank"
        >
          Interface
        </a>
      </td>
      <td>
        <a
          href="https://github.com/OffchainLabs/nitro/blob/v3.6.8/precompiles/ArbOwnerPublic.go#L26"
          target="_blank"
        >
          Implementation
        </a>
      </td>
      <td>RectifyChainOwner checks if the account is a chain owner (Available since ArbOS 11)</td>
    </tr>
    <tr>
      <td>
        <code>getAllChainOwners()</code>
      </td>
      <td>
        <a
          href="https://github.com/OffchainLabs/nitro-precompile-interfaces/blob/fe4121240ca1ee2cbf07d67d0e6c38015d94e704/ArbOwnerPublic.sol#L25"
          target="_blank"
        >
          Interface
        </a>
      </td>
      <td>
        <a
          href="https://github.com/OffchainLabs/nitro/blob/v3.6.8/precompiles/ArbOwnerPublic.go#L21"
          target="_blank"
        >
          Implementation
        </a>
      </td>
      <td>GetAllChainOwners retrieves the list of chain owners</td>
    </tr>
    <tr>
      <td>
        <code>isNativeTokenOwner()</code>
      </td>
      <td>
        <a
          href="https://github.com/OffchainLabs/nitro-precompile-interfaces/blob/fe4121240ca1ee2cbf07d67d0e6c38015d94e704/ArbOwnerPublic.sol#L29"
          target="_blank"
        >
          Interface
        </a>
      </td>
      <td>
        <a
          href="https://github.com/OffchainLabs/nitro/blob/v3.6.8/precompiles/ArbOwnerPublic.go#L40"
          target="_blank"
        >
          Implementation
        </a>
      </td>
      <td>IsNativeTokenOwner checks if the account is a native token owner</td>
    </tr>
    <tr>
      <td>
        <code>getAllNativeTokenOwners()</code>
      </td>
      <td>
        <a
          href="https://github.com/OffchainLabs/nitro-precompile-interfaces/blob/fe4121240ca1ee2cbf07d67d0e6c38015d94e704/ArbOwnerPublic.sol#L35"
          target="_blank"
        >
          Interface
        </a>
      </td>
      <td>
        <a
          href="https://github.com/OffchainLabs/nitro/blob/v3.6.8/precompiles/ArbOwnerPublic.go#L45"
          target="_blank"
        >
          Implementation
        </a>
      </td>
      <td>GetAllNativeTokenOwners retrieves the list of native token owners</td>
    </tr>
    <tr>
      <td>
        <code>getNetworkFeeAccount()</code>
      </td>
      <td>
        <a
          href="https://github.com/OffchainLabs/nitro-precompile-interfaces/blob/fe4121240ca1ee2cbf07d67d0e6c38015d94e704/ArbOwnerPublic.sol#L38"
          target="_blank"
        >
          Interface
        </a>
      </td>
      <td>
        <a
          href="https://github.com/OffchainLabs/nitro/blob/v3.6.8/precompiles/ArbOwnerPublic.go#L50"
          target="_blank"
        >
          Implementation
        </a>
      </td>
      <td>GetNetworkFeeAccount gets the network fee collector</td>
    </tr>
    <tr>
      <td>
        <code>getInfraFeeAccount()</code>
      </td>
      <td>
        <a
          href="https://github.com/OffchainLabs/nitro-precompile-interfaces/blob/fe4121240ca1ee2cbf07d67d0e6c38015d94e704/ArbOwnerPublic.sol#L41"
          target="_blank"
        >
          Interface
        </a>
      </td>
      <td>
        <a
          href="https://github.com/OffchainLabs/nitro/blob/v3.6.8/precompiles/ArbOwnerPublic.go#L55"
          target="_blank"
        >
          Implementation
        </a>
      </td>
      <td>GetInfraFeeAccount gets the infrastructure fee collector</td>
    </tr>
    <tr>
      <td>
        <code>getBrotliCompressionLevel()</code>
      </td>
      <td>
        <a
          href="https://github.com/OffchainLabs/nitro-precompile-interfaces/blob/fe4121240ca1ee2cbf07d67d0e6c38015d94e704/ArbOwnerPublic.sol#L44"
          target="_blank"
        >
          Interface
        </a>
      </td>
      <td>
        <a
          href="https://github.com/OffchainLabs/nitro/blob/v3.6.8/precompiles/ArbOwnerPublic.go#L63"
          target="_blank"
        >
          Implementation
        </a>
      </td>
      <td>
        GetBrotliCompressionLevel gets the current brotli compression level used for fast
        compression
      </td>
    </tr>
    <tr>
      <td>
        <code>getScheduledUpgrade()</code>
      </td>
      <td>
        <a
          href="https://github.com/OffchainLabs/nitro-precompile-interfaces/blob/fe4121240ca1ee2cbf07d67d0e6c38015d94e704/ArbOwnerPublic.sol#L49"
          target="_blank"
        >
          Interface
        </a>
      </td>
      <td>
        <a
          href="https://github.com/OffchainLabs/nitro/blob/v3.6.8/precompiles/ArbOwnerPublic.go#L69"
          target="_blank"
        >
          Implementation
        </a>
      </td>
      <td>Returns (0, 0, nil) if no ArbOS upgrade is scheduled.</td>
    </tr>
    <tr>
      <td>
        <code>isCalldataPriceIncreaseEnabled()</code>
      </td>
      <td>
        <a
          href="https://github.com/OffchainLabs/nitro-precompile-interfaces/blob/fe4121240ca1ee2cbf07d67d0e6c38015d94e704/ArbOwnerPublic.sol#L58"
          target="_blank"
        >
          Interface
        </a>
      </td>
      <td>
        <a
          href="https://github.com/OffchainLabs/nitro/blob/v3.6.8/precompiles/ArbOwnerPublic.go#L82"
          target="_blank"
        >
          Implementation
        </a>
      </td>
      <td>(EIP-7623) is enabled</td>
    </tr>
  </tbody>
</table>
<table>
  <thead>
    <tr>
      <th>Event</th>
      <th>Solidity interface</th>
      <th>Go implementation</th>
      <th>Description</th>
    </tr>
  </thead>
  <tbody>
    <tr>
      <td>
        <code>ChainOwnerRectified</code>
      </td>
      <td>
        <a
          href="https://github.com/OffchainLabs/nitro-precompile-interfaces/blob/fe4121240ca1ee2cbf07d67d0e6c38015d94e704/ArbOwnerPublic.sol#L60"
          target="_blank"
        >
          Interface
        </a>
      </td>
      <td>
<<<<<<< HEAD
        <a href="https://github.com/OffchainLabs/nitro/blob/v3.6.8/precompiles/ArbOwnerPublic.go#Lundefined" target="_blank">
=======
        <a
          href="https://github.com/OffchainLabs/nitro/blob/v3.6.8/precompiles/ArbOwnerPublic.go#L31"
          target="_blank"
        >
>>>>>>> cba65248
          Implementation
        </a>
      </td>
      <td>Emitted when verifying a chain owner</td>
    </tr>
  </tbody>
</table><|MERGE_RESOLUTION|>--- conflicted
+++ resolved
@@ -21,14 +21,7 @@
         </a>
       </td>
       <td>
-<<<<<<< HEAD
-        <a href="https://github.com/OffchainLabs/nitro/blob/v3.6.8/precompiles/ArbOwnerPublic.go#Lundefined" target="_blank">
-=======
-        <a
-          href="https://github.com/OffchainLabs/nitro/blob/v3.6.8/precompiles/ArbOwnerPublic.go#L35"
-          target="_blank"
-        >
->>>>>>> cba65248
+        <a href="https://github.com/OffchainLabs/nitro/blob/v3.6.8/precompiles/ArbOwnerPublic.go#L35" target="_blank">
           Implementation
         </a>
       </td>
@@ -47,10 +40,7 @@
         </a>
       </td>
       <td>
-        <a
-          href="https://github.com/OffchainLabs/nitro/blob/v3.6.8/precompiles/ArbOwnerPublic.go#L26"
-          target="_blank"
-        >
+        <a href="https://github.com/OffchainLabs/nitro/blob/v3.6.8/precompiles/ArbOwnerPublic.go#L26" target="_blank">
           Implementation
         </a>
       </td>
@@ -69,10 +59,7 @@
         </a>
       </td>
       <td>
-        <a
-          href="https://github.com/OffchainLabs/nitro/blob/v3.6.8/precompiles/ArbOwnerPublic.go#L21"
-          target="_blank"
-        >
+        <a href="https://github.com/OffchainLabs/nitro/blob/v3.6.8/precompiles/ArbOwnerPublic.go#L21" target="_blank">
           Implementation
         </a>
       </td>
@@ -91,10 +78,7 @@
         </a>
       </td>
       <td>
-        <a
-          href="https://github.com/OffchainLabs/nitro/blob/v3.6.8/precompiles/ArbOwnerPublic.go#L40"
-          target="_blank"
-        >
+        <a href="https://github.com/OffchainLabs/nitro/blob/v3.6.8/precompiles/ArbOwnerPublic.go#L40" target="_blank">
           Implementation
         </a>
       </td>
@@ -113,10 +97,7 @@
         </a>
       </td>
       <td>
-        <a
-          href="https://github.com/OffchainLabs/nitro/blob/v3.6.8/precompiles/ArbOwnerPublic.go#L45"
-          target="_blank"
-        >
+        <a href="https://github.com/OffchainLabs/nitro/blob/v3.6.8/precompiles/ArbOwnerPublic.go#L45" target="_blank">
           Implementation
         </a>
       </td>
@@ -135,10 +116,7 @@
         </a>
       </td>
       <td>
-        <a
-          href="https://github.com/OffchainLabs/nitro/blob/v3.6.8/precompiles/ArbOwnerPublic.go#L50"
-          target="_blank"
-        >
+        <a href="https://github.com/OffchainLabs/nitro/blob/v3.6.8/precompiles/ArbOwnerPublic.go#L50" target="_blank">
           Implementation
         </a>
       </td>
@@ -157,10 +135,7 @@
         </a>
       </td>
       <td>
-        <a
-          href="https://github.com/OffchainLabs/nitro/blob/v3.6.8/precompiles/ArbOwnerPublic.go#L55"
-          target="_blank"
-        >
+        <a href="https://github.com/OffchainLabs/nitro/blob/v3.6.8/precompiles/ArbOwnerPublic.go#L55" target="_blank">
           Implementation
         </a>
       </td>
@@ -179,17 +154,11 @@
         </a>
       </td>
       <td>
-        <a
-          href="https://github.com/OffchainLabs/nitro/blob/v3.6.8/precompiles/ArbOwnerPublic.go#L63"
-          target="_blank"
-        >
-          Implementation
-        </a>
-      </td>
-      <td>
-        GetBrotliCompressionLevel gets the current brotli compression level used for fast
-        compression
-      </td>
+        <a href="https://github.com/OffchainLabs/nitro/blob/v3.6.8/precompiles/ArbOwnerPublic.go#L63" target="_blank">
+          Implementation
+        </a>
+      </td>
+      <td>GetBrotliCompressionLevel gets the current brotli compression level used for fast compression</td>
     </tr>
     <tr>
       <td>
@@ -204,10 +173,7 @@
         </a>
       </td>
       <td>
-        <a
-          href="https://github.com/OffchainLabs/nitro/blob/v3.6.8/precompiles/ArbOwnerPublic.go#L69"
-          target="_blank"
-        >
+        <a href="https://github.com/OffchainLabs/nitro/blob/v3.6.8/precompiles/ArbOwnerPublic.go#L69" target="_blank">
           Implementation
         </a>
       </td>
@@ -226,10 +192,7 @@
         </a>
       </td>
       <td>
-        <a
-          href="https://github.com/OffchainLabs/nitro/blob/v3.6.8/precompiles/ArbOwnerPublic.go#L82"
-          target="_blank"
-        >
+        <a href="https://github.com/OffchainLabs/nitro/blob/v3.6.8/precompiles/ArbOwnerPublic.go#L82" target="_blank">
           Implementation
         </a>
       </td>
@@ -260,14 +223,7 @@
         </a>
       </td>
       <td>
-<<<<<<< HEAD
-        <a href="https://github.com/OffchainLabs/nitro/blob/v3.6.8/precompiles/ArbOwnerPublic.go#Lundefined" target="_blank">
-=======
-        <a
-          href="https://github.com/OffchainLabs/nitro/blob/v3.6.8/precompiles/ArbOwnerPublic.go#L31"
-          target="_blank"
-        >
->>>>>>> cba65248
+        <a href="https://github.com/OffchainLabs/nitro/blob/v3.6.8/precompiles/ArbOwnerPublic.go#L31" target="_blank">
           Implementation
         </a>
       </td>
