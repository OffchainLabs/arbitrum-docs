<table>
  <thead>
    <tr>
      <th>Method</th>
      <th>Solidity interface</th>
      <th>Go implementation</th>
      <th>Description</th>
    </tr>
  </thead>
  <tbody>
    <tr>
      <td>
        ⚠️<code>getPreferredAggregator()</code>
      </td>
      <td>
        <a
          href="https://github.com/OffchainLabs/nitro-precompile-interfaces/blob/fe4121240ca1ee2cbf07d67d0e6c38015d94e704/ArbAggregator.sol#L14"
          target="_blank"
        >
          Interface
        </a>
      </td>
      <td>
<<<<<<< HEAD
        <a href="https://github.com/OffchainLabs/nitro/blob/v3.6.8/precompiles/ArbAggregator.go#Lundefined" target="_blank">
=======
        <a
          href="https://github.com/OffchainLabs/nitro/blob/v3.6.8/precompiles/ArbAggregator.go#L24"
          target="_blank"
        >
>>>>>>> cba65248
          Implementation
        </a>
      </td>
      <td>Deprecated: Do not use this method.</td>
    </tr>
    <tr>
      <td>
        ⚠️<code>getDefaultAggregator()</code>
      </td>
      <td>
        <a
          href="https://github.com/OffchainLabs/nitro-precompile-interfaces/blob/fe4121240ca1ee2cbf07d67d0e6c38015d94e704/ArbAggregator.sol#L20"
          target="_blank"
        >
          Interface
        </a>
      </td>
      <td>
<<<<<<< HEAD
        <a href="https://github.com/OffchainLabs/nitro/blob/v3.6.8/precompiles/ArbAggregator.go#Lundefined" target="_blank">
=======
        <a
          href="https://github.com/OffchainLabs/nitro/blob/v3.6.8/precompiles/ArbAggregator.go#L30"
          target="_blank"
        >
>>>>>>> cba65248
          Implementation
        </a>
      </td>
      <td>Deprecated: Do not use this method.</td>
    </tr>
    <tr>
      <td>
        <code>getBatchPosters()</code>
      </td>
      <td>
        <a
          href="https://github.com/OffchainLabs/nitro-precompile-interfaces/blob/fe4121240ca1ee2cbf07d67d0e6c38015d94e704/ArbAggregator.sol#L24"
          target="_blank"
        >
          Interface
        </a>
      </td>
      <td>
<<<<<<< HEAD
        <a href="https://github.com/OffchainLabs/nitro/blob/v3.6.8/precompiles/ArbAggregator.go#Lundefined" target="_blank">
=======
        <a
          href="https://github.com/OffchainLabs/nitro/blob/v3.6.8/precompiles/ArbAggregator.go#L35"
          target="_blank"
        >
>>>>>>> cba65248
          Implementation
        </a>
      </td>
      <td>GetBatchPosters gets the addresses of all current batch posters</td>
    </tr>
    <tr>
      <td>
        <code>addBatchPoster()</code>
      </td>
      <td>
        <a
          href="https://github.com/OffchainLabs/nitro-precompile-interfaces/blob/fe4121240ca1ee2cbf07d67d0e6c38015d94e704/ArbAggregator.sol#L29"
          target="_blank"
        >
          Interface
        </a>
      </td>
      <td>
<<<<<<< HEAD
        <a href="https://github.com/OffchainLabs/nitro/blob/v3.6.8/precompiles/ArbAggregator.go#Lundefined" target="_blank">
=======
        <a
          href="https://github.com/OffchainLabs/nitro/blob/v3.6.8/precompiles/ArbAggregator.go#L40"
          target="_blank"
        >
>>>>>>> cba65248
          Implementation
        </a>
      </td>
      <td>Adds additional batch poster address</td>
    </tr>
    <tr>
      <td>
        <code>getFeeCollector()</code>
      </td>
      <td>
        <a
          href="https://github.com/OffchainLabs/nitro-precompile-interfaces/blob/fe4121240ca1ee2cbf07d67d0e6c38015d94e704/ArbAggregator.sol#L36"
          target="_blank"
        >
          Interface
        </a>
      </td>
      <td>
        <a
          href="https://github.com/OffchainLabs/nitro/blob/v3.6.8/precompiles/ArbAggregator.go#L63"
          target="_blank"
        >
          Implementation
        </a>
      </td>
      <td>GetFeeCollector gets a batch poster's fee collector</td>
    </tr>
    <tr>
      <td>
        <code>setFeeCollector(address batchPoster, address newFeeCollector)</code>
      </td>
      <td>
        <a
          href="https://github.com/OffchainLabs/nitro-precompile-interfaces/blob/fe4121240ca1ee2cbf07d67d0e6c38015d94e704/ArbAggregator.sol#L44"
          target="_blank"
        >
          Interface
        </a>
      </td>
      <td>
        <a
          href="https://github.com/OffchainLabs/nitro/blob/v3.6.8/precompiles/ArbAggregator.go#L72"
          target="_blank"
        >
          Implementation
        </a>
      </td>
      <td>
        SetFeeCollector sets a batch poster's fee collector (caller must be the batch poster, its
        fee collector, or an owner)
      </td>
    </tr>
    <tr>
      <td>
        ⚠️<code>getTxBaseFee()</code>
      </td>
      <td>
        <a
          href="https://github.com/OffchainLabs/nitro-precompile-interfaces/blob/fe4121240ca1ee2cbf07d67d0e6c38015d94e704/ArbAggregator.sol#L49"
          target="_blank"
        >
          Interface
        </a>
      </td>
      <td>
        <a
          href="https://github.com/OffchainLabs/nitro/blob/v3.6.8/precompiles/ArbAggregator.go#L95"
          target="_blank"
        >
          Implementation
        </a>
      </td>
      <td>Deprecated: always returns zero</td>
    </tr>
    <tr>
      <td>
        ⚠️<code>setTxBaseFee(address aggregator, uint256 feeInL1Gas)</code>
      </td>
      <td>
        <a
          href="https://github.com/OffchainLabs/nitro-precompile-interfaces/blob/fe4121240ca1ee2cbf07d67d0e6c38015d94e704/ArbAggregator.sol#L59"
          target="_blank"
        >
          Interface
        </a>
      </td>
      <td>
        <a
          href="https://github.com/OffchainLabs/nitro/blob/v3.6.8/precompiles/ArbAggregator.go#L102"
          target="_blank"
        >
          Implementation
        </a>
      </td>
      <td>Deprecated: no-op</td>
    </tr>
  </tbody>
</table>
<p>Note: methods marked with ⚠️ are deprecated and their use is not supported.</p><|MERGE_RESOLUTION|>--- conflicted
+++ resolved
@@ -21,14 +21,7 @@
         </a>
       </td>
       <td>
-<<<<<<< HEAD
-        <a href="https://github.com/OffchainLabs/nitro/blob/v3.6.8/precompiles/ArbAggregator.go#Lundefined" target="_blank">
-=======
-        <a
-          href="https://github.com/OffchainLabs/nitro/blob/v3.6.8/precompiles/ArbAggregator.go#L24"
-          target="_blank"
-        >
->>>>>>> cba65248
+        <a href="https://github.com/OffchainLabs/nitro/blob/v3.6.8/precompiles/ArbAggregator.go#L24" target="_blank">
           Implementation
         </a>
       </td>
@@ -47,14 +40,7 @@
         </a>
       </td>
       <td>
-<<<<<<< HEAD
-        <a href="https://github.com/OffchainLabs/nitro/blob/v3.6.8/precompiles/ArbAggregator.go#Lundefined" target="_blank">
-=======
-        <a
-          href="https://github.com/OffchainLabs/nitro/blob/v3.6.8/precompiles/ArbAggregator.go#L30"
-          target="_blank"
-        >
->>>>>>> cba65248
+        <a href="https://github.com/OffchainLabs/nitro/blob/v3.6.8/precompiles/ArbAggregator.go#L30" target="_blank">
           Implementation
         </a>
       </td>
@@ -73,14 +59,7 @@
         </a>
       </td>
       <td>
-<<<<<<< HEAD
-        <a href="https://github.com/OffchainLabs/nitro/blob/v3.6.8/precompiles/ArbAggregator.go#Lundefined" target="_blank">
-=======
-        <a
-          href="https://github.com/OffchainLabs/nitro/blob/v3.6.8/precompiles/ArbAggregator.go#L35"
-          target="_blank"
-        >
->>>>>>> cba65248
+        <a href="https://github.com/OffchainLabs/nitro/blob/v3.6.8/precompiles/ArbAggregator.go#L35" target="_blank">
           Implementation
         </a>
       </td>
@@ -99,14 +78,7 @@
         </a>
       </td>
       <td>
-<<<<<<< HEAD
-        <a href="https://github.com/OffchainLabs/nitro/blob/v3.6.8/precompiles/ArbAggregator.go#Lundefined" target="_blank">
-=======
-        <a
-          href="https://github.com/OffchainLabs/nitro/blob/v3.6.8/precompiles/ArbAggregator.go#L40"
-          target="_blank"
-        >
->>>>>>> cba65248
+        <a href="https://github.com/OffchainLabs/nitro/blob/v3.6.8/precompiles/ArbAggregator.go#L40" target="_blank">
           Implementation
         </a>
       </td>
@@ -125,10 +97,7 @@
         </a>
       </td>
       <td>
-        <a
-          href="https://github.com/OffchainLabs/nitro/blob/v3.6.8/precompiles/ArbAggregator.go#L63"
-          target="_blank"
-        >
+        <a href="https://github.com/OffchainLabs/nitro/blob/v3.6.8/precompiles/ArbAggregator.go#L63" target="_blank">
           Implementation
         </a>
       </td>
@@ -147,17 +116,11 @@
         </a>
       </td>
       <td>
-        <a
-          href="https://github.com/OffchainLabs/nitro/blob/v3.6.8/precompiles/ArbAggregator.go#L72"
-          target="_blank"
-        >
+        <a href="https://github.com/OffchainLabs/nitro/blob/v3.6.8/precompiles/ArbAggregator.go#L72" target="_blank">
           Implementation
         </a>
       </td>
-      <td>
-        SetFeeCollector sets a batch poster's fee collector (caller must be the batch poster, its
-        fee collector, or an owner)
-      </td>
+      <td>SetFeeCollector sets a batch poster's fee collector (caller must be the batch poster, its fee collector, or an owner)</td>
     </tr>
     <tr>
       <td>
@@ -172,10 +135,7 @@
         </a>
       </td>
       <td>
-        <a
-          href="https://github.com/OffchainLabs/nitro/blob/v3.6.8/precompiles/ArbAggregator.go#L95"
-          target="_blank"
-        >
+        <a href="https://github.com/OffchainLabs/nitro/blob/v3.6.8/precompiles/ArbAggregator.go#L95" target="_blank">
           Implementation
         </a>
       </td>
@@ -194,10 +154,7 @@
         </a>
       </td>
       <td>
-        <a
-          href="https://github.com/OffchainLabs/nitro/blob/v3.6.8/precompiles/ArbAggregator.go#L102"
-          target="_blank"
-        >
+        <a href="https://github.com/OffchainLabs/nitro/blob/v3.6.8/precompiles/ArbAggregator.go#L102" target="_blank">
           Implementation
         </a>
       </td>
