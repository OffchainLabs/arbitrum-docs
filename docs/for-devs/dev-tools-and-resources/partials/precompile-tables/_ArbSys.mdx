--- conflicted
+++ resolved
@@ -13,18 +13,12 @@
         <code>arbBlockNumber()</code>
       </td>
       <td>
-        <a
-          href="https://github.com/OffchainLabs/nitro-precompile-interfaces/blob/fe4121240ca1ee2cbf07d67d0e6c38015d94e704/ArbSys.sol#L17"
-          target="_blank"
-        >
-          Interface
-        </a>
-      </td>
-      <td>
-        <a
-          href="https://github.com/OffchainLabs/nitro/blob/v3.6.8/precompiles/ArbSys.go#L35"
-          target="_blank"
-        >
+        <a href="https://github.com/OffchainLabs/nitro-precompile-interfaces/blob/fe4121240ca1ee2cbf07d67d0e6c38015d94e704/ArbSys.sol#L17" target="_blank">
+          Interface
+        </a>
+      </td>
+      <td>
+        <a href="https://github.com/OffchainLabs/nitro/blob/v3.6.8/precompiles/ArbSys.go#L35" target="_blank">
           Implementation
         </a>
       </td>
@@ -35,18 +29,12 @@
         <code>arbBlockHash()</code>
       </td>
       <td>
-        <a
-          href="https://github.com/OffchainLabs/nitro-precompile-interfaces/blob/fe4121240ca1ee2cbf07d67d0e6c38015d94e704/ArbSys.sol#L23"
-          target="_blank"
-        >
-          Interface
-        </a>
-      </td>
-      <td>
-        <a
-          href="https://github.com/OffchainLabs/nitro/blob/v3.6.8/precompiles/ArbSys.go#L40"
-          target="_blank"
-        >
+        <a href="https://github.com/OffchainLabs/nitro-precompile-interfaces/blob/fe4121240ca1ee2cbf07d67d0e6c38015d94e704/ArbSys.sol#L23" target="_blank">
+          Interface
+        </a>
+      </td>
+      <td>
+        <a href="https://github.com/OffchainLabs/nitro/blob/v3.6.8/precompiles/ArbSys.go#L40" target="_blank">
           Implementation
         </a>
       </td>
@@ -57,18 +45,12 @@
         <code>arbChainID()</code>
       </td>
       <td>
-        <a
-          href="https://github.com/OffchainLabs/nitro-precompile-interfaces/blob/fe4121240ca1ee2cbf07d67d0e6c38015d94e704/ArbSys.sol#L31"
-          target="_blank"
-        >
-          Interface
-        </a>
-      </td>
-      <td>
-        <a
-          href="https://github.com/OffchainLabs/nitro/blob/v3.6.8/precompiles/ArbSys.go#L61"
-          target="_blank"
-        >
+        <a href="https://github.com/OffchainLabs/nitro-precompile-interfaces/blob/fe4121240ca1ee2cbf07d67d0e6c38015d94e704/ArbSys.sol#L31" target="_blank">
+          Interface
+        </a>
+      </td>
+      <td>
+        <a href="https://github.com/OffchainLabs/nitro/blob/v3.6.8/precompiles/ArbSys.go#L61" target="_blank">
           Implementation
         </a>
       </td>
@@ -79,18 +61,12 @@
         <code>arbOSVersion()</code>
       </td>
       <td>
-        <a
-          href="https://github.com/OffchainLabs/nitro-precompile-interfaces/blob/fe4121240ca1ee2cbf07d67d0e6c38015d94e704/ArbSys.sol#L38"
-          target="_blank"
-        >
-          Interface
-        </a>
-      </td>
-      <td>
-        <a
-          href="https://github.com/OffchainLabs/nitro/blob/v3.6.8/precompiles/ArbSys.go#L66"
-          target="_blank"
-        >
+        <a href="https://github.com/OffchainLabs/nitro-precompile-interfaces/blob/fe4121240ca1ee2cbf07d67d0e6c38015d94e704/ArbSys.sol#L38" target="_blank">
+          Interface
+        </a>
+      </td>
+      <td>
+        <a href="https://github.com/OffchainLabs/nitro/blob/v3.6.8/precompiles/ArbSys.go#L66" target="_blank">
           Implementation
         </a>
       </td>
@@ -101,18 +77,12 @@
         <code>getStorageGasAvailable()</code>
       </td>
       <td>
-        <a
-          href="https://github.com/OffchainLabs/nitro-precompile-interfaces/blob/fe4121240ca1ee2cbf07d67d0e6c38015d94e704/ArbSys.sol#L44"
-          target="_blank"
-        >
-          Interface
-        </a>
-      </td>
-      <td>
-        <a
-          href="https://github.com/OffchainLabs/nitro/blob/v3.6.8/precompiles/ArbSys.go#L72"
-          target="_blank"
-        >
+        <a href="https://github.com/OffchainLabs/nitro-precompile-interfaces/blob/fe4121240ca1ee2cbf07d67d0e6c38015d94e704/ArbSys.sol#L44" target="_blank">
+          Interface
+        </a>
+      </td>
+      <td>
+        <a href="https://github.com/OffchainLabs/nitro/blob/v3.6.8/precompiles/ArbSys.go#L72" target="_blank">
           Implementation
         </a>
       </td>
@@ -123,18 +93,12 @@
         <code>isTopLevelCall()</code>
       </td>
       <td>
-        <a
-          href="https://github.com/OffchainLabs/nitro-precompile-interfaces/blob/fe4121240ca1ee2cbf07d67d0e6c38015d94e704/ArbSys.sol#L51"
-          target="_blank"
-        >
-          Interface
-        </a>
-      </td>
-      <td>
-        <a
-          href="https://github.com/OffchainLabs/nitro/blob/v3.6.8/precompiles/ArbSys.go#L77"
-          target="_blank"
-        >
+        <a href="https://github.com/OffchainLabs/nitro-precompile-interfaces/blob/fe4121240ca1ee2cbf07d67d0e6c38015d94e704/ArbSys.sol#L51" target="_blank">
+          Interface
+        </a>
+      </td>
+      <td>
+        <a href="https://github.com/OffchainLabs/nitro/blob/v3.6.8/precompiles/ArbSys.go#L77" target="_blank">
           Implementation
         </a>
       </td>
@@ -145,18 +109,12 @@
         <code>mapL1SenderContractAddressToL2Alias()</code>
       </td>
       <td>
-        <a
-          href="https://github.com/OffchainLabs/nitro-precompile-interfaces/blob/fe4121240ca1ee2cbf07d67d0e6c38015d94e704/ArbSys.sol#L59"
-          target="_blank"
-        >
-          Interface
-        </a>
-      </td>
-      <td>
-        <a
-          href="https://github.com/OffchainLabs/nitro/blob/v3.6.8/precompiles/ArbSys.go#L82"
-          target="_blank"
-        >
+        <a href="https://github.com/OffchainLabs/nitro-precompile-interfaces/blob/fe4121240ca1ee2cbf07d67d0e6c38015d94e704/ArbSys.sol#L59" target="_blank">
+          Interface
+        </a>
+      </td>
+      <td>
+        <a href="https://github.com/OffchainLabs/nitro/blob/v3.6.8/precompiles/ArbSys.go#L82" target="_blank">
           Implementation
         </a>
       </td>
@@ -167,18 +125,12 @@
         <code>wasMyCallersAddressAliased()</code>
       </td>
       <td>
-        <a
-          href="https://github.com/OffchainLabs/nitro-precompile-interfaces/blob/fe4121240ca1ee2cbf07d67d0e6c38015d94e704/ArbSys.sol#L68"
-          target="_blank"
-        >
-          Interface
-        </a>
-      </td>
-      <td>
-        <a
-          href="https://github.com/OffchainLabs/nitro/blob/v3.6.8/precompiles/ArbSys.go#L87"
-          target="_blank"
-        >
+        <a href="https://github.com/OffchainLabs/nitro-precompile-interfaces/blob/fe4121240ca1ee2cbf07d67d0e6c38015d94e704/ArbSys.sol#L68" target="_blank">
+          Interface
+        </a>
+      </td>
+      <td>
+        <a href="https://github.com/OffchainLabs/nitro/blob/v3.6.8/precompiles/ArbSys.go#L87" target="_blank">
           Implementation
         </a>
       </td>
@@ -189,42 +141,28 @@
         <code>myCallersAddressWithoutAliasing()</code>
       </td>
       <td>
-        <a
-          href="https://github.com/OffchainLabs/nitro-precompile-interfaces/blob/fe4121240ca1ee2cbf07d67d0e6c38015d94e704/ArbSys.sol#L74"
-          target="_blank"
-        >
-          Interface
-        </a>
-      </td>
-      <td>
-        <a
-          href="https://github.com/OffchainLabs/nitro/blob/v3.6.8/precompiles/ArbSys.go#L97"
-          target="_blank"
-        >
-          Implementation
-        </a>
-      </td>
-      <td>
-        MyCallersAddressWithoutAliasing gets the caller's caller without any potential aliasing
-      </td>
+        <a href="https://github.com/OffchainLabs/nitro-precompile-interfaces/blob/fe4121240ca1ee2cbf07d67d0e6c38015d94e704/ArbSys.sol#L74" target="_blank">
+          Interface
+        </a>
+      </td>
+      <td>
+        <a href="https://github.com/OffchainLabs/nitro/blob/v3.6.8/precompiles/ArbSys.go#L97" target="_blank">
+          Implementation
+        </a>
+      </td>
+      <td>MyCallersAddressWithoutAliasing gets the caller's caller without any potential aliasing</td>
     </tr>
     <tr>
       <td>
         <code>withdrawEth()</code>
       </td>
       <td>
-        <a
-          href="https://github.com/OffchainLabs/nitro-precompile-interfaces/blob/fe4121240ca1ee2cbf07d67d0e6c38015d94e704/ArbSys.sol#L82"
-          target="_blank"
-        >
-          Interface
-        </a>
-      </td>
-      <td>
-        <a
-          href="https://github.com/OffchainLabs/nitro/blob/v3.6.8/precompiles/ArbSys.go#L233"
-          target="_blank"
-        >
+        <a href="https://github.com/OffchainLabs/nitro-precompile-interfaces/blob/fe4121240ca1ee2cbf07d67d0e6c38015d94e704/ArbSys.sol#L82" target="_blank">
+          Interface
+        </a>
+      </td>
+      <td>
+        <a href="https://github.com/OffchainLabs/nitro/blob/v3.6.8/precompiles/ArbSys.go#L233" target="_blank">
           Implementation
         </a>
       </td>
@@ -235,18 +173,12 @@
         <code>sendTxToL1()</code>
       </td>
       <td>
-        <a
-          href="https://github.com/OffchainLabs/nitro-precompile-interfaces/blob/fe4121240ca1ee2cbf07d67d0e6c38015d94e704/ArbSys.sol#L94"
-          target="_blank"
-        >
-          Interface
-        </a>
-      </td>
-      <td>
-        <a
-          href="https://github.com/OffchainLabs/nitro/blob/v3.6.8/precompiles/ArbSys.go#L112"
-          target="_blank"
-        >
+        <a href="https://github.com/OffchainLabs/nitro-precompile-interfaces/blob/fe4121240ca1ee2cbf07d67d0e6c38015d94e704/ArbSys.sol#L94" target="_blank">
+          Interface
+        </a>
+      </td>
+      <td>
+        <a href="https://github.com/OffchainLabs/nitro/blob/v3.6.8/precompiles/ArbSys.go#L112" target="_blank">
           Implementation
         </a>
       </td>
@@ -257,25 +189,16 @@
         <code>sendMerkleTreeState()</code>
       </td>
       <td>
-        <a
-          href="https://github.com/OffchainLabs/nitro-precompile-interfaces/blob/fe4121240ca1ee2cbf07d67d0e6c38015d94e704/ArbSys.sol#L105"
-          target="_blank"
-        >
-          Interface
-        </a>
-      </td>
-      <td>
-        <a
-          href="https://github.com/OffchainLabs/nitro/blob/v3.6.8/precompiles/ArbSys.go#L217"
-          target="_blank"
-        >
-          Implementation
-        </a>
-      </td>
-      <td>
-        SendMerkleTreeState gets the root, size, and partials of the outbox Merkle tree state
-        (caller must be the 0 address)
-      </td>
+        <a href="https://github.com/OffchainLabs/nitro-precompile-interfaces/blob/fe4121240ca1ee2cbf07d67d0e6c38015d94e704/ArbSys.sol#L105" target="_blank">
+          Interface
+        </a>
+      </td>
+      <td>
+        <a href="https://github.com/OffchainLabs/nitro/blob/v3.6.8/precompiles/ArbSys.go#L217" target="_blank">
+          Implementation
+        </a>
+      </td>
+      <td>SendMerkleTreeState gets the root, size, and partials of the outbox Merkle tree state (caller must be the 0 address)</td>
     </tr>
   </tbody>
 </table>
@@ -294,22 +217,12 @@
         <code>L2ToL1Tx</code>
       </td>
       <td>
-        <a
-          href="https://github.com/OffchainLabs/nitro-precompile-interfaces/blob/fe4121240ca1ee2cbf07d67d0e6c38015d94e704/ArbSys.sol#L114"
-          target="_blank"
-        >
-          Interface
-        </a>
-      </td>
-      <td>
-<<<<<<< HEAD
-        <a href="https://github.com/OffchainLabs/nitro/blob/v3.6.8/precompiles/ArbSys.go#Lundefined" target="_blank">
-=======
-        <a
-          href="https://github.com/OffchainLabs/nitro/blob/v3.6.8/precompiles/ArbSys.go#L196"
-          target="_blank"
-        >
->>>>>>> cba65248
+        <a href="https://github.com/OffchainLabs/nitro-precompile-interfaces/blob/fe4121240ca1ee2cbf07d67d0e6c38015d94e704/ArbSys.sol#L114" target="_blank">
+          Interface
+        </a>
+      </td>
+      <td>
+        <a href="https://github.com/OffchainLabs/nitro/blob/v3.6.8/precompiles/ArbSys.go#L196" target="_blank">
           Implementation
         </a>
       </td>
@@ -320,22 +233,12 @@
         <code>L2ToL1Transaction</code>
       </td>
       <td>
-        <a
-          href="https://github.com/OffchainLabs/nitro-precompile-interfaces/blob/fe4121240ca1ee2cbf07d67d0e6c38015d94e704/ArbSys.sol#L127"
-          target="_blank"
-        >
-          Interface
-        </a>
-      </td>
-      <td>
-<<<<<<< HEAD
-        <a href="https://github.com/OffchainLabs/nitro/blob/v3.6.8/precompiles/ArbSys.go#Lundefined" target="_blank">
-=======
-        <a
-          href="https://github.com/OffchainLabs/nitro/blob/v3.6.8/precompiles/ArbSys.go#L0"
-          target="_blank"
-        >
->>>>>>> cba65248
+        <a href="https://github.com/OffchainLabs/nitro-precompile-interfaces/blob/fe4121240ca1ee2cbf07d67d0e6c38015d94e704/ArbSys.sol#L127" target="_blank">
+          Interface
+        </a>
+      </td>
+      <td>
+        <a href="https://github.com/OffchainLabs/nitro/blob/v3.6.8/precompiles/ArbSys.go#L0" target="_blank">
           Implementation
         </a>
       </td>
@@ -348,22 +251,12 @@
         <code>SendMerkleUpdate</code>
       </td>
       <td>
-        <a
-          href="https://github.com/OffchainLabs/nitro-precompile-interfaces/blob/fe4121240ca1ee2cbf07d67d0e6c38015d94e704/ArbSys.sol#L146"
-          target="_blank"
-        >
-          Interface
-        </a>
-      </td>
-      <td>
-<<<<<<< HEAD
-        <a href="https://github.com/OffchainLabs/nitro/blob/v3.6.8/precompiles/ArbSys.go#Lundefined" target="_blank">
-=======
-        <a
-          href="https://github.com/OffchainLabs/nitro/blob/v3.6.8/precompiles/ArbSys.go#L180"
-          target="_blank"
-        >
->>>>>>> cba65248
+        <a href="https://github.com/OffchainLabs/nitro-precompile-interfaces/blob/fe4121240ca1ee2cbf07d67d0e6c38015d94e704/ArbSys.sol#L146" target="_blank">
+          Interface
+        </a>
+      </td>
+      <td>
+        <a href="https://github.com/OffchainLabs/nitro/blob/v3.6.8/precompiles/ArbSys.go#L180" target="_blank">
           Implementation
         </a>
       </td>
