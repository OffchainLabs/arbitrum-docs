--- conflicted
+++ resolved
@@ -21,20 +21,11 @@
         </a>
       </td>
       <td>
-<<<<<<< HEAD
-        <a href="https://github.com/OffchainLabs/nitro/blob/v3.6.8/precompiles/ArbRetryableTx.go#Lundefined" target="_blank">
-=======
-        <a
-          href="https://github.com/OffchainLabs/nitro/blob/v3.6.8/precompiles/ArbRetryableTx.go#L49"
-          target="_blank"
-        >
-          Implementation
-        </a>
-      </td>
-      <td>
-        Redeem schedules an attempt to redeem the retryable, donating all of the call's gas to the
-        redeem attempt
-      </td>
+        <a href="https://github.com/OffchainLabs/nitro/blob/v3.6.8/precompiles/ArbRetryableTx.go#L49" target="_blank">
+          Implementation
+        </a>
+      </td>
+      <td>Redeem schedules an attempt to redeem the retryable, donating all of the call's gas to the redeem attempt</td>
     </tr>
     <tr>
       <td>
@@ -49,10 +40,7 @@
         </a>
       </td>
       <td>
-        <a
-          href="https://github.com/OffchainLabs/nitro/blob/v3.6.8/precompiles/ArbRetryableTx.go#L134"
-          target="_blank"
-        >
+        <a href="https://github.com/OffchainLabs/nitro/blob/v3.6.8/precompiles/ArbRetryableTx.go#L134" target="_blank">
           Implementation
         </a>
       </td>
@@ -71,10 +59,7 @@
         </a>
       </td>
       <td>
-        <a
-          href="https://github.com/OffchainLabs/nitro/blob/v3.6.8/precompiles/ArbRetryableTx.go#L139"
-          target="_blank"
-        >
+        <a href="https://github.com/OffchainLabs/nitro/blob/v3.6.8/precompiles/ArbRetryableTx.go#L139" target="_blank">
           Implementation
         </a>
       </td>
@@ -93,10 +78,7 @@
         </a>
       </td>
       <td>
-        <a
-          href="https://github.com/OffchainLabs/nitro/blob/v3.6.8/precompiles/ArbRetryableTx.go#L156"
-          target="_blank"
-        >
+        <a href="https://github.com/OffchainLabs/nitro/blob/v3.6.8/precompiles/ArbRetryableTx.go#L156" target="_blank">
           Implementation
         </a>
       </td>
@@ -115,10 +97,7 @@
         </a>
       </td>
       <td>
-        <a
-          href="https://github.com/OffchainLabs/nitro/blob/v3.6.8/precompiles/ArbRetryableTx.go#L184"
-          target="_blank"
-        >
+        <a href="https://github.com/OffchainLabs/nitro/blob/v3.6.8/precompiles/ArbRetryableTx.go#L184" target="_blank">
           Implementation
         </a>
       </td>
@@ -137,10 +116,7 @@
         </a>
       </td>
       <td>
-        <a
-          href="https://github.com/OffchainLabs/nitro/blob/v3.6.8/precompiles/ArbRetryableTx.go#L197"
-          target="_blank"
-        >
+        <a href="https://github.com/OffchainLabs/nitro/blob/v3.6.8/precompiles/ArbRetryableTx.go#L197" target="_blank">
           Implementation
         </a>
       </td>
@@ -159,11 +135,7 @@
         </a>
       </td>
       <td>
-        <a
-          href="https://github.com/OffchainLabs/nitro/blob/v3.6.8/precompiles/ArbRetryableTx.go#L228"
-          target="_blank"
-        >
->>>>>>> cba65248
+        <a href="https://github.com/OffchainLabs/nitro/blob/v3.6.8/precompiles/ArbRetryableTx.go#L228" target="_blank">
           Implementation
         </a>
       </td>
@@ -182,17 +154,11 @@
         </a>
       </td>
       <td>
-        <a
-          href="https://github.com/OffchainLabs/nitro/blob/v3.6.8/precompiles/ArbRetryableTx.go#L236"
-          target="_blank"
-        >
-          Implementation
-        </a>
-      </td>
-      <td>
-        Do not call. This method represents a retryable submission to aid explorers. Calling it will
-        always revert.
-      </td>
+        <a href="https://github.com/OffchainLabs/nitro/blob/v3.6.8/precompiles/ArbRetryableTx.go#L236" target="_blank">
+          Implementation
+        </a>
+      </td>
+      <td>Do not call. This method represents a retryable submission to aid explorers. Calling it will always revert.</td>
     </tr>
   </tbody>
 </table>
@@ -219,14 +185,7 @@
         </a>
       </td>
       <td>
-<<<<<<< HEAD
-        <a href="https://github.com/OffchainLabs/nitro/blob/v3.6.8/precompiles/ArbRetryableTx.go#Lundefined" target="_blank">
-=======
-        <a
-          href="https://github.com/OffchainLabs/nitro/blob/v3.6.8/precompiles/ArbRetryableTx.go#L0"
-          target="_blank"
-        >
->>>>>>> cba65248
+        <a href="https://github.com/OffchainLabs/nitro/blob/v3.6.8/precompiles/ArbRetryableTx.go#L0" target="_blank">
           Implementation
         </a>
       </td>
@@ -245,14 +204,7 @@
         </a>
       </td>
       <td>
-<<<<<<< HEAD
-        <a href="https://github.com/OffchainLabs/nitro/blob/v3.6.8/precompiles/ArbRetryableTx.go#Lundefined" target="_blank">
-=======
-        <a
-          href="https://github.com/OffchainLabs/nitro/blob/v3.6.8/precompiles/ArbRetryableTx.go#L179"
-          target="_blank"
-        >
->>>>>>> cba65248
+        <a href="https://github.com/OffchainLabs/nitro/blob/v3.6.8/precompiles/ArbRetryableTx.go#L179" target="_blank">
           Implementation
         </a>
       </td>
@@ -271,14 +223,7 @@
         </a>
       </td>
       <td>
-<<<<<<< HEAD
-        <a href="https://github.com/OffchainLabs/nitro/blob/v3.6.8/precompiles/ArbRetryableTx.go#Lundefined" target="_blank">
-=======
-        <a
-          href="https://github.com/OffchainLabs/nitro/blob/v3.6.8/precompiles/ArbRetryableTx.go#L116"
-          target="_blank"
-        >
->>>>>>> cba65248
+        <a href="https://github.com/OffchainLabs/nitro/blob/v3.6.8/precompiles/ArbRetryableTx.go#L116" target="_blank">
           Implementation
         </a>
       </td>
@@ -297,14 +242,7 @@
         </a>
       </td>
       <td>
-<<<<<<< HEAD
-        <a href="https://github.com/OffchainLabs/nitro/blob/v3.6.8/precompiles/ArbRetryableTx.go#Lundefined" target="_blank">
-=======
-        <a
-          href="https://github.com/OffchainLabs/nitro/blob/v3.6.8/precompiles/ArbRetryableTx.go#L222"
-          target="_blank"
-        >
->>>>>>> cba65248
+        <a href="https://github.com/OffchainLabs/nitro/blob/v3.6.8/precompiles/ArbRetryableTx.go#L222" target="_blank">
           Implementation
         </a>
       </td>
@@ -323,14 +261,7 @@
         </a>
       </td>
       <td>
-<<<<<<< HEAD
-        <a href="https://github.com/OffchainLabs/nitro/blob/v3.6.8/precompiles/ArbRetryableTx.go#Lundefined" target="_blank">
-=======
-        <a
-          href="https://github.com/OffchainLabs/nitro/blob/v3.6.8/precompiles/ArbRetryableTx.go#L0"
-          target="_blank"
-        >
->>>>>>> cba65248
+        <a href="https://github.com/OffchainLabs/nitro/blob/v3.6.8/precompiles/ArbRetryableTx.go#L0" target="_blank">
           Implementation
         </a>
       </td>
