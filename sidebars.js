--- conflicted
+++ resolved
@@ -322,13 +322,13 @@
                 },
                 {
                   type: 'doc',
-<<<<<<< HEAD
+                  id: 'launch-arbitrum-chain/configure-your-chain/common-configurations/batch-posting-assertion-control',
                   label: 'Configure Batch Poster and Assertion Control',
-                  id: 'launch-arbitrum-chain/configure-your-chain/common-configurations/batch-posting-assertion-control',
-=======
+                },
+                {
+                  type: 'doc',
                   id: 'launch-arbitrum-chain/configure-your-chain/common-configurations/gas-optimization-tools',
                   label: `Gas optimization tools`,
->>>>>>> e5607aa7
                 },
                 {
                   type: 'doc',
