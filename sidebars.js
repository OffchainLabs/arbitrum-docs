--- conflicted
+++ resolved
@@ -322,10 +322,11 @@
                 },
                 {
                   type: 'doc',
-<<<<<<< HEAD
                   label: 'Configure Batch Poster and Assertion Control',
                   id: 'launch-arbitrum-chain/configure-your-chain/common-configurations/batch-posting-assertion-control',
-=======
+                },
+                {
+                  type: 'doc',
                   id: 'launch-arbitrum-chain/configure-your-chain/common-configurations/bold-adoption-for-arbitrum-chains',
                   label: 'BoLD for Arbitrum chains',
                 },
@@ -333,7 +334,6 @@
                   type: 'doc',
                   id: 'launch-arbitrum-chain/configure-your-chain/common-configurations/timeboost-for-arbitrum-chains',
                   label: 'Timeboost for Arbitrum chains',
->>>>>>> 235d73c9
                 },
                 {
                   type: 'category',
