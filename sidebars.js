// @ts-check

// Use the generated SDK sidebar for API reference
const sdkApiSidebar = require('./sdk-sidebar.js');
// Use the generated stylus-by-example sidebars
const stylusByExampleBasicExamples = require('./docs/stylus-by-example/basic_examples/sidebar.js');
const stylusByExampleApplications = require('./docs/stylus-by-example/applications/sidebar.js');

// Create a custom SDK sidebar that combines manual intro pages with generated API docs
const sdkSidebar = {
  sdkSidebar: [
    {
      type: 'doc',
      id: 'sdk/index',
      label: 'Introduction',
    },
    {
      type: 'doc',
      id: 'sdk/migrate',
      label: 'Migrate from v3 to v4',
    },
    ...sdkApiSidebar.sdkSidebar,
  ],
};

/** @type {import('@docusaurus/plugin-content-docs').SidebarsConfig} */
const sidebars = {
  buildDecentralizedAppsSidebar: [
    {
      type: 'category',
      label: 'Welcome',
      collapsed: false,
      items: [
        {
          type: 'doc',
          id: 'welcome/arbitrum-gentle-introduction',
          label: 'A gentle introduction',
        },
        {
          type: 'doc',
          id: 'welcome/get-started',
          label: 'Get started',
        },
        {
          type: 'doc',
          id: 'for-devs/dev-tools-and-resources/chain-info',
          label: 'Chain info',
        },
      ],
    },
    {
      type: 'category',
      label: 'Build decentralized apps',
      collapsed: true,
      items: [
        {
          type: 'doc',
          id: 'build-decentralized-apps/quickstart-solidity-remix',
          label: 'Quickstart (Solidity)',
        },
        {
          type: 'doc',
          label: 'Estimate gas',
          id: 'build-decentralized-apps/how-to-estimate-gas',
        },
        {
          type: 'doc',
          label: 'Chains and testnets',
          id: 'build-decentralized-apps/public-chains',
        },
        {
          type: 'doc',
          label: 'Cross-chain messaging',
          id: 'build-decentralized-apps/cross-chain-messaging',
        },
        {
          type: 'doc',
          id: 'build-decentralized-apps/custom-gas-token-sdk',
          label: 'Custom gas token SDK',
        },
        {
          type: 'category',
          label: 'Arbitrum vs Ethereum',
          items: [
            {
              type: 'doc',
              label: 'Comparison overview',
              id: 'build-decentralized-apps/arbitrum-vs-ethereum/comparison-overview',
            },
            {
              type: 'doc',
              label: 'Block gas limit, numbers and time',
              id: 'build-decentralized-apps/arbitrum-vs-ethereum/block-numbers-and-time',
            },
            {
              type: 'doc',
              label: 'RPC methods',
              id: 'build-decentralized-apps/arbitrum-vs-ethereum/rpc-methods',
            },
            {
              type: 'doc',
              label: 'Solidity support',
              id: 'build-decentralized-apps/arbitrum-vs-ethereum/solidity-support',
            },
          ],
        },
        {
          type: 'doc',
          label: 'Oracles',
          id: 'build-decentralized-apps/oracles/overview-oracles',
        },
        {
          type: 'category',
          label: 'Precompiles',
          collapsed: true,
          items: [
            {
              type: 'doc',
              label: 'Overview',
              id: 'build-decentralized-apps/precompiles/overview',
            },
            {
              type: 'doc',
              label: 'Reference',
              id: 'build-decentralized-apps/precompiles/reference',
            },
          ],
        },
        {
          type: 'category',
          label: 'NodeInterface',
          collapsed: true,
          items: [
            {
              type: 'doc',
              label: 'Overview',
              id: 'build-decentralized-apps/nodeinterface/overview',
            },
            {
              type: 'doc',
              label: 'Reference',
              id: 'build-decentralized-apps/nodeinterface/reference',
            },
          ],
        },
        {
          type: 'category',
          label: 'Token bridging',
          collapsed: true,
          items: [
            {
              type: 'doc',
              label: 'Overview',
              id: 'build-decentralized-apps/token-bridging/overview',
            },
            {
              type: 'doc',
              label: 'ETH bridging',
              id: 'build-decentralized-apps/token-bridging/token-bridge-ether',
            },
            {
              type: 'doc',
              label: 'ERC-20 token bridging',
              id: 'build-decentralized-apps/token-bridging/token-bridge-erc20',
            },
            {
              type: 'category',
              label: 'Bridge tokens programmatically',
              items: [
                {
                  type: 'doc',
                  label: 'Get started',
                  id: 'build-decentralized-apps/token-bridging/bridge-tokens-programmatically/get-started',
                },
                {
                  type: 'doc',
                  label: 'Use the standard gateway',
                  id: 'build-decentralized-apps/token-bridging/bridge-tokens-programmatically/how-to-bridge-tokens-standard',
                },
                {
                  type: 'doc',
                  label: 'Use the generic-custom gateway',
                  id: 'build-decentralized-apps/token-bridging/bridge-tokens-programmatically/how-to-bridge-tokens-generic-custom',
                },
                {
                  type: 'doc',
                  label: 'Use the custom gateway',
                  id: 'build-decentralized-apps/token-bridging/bridge-tokens-programmatically/how-to-bridge-tokens-custom-gateway',
                },
              ],
            },
          ],
        },
        {
          type: 'category',
          label: 'Reference',
          items: [
            {
              type: 'doc',
              id: 'build-decentralized-apps/reference/node-providers',
              label: 'RPC endpoints and providers',
            },
            {
              type: 'doc',
              label: 'Smart contract addresses',
              id: 'build-decentralized-apps/reference/contract-addresses',
            },
            {
              type: 'doc',
              label: 'Chain parameters',
              id: 'build-decentralized-apps/reference/chain-params',
            },
            {
              type: 'doc',
              label: 'Development frameworks',
              id: 'build-decentralized-apps/reference/development-frameworks',
            },
            {
              type: 'doc',
              label: 'Web3 libraries and tools',
              id: 'build-decentralized-apps/reference/web3-libraries-tools',
            },
            {
              type: 'doc',
              label: 'Monitoring tools and block explorers',
              id: 'build-decentralized-apps/reference/monitoring-tools-block-explorers',
            },
            {
              type: 'doc',
              label: 'Debugging tools',
              id: 'build-decentralized-apps/reference/debugging-tools',
            },

            {
              type: 'doc',
              id: 'build-decentralized-apps/reference/mainnet-risks',
              label: 'Mainnet risks',
            },
          ],
        },
        {
          type: 'doc',
          label: 'Troubleshooting',
          id: 'for-devs/troubleshooting-building',
        },
        {
          type: 'category',
          label: 'Arbitrum SDK',
          items: sdkSidebar.sdkSidebar,
        },
        {
          type: 'link',
          label: 'Tutorials',
          href: 'https://github.com/OffchainLabs/arbitrum-tutorials',
        },
      ],
    },
    {
      type: 'category',
      label: 'Run an Arbitrum (Orbit) chain',
      collapsed: true,
      items: [
        {
          type: 'doc',
          id: 'launch-arbitrum-chain/a-gentle-introduction',
          label: 'A gentle introduction',
        },
        {
          type: 'doc',
          id: 'launch-arbitrum-chain/aep-license',
          label: 'Arbitrum chain licensing',
        },
        {
          type: 'category',
          label: 'Configure your chain',
          collapsed: true,
          items: [
            {
              type: 'category',
              label: 'Common features',
              collapsed: true,
              items: [
                {
                  type: 'doc',
                  id: 'launch-arbitrum-chain/configure-your-chain/common-configurations/use-a-custom-gas-token-anytrust',
                  label: `Configure a custom AnyTrust gas token`,
                },
                {
                  type: 'doc',
                  id: 'launch-arbitrum-chain/configure-your-chain/common-configurations/use-a-custom-gas-token-rollup',
                  label: `Configure a custom Rollup gas token`,
                },
                {
                  type: 'doc',
                  id: 'launch-arbitrum-chain/configure-your-chain/common-configurations/customizable-challenge-period',
                  label: 'Customize the challenge period',
                },
                {
                  type: 'doc',
                  id: 'launch-arbitrum-chain/configure-your-chain/common-configurations/fee-management',
                  label: `Manage the fee parameters`,
                },
                {
                  type: 'doc',
                  id: 'launch-arbitrum-chain/configure-your-chain/common-configurations/enable-post-4844-blobs',
                  label: `Enable blob transactions`,
                },
                {
                  type: 'doc',
<<<<<<< HEAD
                  id: 'launch-arbitrum-chain/configure-your-chain/common-configurations/stake-and-validator-configurations',
                  label: `Stake and validator configuration`,
                },
                {
                  type: 'doc',
                  id: 'launch-arbitrum-chain/configure-your-chain/common-configurations/stake-and-validator-configurations',
                  label: `Stake and validator configuration`,
=======
                  id: 'launch-arbitrum-chain/configure-your-chain/common-configurations/arbitrum-chain-finality',
                  label: `Configure delayed inbox finality`,
>>>>>>> 02259757
                },
                {
                  type: 'category',
                  label: 'Data Availability Committees',
                  collapsed: true,
                  items: [
                    {
                      type: 'doc',
                      id: 'run-arbitrum-node/data-availability-committees/get-started',
                      label: 'Get started',
                    },
                    {
                      type: 'doc',
                      id: 'run-arbitrum-node/data-availability-committees/deploy-das',
                      label: 'Deploy a Data Availability Server (DAS)',
                    },
                    {
                      type: 'doc',
                      id: 'run-arbitrum-node/data-availability-committees/deploy-mirror-das',
                      label: 'Deploy a mirror Data Availability Server',
                    },
                    {
                      type: 'doc',
                      id: 'run-arbitrum-node/data-availability-committees/configure-dac',
                      label: 'Configure a Data Availability Committee (DAC)',
                    },
                  ],
                },
                {
                  type: 'doc',
                  id: 'launch-arbitrum-chain/how-tos/customize-deployment-configuration',
                  label: `Customize your chain's deployment`,
                },
                {
                  type: 'doc',
                  id: 'launch-arbitrum-chain/reference/additional-configuration-parameters',
                  label: `Additional configuration parameters`,
                },
              ],
            },
            {
              type: 'category',
              label: 'Advanced features',
              collapsed: true,
              items: [
                {
                  type: 'doc',
                  id: 'launch-arbitrum-chain/configure-your-chain/advanced-configurations/fast-withdrawals',
                  label: `Enable fast withdrawals`,
                },
                {
                  type: 'doc',
                  id: 'launch-arbitrum-chain/configure-your-chain/advanced-configurations/bold',
                  label: 'BoLD configuration parameters',
                },
                {
                  type: 'doc',
                  id: 'launch-arbitrum-chain/configure-your-chain/advanced-configurations/deploy-timeboost',
                  label: 'Deploy and configure Timeboost',
                },
                {
                  type: 'doc',
                  label: 'Use Layer Leap',
                  id: 'launch-arbitrum-chain/configure-your-chain/advanced-configurations/layer-leap',
                },
                {
                  type: 'category',
                  label: 'Configure AEP fee routing',
                  collapsed: true,
                  items: [
                    {
                      type: 'doc',
                      id: 'launch-arbitrum-chain/configure-your-chain/advanced-configurations/aep-fee-router/aep-fee-router-introduction',
                      label: `AEP fee router overview`,
                    },
                    {
                      type: 'doc',
                      id: 'launch-arbitrum-chain/configure-your-chain/advanced-configurations/aep-fee-router/set-up-aep-fee-router',
                      label: `Set up AEP fee router`,
                    },
                    {
                      type: 'doc',
                      id: 'launch-arbitrum-chain/configure-your-chain/advanced-configurations/aep-fee-router/calculate-aep-fees',
                      label: `Calculate AEP license fees`,
                    },
                    {
                      type: 'doc',
                      id: 'launch-arbitrum-chain/configure-your-chain/advanced-configurations/aep-fee-router/reporting-on-fees',
                      label: `Report your fees`,
                    },
                  ],
                },
              ],
            },
          ],
        },
        {
          type: 'category',
          label: 'Deploy an Arbitrum chain',
          collapsed: true,
          items: [
            {
              type: 'category',
              label: 'Deploy a production chain',
              collapsed: true,
              items: [
                {
                  type: 'doc',
                  id: 'launch-arbitrum-chain/arbitrum-chain-sdk-introduction',
                  label: `Overview`,
                },
                {
                  type: 'doc',
                  id: 'launch-arbitrum-chain/deploy-an-arbitrum-chain/deploying-an-arbitrum-chain',
                  label: `Deploy an Arbitrum chain`,
                },
                {
                  type: 'doc',
                  id: 'launch-arbitrum-chain/how-tos/arbitrum-chain-sdk-preparing-node-config',
                  label: `Generate the node config file`,
                },
                {
                  type: 'doc',
                  id: 'launch-arbitrum-chain/deploy-an-arbitrum-chain/deploying-token-bridge',
                  label: `Deploy a token bridge`,
                },
              ],
            },
            {
              type: 'doc',
              id: 'launch-arbitrum-chain/deploy-an-arbitrum-chain/canonical-factory-contracts',
              label: 'Canonical factory contracts',
            },
          ],
        },
        {
          type: 'category',
          label: 'Maintain your chain',
          collapsed: true,
          items: [
            {
              type: 'doc',
              id: 'launch-arbitrum-chain/maintain-your-chain/ownership-structure-access-control',
              label: 'Ownership structure and access control',
            },
            {
              type: 'category',
              label: 'ArbOS',
              collapsed: true,
              items: [
                {
                  type: 'html',
                  value:
                    '<a class="menu__link menu__list-item" href="/run-arbitrum-node/arbos-releases/overview">ArbOS software releases <span class="other-section-icon">↓</span></a>',
                  // q: why use an anchor html tag here?
                  // a: see note at end of file
                },
                {
                  type: 'doc',
                  id: 'launch-arbitrum-chain/configure-your-chain/common-configurations/arbos-upgrade',
                  label: `Upgrade ArbOS`,
                },
              ],
            },
            {
              type: 'category',
              label: 'Guidance',
              collapsed: true,
              items: [
                {
                  type: 'doc',
                  id: 'launch-arbitrum-chain/maintain-your-chain/guidance/state-growth',
                  label: `Manage gas state growth`,
                },
                {
                  type: 'doc',
                  id: 'launch-arbitrum-chain/maintain-your-chain/guidance/state-size-limit',
                  label: `Manage gas speed limit`,
                },
                {
                  type: 'doc',
                  id: 'launch-arbitrum-chain/maintain-your-chain/guidance/post-launch-contract-deployments',
                  label: `Post-launch deployments`,
                },
              ],
            },
            {
              type: 'doc',
              id: 'launch-arbitrum-chain/maintain-your-chain/upgrade-to-bold',
              label: 'Upgrade to BoLD',
            },
            {
              type: 'doc',
              id: 'launch-arbitrum-chain/maintain-your-chain/monitoring-tools-and-considerations',
              label: 'Monitoring tools and considerations',
            },
          ],
        },
        {
          type: 'category',
          label: 'Customize your chain',
          collapsed: true,
          items: [
            {
              type: 'doc',
              id: 'launch-arbitrum-chain/customize-your-chain/customize-precompile',
              label: `Customize your chain's precompiles`,
            },
            {
              type: 'doc',
              id: 'launch-arbitrum-chain/customize-your-chain/customize-stf',
              label: `Customize your chain's behavior`,
            },
            {
              type: 'doc',
              id: 'launch-arbitrum-chain/customize-your-chain/customize-arbos',
              label: `Customize ArbOS version`,
            },
          ],
        },
        {
          type: 'category',
          label: 'Migrate your chain',
          collapsed: true,
          items: [
            {
              type: 'doc',
              id: 'launch-arbitrum-chain/migrate-between-raases',
              label: 'Migrate between RaaSes',
            },
          ],
        },
        {
          type: 'category',
          label: 'Third-party integrations and features',
          collapsed: true,
          items: [
            {
              type: 'doc',
              id: 'launch-arbitrum-chain/third-party-integrations/bridged-usdc-standard',
              label: `Implement Circle bridged USDC`,
            },
            {
              type: 'doc',
              id: 'launch-arbitrum-chain/third-party-integrations/third-party-providers',
              label: 'Third-party infrastructure providers',
            },
          ],
        },
        {
          type: 'category',
          label: 'Run a node for an Arbitrum chain',
          collapsed: true,
          items: [
            {
              type: 'html',
              value:
                '<a class="menu__link menu__list-item" href="/run-arbitrum-node/run-full-node">Run a full node <span class="other-section-icon">↓</span></a>',
              // q: why use an anchor html tag here?
              // a: see note at end of file
            },
            {
              type: 'html',
              value:
                '<a class="menu__link menu__list-item" href="/run-arbitrum-node/more-types/run-validator-node">Run a validator <span class="other-section-icon">↓</span></a>',
              // q: why use an anchor html tag here?
              // a: see note at end of file
            },
            {
              type: 'html',
              value:
                '<a class="menu__link menu__list-item" href="/run-arbitrum-node/sequencer/run-sequencer-node">Run a sequencer node <span class="other-section-icon">↓</span></a>',
              // q: why use an anchor html tag here?
              // a: see note at end of file
            },
            {
              type: 'html',
              value:
                '<a class="menu__link menu__list-item" href="/run-arbitrum-node/sequencer/high-availability-sequencer-docs">Run high-availability sequencer nodes <span class="other-section-icon">↓</span></a>',
              // q: why use an anchor html tag here?
              // a: see note at end of file
            },
          ],
        },
        {
          type: 'doc',
          id: 'launch-arbitrum-chain/ecosystem-support/add-arbitrum-chain-to-bridge-ui',
          label: `Add your chain to the bridge`,
        },
        {
          type: 'doc',
          id: 'launch-arbitrum-chain/bold-adoption-for-arbitrum-chains',
          label: 'BoLD for Arbitrum chains',
        },
        {
          type: 'doc',
          id: 'launch-arbitrum-chain/timeboost-for-arbitrum-chains',
          label: 'Timeboost for Arbitrum chains',
        },

        {
          type: 'doc',
          id: 'launch-arbitrum-chain/concepts/public-preview-expectations',
          label: 'Public preview',
        },
        {
          type: 'doc',
          id: 'launch-arbitrum-chain/faq-troubleshooting/troubleshooting-building-arbitrum-chain',
          label: 'FAQ',
        },
      ],
    },
    {
      type: 'category',
      label: 'Write Stylus Contracts',
      collapsed: true,
      link: {
        type: 'doc',
        id: 'stylus/stylus-content-map',
      },
      items: [
        {
          type: 'doc',
          id: 'stylus/gentle-introduction',
          label: 'A gentle introduction',
        },
        {
          type: 'doc',
          id: 'stylus/quickstart',
          label: 'Quickstart',
        },
        {
          type: 'category',
          label: 'Rust SDK',
          collapsed: true,
          items: [
            {
              type: 'doc',
              id: 'stylus/reference/overview',
              label: 'Overview',
            },
            {
              type: 'doc',
              id: 'stylus/reference/project-structure',
              label: 'Structure of a Contract',
            },
            ...stylusByExampleBasicExamples,
            {
              type: 'doc',
              id: 'stylus/how-tos/using-inheritance',
              label: 'Composition and trait-based routing model',
            },
            {
              type: 'doc',
              id: 'stylus/reference/rust-sdk-guide',
              label: 'Advanced features',
            },
            {
              type: 'doc',
              id: 'stylus/recommended-libraries',
              label: 'Recommended Rust Crates',
            },
          ],
        },
        {
          type: 'category',
          label: 'Rust CLI',
          collapsed: true,
          items: [
            {
              type: 'doc',
              id: 'stylus/using-cli',
              label: 'Overview',
            },
            {
              type: 'doc',
              id: 'stylus/how-tos/debugging-tx',
              label: 'Debug transactions',
            },
            {
              type: 'doc',
              id: 'stylus/how-tos/testing-contracts',
              label: 'Testing contracts',
            },
            {
              type: 'doc',
              id: 'stylus/how-tos/verifying-contracts',
              label: 'Verify contracts',
            },
            {
              type: 'doc',
              id: 'stylus/how-tos/caching-contracts',
              label: 'Cache contracts',
            },
            {
              type: 'doc',
              id: 'stylus/how-tos/verifying-contracts-arbiscan',
              label: 'Verify on Arbiscan',
            },
            {
              type: 'doc',
              id: 'stylus/how-tos/optimizing-binaries',
              label: 'Optimize WASM binaries',
            },
          ],
        },
        {
          type: 'html',
          value:
            '<a class="menu__link menu__list-item" href="/run-arbitrum-node/run-nitro-dev-node">Run a local dev node<span class="other-section-icon">↑</span></a>',
        },
        {
          type: 'category',
          label: 'Concepts',
          collapsed: true,
          items: [
            {
              type: 'doc',
              id: 'stylus/concepts/how-it-works',
              label: 'Architecture overview',
            },
            {
              type: 'doc',
              id: 'stylus/concepts/gas-metering',
              label: 'Gas metering',
            },
          ],
        },
        {
          type: 'category',
          label: 'Examples',
          collapsed: true,
          items: [
            ...stylusByExampleApplications,
            {
              type: 'link',
              label: 'Awesome Stylus',
              href: 'https://github.com/OffchainLabs/awesome-stylus',
            },
          ],
        },
        {
          type: 'category',
          label: 'Reference',
          collapsed: true,
          items: [
            {
              type: 'html',
              value:
                '<a class="menu__link menu__list-item" href="/for-devs/dev-tools-and-resources/chain-info">Chain Info<span class="other-section-icon">↑</span></a>',
            },
            {
              type: 'doc',
              id: 'stylus/reference/opcode-hostio-pricing',
              label: 'Gas & Ink Pricing',
            },
            {
              type: 'link',
              label: 'Stylus by Example',
              href: 'https://stylus-by-example.org/',
            },
            {
              type: 'link',
              label: 'Cargo Stylus CLI GitHub',
              href: 'https://github.com/OffchainLabs/cargo-stylus',
            },
            {
              type: 'link',
              label: 'Rust SDK Crate',
              href: 'https://docs.rs/stylus-sdk/latest/stylus_sdk/index.html',
            },
            {
              type: 'link',
              label: 'Source Code Repository',
              href: 'https://github.com/OffchainLabs/stylus',
            },
          ],
        },
        {
          type: 'doc',
          id: 'stylus/how-tos/adding-support-for-new-languages',
          label: 'Using other languages',
        },
        {
          type: 'doc',
          id: 'stylus/troubleshooting-building-stylus',
          label: 'Troubleshooting',
        },
      ],
    },
    {
      type: 'category',
      label: 'Run an Arbitrum node',
      collapsed: true,
      link: {
        type: 'doc',
        id: 'node-running/node-running-content-map',
      },
      items: [
        {
          type: 'doc',
          id: 'run-arbitrum-node/overview',
          label: 'Overview',
        },
        {
          type: 'doc',
          id: 'run-arbitrum-node/run-full-node',
          label: 'Run a full node',
        },
        {
          type: 'doc',
          id: 'run-arbitrum-node/run-local-full-chain-simulation',
          label: 'Run a local full chain simulation',
        },
        {
          type: 'doc',
          id: 'run-arbitrum-node/run-nitro-dev-node',
          label: 'Run a local dev node',
        },
        {
          type: 'doc',
          id: 'run-arbitrum-node/l1-ethereum-beacon-chain-rpc-providers',
          label: 'L1 Ethereum RPC providers',
        },
        {
          type: 'doc',
          id: 'run-arbitrum-node/run-feed-relay',
          label: 'Run a feed relay',
        },
        {
          type: 'html',
          value:
            '<a class="menu__link menu__list-item" href="/run-arbitrum-node/data-availability-committees/get-started">Data Availability Committees <span class="other-section-icon">↑</span></a>',
          // q: why use an anchor html tag here?
          // a: see note at end of file
        },
        {
          type: 'category',
          label: 'ArbOS software releases',
          collapsed: true,
          items: [
            {
              type: 'doc',
              id: 'run-arbitrum-node/arbos-releases/overview',
              label: 'Overview',
            },
            {
              type: 'doc',
              id: 'run-arbitrum-node/arbos-releases/arbos40',
              label: 'Callisto (ArbOS 40)',
            },
            {
              type: 'doc',
              id: 'run-arbitrum-node/arbos-releases/arbos32',
              label: 'Bianca (ArbOS 32)',
            },
            {
              type: 'doc',
              id: 'run-arbitrum-node/arbos-releases/arbos20',
              label: 'Atlas (ArbOS 20)',
            },
            {
              type: 'doc',
              id: 'run-arbitrum-node/arbos-releases/arbos11',
              label: 'ArbOS 11',
            },
          ],
        },
        {
          type: 'category',
          label: 'More node types',
          collapsed: true,
          items: [
            {
              type: 'doc',
              id: 'run-arbitrum-node/more-types/run-archive-node',
              label: 'Run an archive node',
            },
            {
              type: 'doc',
              id: 'run-arbitrum-node/more-types/run-validator-node',
              label: 'Run a validator',
            },
            {
              type: 'doc',
              id: 'run-arbitrum-node/more-types/run-split-validator-node',
              label: 'Run a split validator',
            },
            {
              type: 'doc',
              id: 'run-arbitrum-node/more-types/run-classic-node',
              label: 'Run a Classic node',
            },
          ],
        },
        {
          type: 'category',
          label: 'Sequencer',
          collapsed: true,
          link: {
            type: 'doc',
            id: 'node-running/sequencer-content-map',
          },
          items: [
            {
              type: 'doc',
              id: 'run-arbitrum-node/sequencer/run-sequencer-node',
              label: 'Run a sequencer node',
            },
            {
              type: 'doc',
              id: 'run-arbitrum-node/sequencer/read-sequencer-feed',
              label: 'Read the sequencer feed',
            },
            {
              type: 'doc',
              id: 'run-arbitrum-node/sequencer/run-sequencer-coordination-manager',
              label: 'Run a Sequencer Coordination Manager (SQM)',
            },
            {
              type: 'doc',
              id: 'run-arbitrum-node/sequencer/high-availability-sequencer-docs',
              label: 'Run high availability sequencer nodes',
            },
          ],
        },
        {
          type: 'doc',
          id: 'run-arbitrum-node/nitro/build-nitro-locally',
          label: 'Build Nitro locally',
        },
        {
          type: 'doc',
          id: 'run-arbitrum-node/nitro/migrate-state-and-history-from-classic',
          label: 'Migrate to Nitro from Classic',
        },
        {
          type: 'doc',
          id: 'run-arbitrum-node/nitro/nitro-database-snapshots',
          label: 'Database snapshots',
        },
        {
          type: 'doc',
          id: 'run-arbitrum-node/nitro/how-to-convert-databases-from-leveldb-to-pebble',
          label: 'Convert databases from LevelDB to Pebble',
        },
        ,
        {
          type: 'doc',
          id: 'run-arbitrum-node/troubleshooting',
          label: 'Troubleshooting',
        },
        {
          type: 'doc',
          label: 'FAQ',
          id: 'node-running/faq',
        },
      ],
    },
    {
      type: 'category',
      label: 'Arbitrum bridge',
      collapsed: true,
      items: [
        {
          type: 'doc',
          id: 'arbitrum-bridge/quickstart',
          label: 'Quickstart',
        },
        {
          type: 'doc',
          id: 'arbitrum-bridge/usdc-arbitrum-one',
          label: 'USDC on Arbitrum One',
        },
        {
          type: 'doc',
          id: 'arbitrum-bridge/troubleshooting',
          label: 'Troubleshooting',
        },
      ],
    },
    {
      type: 'category',
      label: 'How Arbitrum works',
      collapsed: true,
      items: [
        {
          type: 'doc',
          id: 'how-arbitrum-works/a-gentle-introduction',
          label: 'A gentle introduction',
        },
        {
          type: 'doc',
          id: 'how-arbitrum-works/transaction-lifecycle',
          label: 'Sequencing, Followed by Deterministic Execution',
        },
        {
          type: 'doc',
          id: 'how-arbitrum-works/sequencer',
          label: 'The Sequencer and Censorship Resistance',
        },
        {
          type: 'doc',
          id: 'how-arbitrum-works/l1-to-l2-messaging',
          label: 'Parent to Child chain messaging',
        },
        {
          type: 'category',
          label: 'State Transition Function',
          items: [
            {
              type: 'doc',
              label: 'STF Overview',
              id: 'how-arbitrum-works/state-transition-function/stf-gentle-intro',
            },
            {
              type: 'doc',
              label: 'STF inputs',
              id: 'how-arbitrum-works/state-transition-function/stf-inputs',
            },
            {
              type: 'doc',
              label: 'Ethereum vs Arbitrum',
              id: 'how-arbitrum-works/state-transition-function/ethereum-vs-arbitrum',
            },
            {
              type: 'doc',
              label: 'Modified Geth on Arbitrum',
              id: 'how-arbitrum-works/state-transition-function/modified-geth-on-arbitrum',
            },
            {
              type: 'doc',
              label: 'ArbOS',
              id: 'how-arbitrum-works/state-transition-function/arbos',
            },
            {
              type: 'doc',
              label: 'Stylus execution path',
              id: 'how-arbitrum-works/state-transition-function/stylus-execution-path',
            },
          ],
        },
        {
          type: 'category',
          label: 'Validation and Proving',
          items: [
            {
              type: 'doc',
              label: 'Validation and proving overview',
              id: 'how-arbitrum-works/validation-and-proving/validation-and-proving',
            },
            {
              type: 'doc',
              label: 'Rollup protocol',
              id: 'how-arbitrum-works/validation-and-proving/rollup-protocol',
            },
            {
              type: 'doc',
              label: 'Proving and challenges',
              id: 'how-arbitrum-works/validation-and-proving/proving-and-challenges',
            },
          ],
        },
        {
          type: 'doc',
          id: 'how-arbitrum-works/anytrust-protocol',
          label: 'AnyTrust protocol',
        },
        {
          type: 'doc',
          id: 'how-arbitrum-works/l2-to-l1-messaging',
          label: 'Child to parent chain messaging',
        },
        {
          type: 'doc',
          id: 'how-arbitrum-works/gas-fees',
          label: 'Gas and fees',
        },
        {
          type: 'doc',
          id: 'how-arbitrum-works/data-availability',
          label: 'Data Availability',
        },
        {
          type: 'link',
          href: 'https://github.com/OffchainLabs/nitro/blob/master/docs/Nitro-whitepaper.pdf',
          label: 'Nitro whitepaper',
        },

        {
          type: 'category',
          label: 'The BoLD dispute protocol',
          items: [
            {
              type: 'doc',
              id: 'how-arbitrum-works/bold/gentle-introduction',
              label: 'A gentle introduction',
            },
            {
              type: 'link',
              href: 'https://github.com/offchainlabs/bold-validator-starter-kit',
              label: 'Deploy a validator on testnet',
            },
            {
              type: 'link',
              href: 'https://arxiv.org/abs/2404.10491',
              label: 'BoLD Whitepaper',
            },
            {
              type: 'doc',
              id: 'how-arbitrum-works/bold/bold-technical-deep-dive',
              label: 'Technical deep dive',
            },
            {
              type: 'doc',
              id: 'how-arbitrum-works/bold/bold-economics-of-disputes',
              label: 'Economics of disputes',
            },
            {
              type: 'link',
              href: 'https://github.com/OffchainLabs/bold',
              label: 'Specification on Github',
            },
            {
              type: 'link',
              href: 'https://github.com/trailofbits/publications/blob/master/reviews/2024-04-offchainbold-securityreview.pdf',
              label: 'Audit Report by Trail of Bits',
            },
            {
              type: 'link',
              href: 'https://code4rena.com/reports/2024-05-arbitrum-foundation',
              label: 'Audit Report by Code4rena',
            },
          ],
        },
        {
          type: 'category',
          label: 'Timeboost',
          items: [
            {
              type: 'doc',
              id: 'how-arbitrum-works/timeboost/gentle-introduction',
              label: 'Public preview',
            },
            {
              type: 'doc',
              label: 'Use Timeboost',
              id: 'how-arbitrum-works/timeboost/how-to-use-timeboost',
            },
            {
              type: 'doc',
              label: 'Troubleshoot Timeboost',
              id: 'how-arbitrum-works/timeboost/troubleshoot-timeboost',
            },
            {
              type: 'doc',
              label: 'Timeboost FAQ',
              id: 'how-arbitrum-works/timeboost/timeboost-faq',
            },
            {
              type: 'link',
              href: 'https://github.com/OffchainLabs/timeboost-design/blob/main/research_spec.md',
              label: 'Specification: Timeboost',
            },
            {
              type: 'link',
              href: 'https://github.com/OffchainLabs/decentralized-timeboost-spec',
              label: 'Specification: Timeboost with decentralized sequencing',
            },
            {
              type: 'link',
              href: 'https://arxiv.org/abs/2306.02179',
              label: 'White paper: Timeboost',
            },
          ],
        },
      ],
    },
    {
      type: 'doc',
      id: 'learn-more/faq',
      label: 'FAQ',
    },
    {
      type: 'doc',
      id: 'intro/glossary',
      label: 'Glossary',
    },
    {
      type: 'doc',
      id: 'for-devs/contribute',
    },
    {
      type: 'category',
      label: 'Third-party docs',
      collapsed: true,
      items: [
        {
          type: 'category',
          label: 'Oracles',
          collapsed: true,
          link: {
            type: 'doc',
            id: 'for-devs/oracles/oracles-content-map',
          },
          items: [
            {
              type: 'doc',
              id: 'for-devs/oracles/api3/api3',
            },
            {
              type: 'doc',
              id: 'for-devs/oracles/chainlink/chainlink',
            },
            {
              type: 'doc',
              id: 'for-devs/oracles/chronicle/chronicle',
            },
            {
              type: 'doc',
              id: 'for-devs/oracles/ora/ora',
            },
            {
              type: 'doc',
              id: 'for-devs/oracles/supra/supras-price-feed',
            },
            {
              type: 'doc',
              id: 'for-devs/oracles/supra/supras-vrf',
            },
            {
              type: 'doc',
              id: 'for-devs/oracles/trellor/trellor',
            },
          ],
        },
        {
          type: 'autogenerated',
          dirName: 'for-devs/third-party-docs',
        },
        {
          type: 'doc',
          id: 'for-devs/contribute',
        },
      ],
    },
    {
      type: 'doc',
      label: 'Audit reports',
      id: 'audit-reports',
    },
    {
      type: 'link',
      label: 'DAO docs',
      href: 'https://docs.arbitrum.foundation/gentle-intro-dao-governance',
    },
    {
      type: 'link',
      label: 'Prysm docs',
      href: 'https://www.offchainlabs.com/prysm/docs',
    },
  ],
};

module.exports = sidebars;

// note RE html sidebar links:
//    because the linked page lives in multiple sidebar sections, we pick one to be the "canonical" location for the page in the sidebar
//    if we link to them both via id or standard href, multiple sections of the sidebar will be opened at once when the user visits this page; we don't want that
//    if we use a fully qualified link, the remote/published page will display when visiting from localhost or preview deployments
//    we also want to include a unicode arrow to indicate that we're routing the user to another section, in a way that's distinct from the icon that indicates "this href pulls you out of docs"<|MERGE_RESOLUTION|>--- conflicted
+++ resolved
@@ -307,18 +307,12 @@
                 },
                 {
                   type: 'doc',
-<<<<<<< HEAD
                   id: 'launch-arbitrum-chain/configure-your-chain/common-configurations/stake-and-validator-configurations',
                   label: `Stake and validator configuration`,
                 },
                 {
-                  type: 'doc',
-                  id: 'launch-arbitrum-chain/configure-your-chain/common-configurations/stake-and-validator-configurations',
-                  label: `Stake and validator configuration`,
-=======
                   id: 'launch-arbitrum-chain/configure-your-chain/common-configurations/arbitrum-chain-finality',
                   label: `Configure delayed inbox finality`,
->>>>>>> 02259757
                 },
                 {
                   type: 'category',
