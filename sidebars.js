--- conflicted
+++ resolved
@@ -322,10 +322,11 @@
                 },
                 {
                   type: 'doc',
-<<<<<<< HEAD
                   id: 'launch-arbitrum-chain/configure-your-chain/common-configurations/gas-optimization-tools',
                   label: `Gas optimization tools`,
-=======
+                },
+                {
+                  type: 'doc',
                   id: 'launch-arbitrum-chain/configure-your-chain/common-configurations/bold-adoption-for-arbitrum-chains',
                   label: 'BoLD for Arbitrum chains',
                 },
@@ -333,7 +334,6 @@
                   type: 'doc',
                   id: 'launch-arbitrum-chain/configure-your-chain/common-configurations/timeboost-for-arbitrum-chains',
                   label: 'Timeboost for Arbitrum chains',
->>>>>>> 45b1d7bb
                 },
                 {
                   type: 'category',
