// @ts-check

// Use the generated SDK sidebar for API reference
const sdkApiSidebar = require('./sdk-sidebar.js');
// Use the generated stylus-by-example sidebars
const stylusByExampleBasicExamples = require('./docs/stylus-by-example/basic_examples/sidebar.js');
const stylusByExampleApplications = require('./docs/stylus-by-example/applications/sidebar.js');

// Create a custom SDK sidebar that combines manual intro pages with generated API docs
const sdkSidebar = {
  sdkSidebar: [
    {
      type: 'doc',
      id: 'sdk/index',
      label: 'Introduction',
    },
    {
      type: 'doc',
      id: 'sdk/migrate',
      label: 'Migrate from v3 to v4',
    },
    ...sdkApiSidebar.sdkSidebar,
  ],
};

/** @type {import('@docusaurus/plugin-content-docs').SidebarsConfig} */
const sidebars = {
  buildDecentralizedAppsSidebar: [
    {
      type: 'category',
      label: 'Welcome',
      collapsed: false,
      items: [
        {
          type: 'doc',
          id: 'welcome/arbitrum-gentle-introduction',
          label: 'A gentle introduction',
        },
        {
          type: 'doc',
          id: 'welcome/get-started',
          label: 'Get started',
        },
        {
          type: 'doc',
          id: 'for-devs/dev-tools-and-resources/chain-info',
          label: 'Chain info',
        },
      ],
    },
    {
      type: 'category',
      label: 'Build decentralized apps',
      collapsed: true,
      items: [
        {
          type: 'doc',
          id: 'build-decentralized-apps/quickstart-solidity-remix',
          label: 'Quickstart (Solidity)',
        },
        {
          type: 'doc',
          label: 'Estimate gas',
          id: 'build-decentralized-apps/how-to-estimate-gas',
        },
        {
          type: 'doc',
          label: 'Chains and testnets',
          id: 'build-decentralized-apps/public-chains',
        },
        {
          type: 'doc',
          label: 'Cross-chain messaging',
          id: 'build-decentralized-apps/cross-chain-messaging',
        },
        {
          type: 'doc',
          id: 'build-decentralized-apps/custom-gas-token-sdk',
          label: 'Custom gas token SDK',
        },
        {
          type: 'category',
          label: 'Arbitrum vs Ethereum',
          items: [
            {
              type: 'doc',
              label: 'Comparison overview',
              id: 'build-decentralized-apps/arbitrum-vs-ethereum/comparison-overview',
            },
            {
              type: 'doc',
              label: 'Block gas limit, numbers and time',
              id: 'build-decentralized-apps/arbitrum-vs-ethereum/block-numbers-and-time',
            },
            {
              type: 'doc',
              label: 'RPC methods',
              id: 'build-decentralized-apps/arbitrum-vs-ethereum/rpc-methods',
            },
            {
              type: 'doc',
              label: 'Solidity support',
              id: 'build-decentralized-apps/arbitrum-vs-ethereum/solidity-support',
            },
          ],
        },
        {
          type: 'doc',
          label: 'Oracles',
          id: 'build-decentralized-apps/oracles/overview-oracles',
        },
        {
          type: 'category',
          label: 'Precompiles',
          collapsed: true,
          items: [
            {
              type: 'doc',
              label: 'Overview',
              id: 'build-decentralized-apps/precompiles/overview',
            },
            {
              type: 'doc',
              label: 'Reference',
              id: 'build-decentralized-apps/precompiles/reference',
            },
          ],
        },
        {
          type: 'category',
          label: 'NodeInterface',
          collapsed: true,
          items: [
            {
              type: 'doc',
              label: 'Overview',
              id: 'build-decentralized-apps/nodeinterface/overview',
            },
            {
              type: 'doc',
              label: 'Reference',
              id: 'build-decentralized-apps/nodeinterface/reference',
            },
          ],
        },
        {
          type: 'category',
          label: 'Token bridging',
          collapsed: true,
          items: [
            {
              type: 'doc',
              label: 'Overview',
              id: 'build-decentralized-apps/token-bridging/overview',
            },
            {
              type: 'doc',
              label: 'ETH bridging',
              id: 'build-decentralized-apps/token-bridging/token-bridge-ether',
            },
            {
              type: 'doc',
              label: 'ERC-20 token bridging',
              id: 'build-decentralized-apps/token-bridging/token-bridge-erc20',
            },
            {
              type: 'category',
              label: 'Bridge tokens programmatically',
              items: [
                {
                  type: 'doc',
                  label: 'Get started',
                  id: 'build-decentralized-apps/token-bridging/bridge-tokens-programmatically/get-started',
                },
                {
                  type: 'doc',
                  label: 'Use the standard gateway',
                  id: 'build-decentralized-apps/token-bridging/bridge-tokens-programmatically/how-to-bridge-tokens-standard',
                },
                {
                  type: 'doc',
                  label: 'Use the generic-custom gateway',
                  id: 'build-decentralized-apps/token-bridging/bridge-tokens-programmatically/how-to-bridge-tokens-generic-custom',
                },
                {
                  type: 'doc',
                  label: 'Use the custom gateway',
                  id: 'build-decentralized-apps/token-bridging/bridge-tokens-programmatically/how-to-bridge-tokens-custom-gateway',
                },
              ],
            },
          ],
        },
        {
          type: 'category',
          label: 'Reference',
          items: [
            {
              type: 'doc',
              id: 'build-decentralized-apps/reference/node-providers',
              label: 'RPC endpoints and providers',
            },
            {
              type: 'doc',
              label: 'Smart contract addresses',
              id: 'build-decentralized-apps/reference/contract-addresses',
            },
            {
              type: 'doc',
              label: 'Chain parameters',
              id: 'build-decentralized-apps/reference/chain-params',
            },
            {
              type: 'doc',
              label: 'Development frameworks',
              id: 'build-decentralized-apps/reference/development-frameworks',
            },
            {
              type: 'doc',
              label: 'Web3 libraries and tools',
              id: 'build-decentralized-apps/reference/web3-libraries-tools',
            },
            {
              type: 'doc',
              label: 'Monitoring tools and block explorers',
              id: 'build-decentralized-apps/reference/monitoring-tools-block-explorers',
            },
            {
              type: 'doc',
              label: 'Debugging tools',
              id: 'build-decentralized-apps/reference/debugging-tools',
            },

            {
              type: 'doc',
              id: 'build-decentralized-apps/reference/mainnet-risks',
              label: 'Mainnet risks',
            },
          ],
        },
        {
          type: 'doc',
          label: 'Troubleshooting',
          id: 'for-devs/troubleshooting-building',
        },
        {
          type: 'category',
          label: 'Arbitrum SDK',
          items: sdkSidebar.sdkSidebar,
        },
        {
          type: 'link',
          label: 'Tutorials',
          href: 'https://github.com/OffchainLabs/arbitrum-tutorials',
        },
      ],
    },
    {
      type: 'category',
      label: 'Run an Arbitrum (Orbit) chain',
      collapsed: true,
      items: [
        {
          type: 'doc',
          id: 'launch-arbitrum-chain/a-gentle-introduction',
          label: 'A gentle introduction',
        },
        {
          type: 'doc',
          id: 'launch-arbitrum-chain/aep-license',
          label: 'Arbitrum chain licensing',
        },
        {
          type: 'category',
          label: 'Configure your chain',
          collapsed: true,
          items: [
            {
              type: 'category',
              label: 'Common features',
              collapsed: true,
              items: [
                {
                  type: 'doc',
                  id: 'launch-arbitrum-chain/configure-your-chain/common-configurations/use-a-custom-gas-token-anytrust',
                  label: `Configure a custom AnyTrust gas token`,
                },
                {
                  type: 'doc',
                  id: 'launch-arbitrum-chain/configure-your-chain/common-configurations/use-a-custom-gas-token-rollup',
                  label: `Configure a custom Rollup gas token`,
                },
                {
                  type: 'doc',
                  id: 'launch-arbitrum-chain/configure-your-chain/common-configurations/customizable-challenge-period',
                  label: 'Customize the challenge period',
                },
                {
                  type: 'doc',
                  id: 'launch-arbitrum-chain/configure-your-chain/common-configurations/fee-management',
                  label: `Manage the fee parameters`,
                },
                {
                  type: 'doc',
                  id: 'launch-arbitrum-chain/configure-your-chain/common-configurations/enable-post-4844-blobs',
                  label: `Enable blob transactions`,
                },
                {
                  type: 'doc',
<<<<<<< HEAD
                  id: 'launch-arbitrum-chain/configure-your-chain/common-configurations/smart-contract-size-limit',
                  label: `Configure the smart contract size limit`,
=======
                  id: 'launch-arbitrum-chain/configure-your-chain/common-configurations/arbitrum-chain-finality',
                  label: `Configure delayed inbox finality`,
>>>>>>> 02259757
                },
                {
                  type: 'category',
                  label: 'Data Availability Committees',
                  collapsed: true,
                  items: [
                    {
                      type: 'doc',
                      id: 'run-arbitrum-node/data-availability-committees/get-started',
                      label: 'Get started',
                    },
                    {
                      type: 'doc',
                      id: 'run-arbitrum-node/data-availability-committees/deploy-das',
                      label: 'Deploy a Data Availability Server (DAS)',
                    },
                    {
                      type: 'doc',
                      id: 'run-arbitrum-node/data-availability-committees/deploy-mirror-das',
                      label: 'Deploy a mirror Data Availability Server',
                    },
                    {
                      type: 'doc',
                      id: 'run-arbitrum-node/data-availability-committees/configure-dac',
                      label: 'Configure a Data Availability Committee (DAC)',
                    },
                  ],
                },
                {
                  type: 'doc',
                  id: 'launch-arbitrum-chain/how-tos/customize-deployment-configuration',
                  label: `Customize your chain's deployment`,
                },
                {
                  type: 'doc',
                  id: 'launch-arbitrum-chain/reference/additional-configuration-parameters',
                  label: `Additional configuration parameters`,
                },
              ],
            },
            {
              type: 'category',
              label: 'Advanced features',
              collapsed: true,
              items: [
                {
                  type: 'doc',
                  id: 'launch-arbitrum-chain/configure-your-chain/advanced-configurations/fast-withdrawals',
                  label: `Enable fast withdrawals`,
                },
                {
                  type: 'doc',
                  id: 'launch-arbitrum-chain/configure-your-chain/advanced-configurations/bold',
                  label: 'BoLD configuration parameters',
                },
                {
                  type: 'doc',
                  id: 'launch-arbitrum-chain/configure-your-chain/advanced-configurations/deploy-timeboost',
                  label: 'Deploy and configure Timeboost',
                },
                {
                  type: 'doc',
                  label: 'Use Layer Leap',
                  id: 'launch-arbitrum-chain/configure-your-chain/advanced-configurations/layer-leap',
                },
                {
                  type: 'category',
                  label: 'Configure AEP fee routing',
                  collapsed: true,
                  items: [
                    {
                      type: 'doc',
                      id: 'launch-arbitrum-chain/configure-your-chain/advanced-configurations/aep-fee-router/aep-fee-router-introduction',
                      label: `AEP fee router overview`,
                    },
                    {
                      type: 'doc',
                      id: 'launch-arbitrum-chain/configure-your-chain/advanced-configurations/aep-fee-router/set-up-aep-fee-router',
                      label: `Set up AEP fee router`,
                    },
                    {
                      type: 'doc',
                      id: 'launch-arbitrum-chain/configure-your-chain/advanced-configurations/aep-fee-router/calculate-aep-fees',
                      label: `Calculate AEP license fees`,
                    },
                    {
                      type: 'doc',
                      id: 'launch-arbitrum-chain/configure-your-chain/advanced-configurations/aep-fee-router/reporting-on-fees',
                      label: `Report your fees`,
                    },
                  ],
                },
              ],
            },
          ],
        },
        {
          type: 'category',
          label: 'Deploy an Arbitrum chain',
          collapsed: true,
          items: [
            {
              type: 'category',
              label: 'Deploy a production chain',
              collapsed: true,
              items: [
                {
                  type: 'doc',
                  id: 'launch-arbitrum-chain/arbitrum-chain-sdk-introduction',
                  label: `Overview`,
                },
                {
                  type: 'doc',
                  id: 'launch-arbitrum-chain/deploy-an-arbitrum-chain/deploying-an-arbitrum-chain',
                  label: `Deploy an Arbitrum chain`,
                },
                {
                  type: 'doc',
                  id: 'launch-arbitrum-chain/how-tos/arbitrum-chain-sdk-preparing-node-config',
                  label: `Generate the node config file`,
                },
                {
                  type: 'doc',
                  id: 'launch-arbitrum-chain/deploy-an-arbitrum-chain/deploying-token-bridge',
                  label: `Deploy a token bridge`,
                },
              ],
            },
            {
              type: 'doc',
              id: 'launch-arbitrum-chain/deploy-an-arbitrum-chain/canonical-factory-contracts',
              label: 'Canonical factory contracts',
            },
          ],
        },
        {
          type: 'category',
          label: 'Maintain your chain',
          collapsed: true,
          items: [
            {
              type: 'doc',
              id: 'launch-arbitrum-chain/maintain-your-chain/ownership-structure-access-control',
              label: 'Ownership structure and access control',
            },
            {
              type: 'category',
              label: 'ArbOS',
              collapsed: true,
              items: [
                {
                  type: 'html',
                  value:
                    '<a class="menu__link menu__list-item" href="/run-arbitrum-node/arbos-releases/overview">ArbOS software releases <span class="other-section-icon">↓</span></a>',
                  // q: why use an anchor html tag here?
                  // a: see note at end of file
                },
                {
                  type: 'doc',
                  id: 'launch-arbitrum-chain/configure-your-chain/common-configurations/arbos-upgrade',
                  label: `Upgrade ArbOS`,
                },
              ],
            },
            {
              type: 'category',
              label: 'Guidance',
              collapsed: true,
              items: [
                {
                  type: 'doc',
                  id: 'launch-arbitrum-chain/maintain-your-chain/guidance/state-growth',
                  label: `Manage gas state growth`,
                },
                {
                  type: 'doc',
                  id: 'launch-arbitrum-chain/maintain-your-chain/guidance/state-size-limit',
                  label: `Manage gas speed limit`,
                },
                {
                  type: 'doc',
                  id: 'launch-arbitrum-chain/maintain-your-chain/guidance/post-launch-contract-deployments',
                  label: `Post-launch deployments`,
                },
              ],
            },
            {
              type: 'doc',
              id: 'launch-arbitrum-chain/maintain-your-chain/upgrade-to-bold',
              label: 'Upgrade to BoLD',
            },
            {
              type: 'doc',
              id: 'launch-arbitrum-chain/maintain-your-chain/monitoring-tools-and-considerations',
              label: 'Monitoring tools and considerations',
            },
          ],
        },
        {
          type: 'category',
          label: 'Customize your chain',
          collapsed: true,
          items: [
            {
              type: 'doc',
              id: 'launch-arbitrum-chain/customize-your-chain/customize-precompile',
              label: `Customize your chain's precompiles`,
            },
            {
              type: 'doc',
              id: 'launch-arbitrum-chain/customize-your-chain/customize-stf',
              label: `Customize your chain's behavior`,
            },
            {
              type: 'doc',
              id: 'launch-arbitrum-chain/customize-your-chain/customize-arbos',
              label: `Customize ArbOS version`,
            },
          ],
        },
        {
          type: 'category',
          label: 'Migrate your chain',
          collapsed: true,
          items: [
            {
              type: 'doc',
              id: 'launch-arbitrum-chain/migrate-between-raases',
              label: 'Migrate between RaaSes',
            },
          ],
        },
        {
          type: 'category',
          label: 'Third-party integrations and features',
          collapsed: true,
          items: [
            {
              type: 'doc',
              id: 'launch-arbitrum-chain/third-party-integrations/bridged-usdc-standard',
              label: `Implement Circle bridged USDC`,
            },
            {
              type: 'doc',
              id: 'launch-arbitrum-chain/third-party-integrations/third-party-providers',
              label: 'Third-party infrastructure providers',
            },
          ],
        },
        {
          type: 'category',
          label: 'Run a node for an Arbitrum chain',
          collapsed: true,
          items: [
            {
              type: 'html',
              value:
                '<a class="menu__link menu__list-item" href="/run-arbitrum-node/run-full-node">Run a full node <span class="other-section-icon">↓</span></a>',
              // q: why use an anchor html tag here?
              // a: see note at end of file
            },
            {
              type: 'html',
              value:
                '<a class="menu__link menu__list-item" href="/run-arbitrum-node/more-types/run-validator-node">Run a validator <span class="other-section-icon">↓</span></a>',
              // q: why use an anchor html tag here?
              // a: see note at end of file
            },
            {
              type: 'html',
              value:
                '<a class="menu__link menu__list-item" href="/run-arbitrum-node/sequencer/run-sequencer-node">Run a sequencer node <span class="other-section-icon">↓</span></a>',
              // q: why use an anchor html tag here?
              // a: see note at end of file
            },
            {
              type: 'html',
              value:
                '<a class="menu__link menu__list-item" href="/run-arbitrum-node/sequencer/high-availability-sequencer-docs">Run high-availability sequencer nodes <span class="other-section-icon">↓</span></a>',
              // q: why use an anchor html tag here?
              // a: see note at end of file
            },
          ],
        },
        {
          type: 'doc',
          id: 'launch-arbitrum-chain/ecosystem-support/add-arbitrum-chain-to-bridge-ui',
          label: `Add your chain to the bridge`,
        },
        {
          type: 'doc',
          id: 'launch-arbitrum-chain/bold-adoption-for-arbitrum-chains',
          label: 'BoLD for Arbitrum chains',
        },
        {
          type: 'doc',
          id: 'launch-arbitrum-chain/timeboost-for-arbitrum-chains',
          label: 'Timeboost for Arbitrum chains',
        },

        {
          type: 'doc',
          id: 'launch-arbitrum-chain/concepts/public-preview-expectations',
          label: 'Public preview',
        },
        {
          type: 'doc',
          id: 'launch-arbitrum-chain/faq-troubleshooting/troubleshooting-building-arbitrum-chain',
          label: 'FAQ',
        },
      ],
    },
    {
      type: 'category',
      label: 'Write Stylus Contracts',
      collapsed: true,
      link: {
        type: 'doc',
        id: 'stylus/stylus-content-map',
      },
      items: [
        {
          type: 'doc',
          id: 'stylus/gentle-introduction',
          label: 'A gentle introduction',
        },
        {
          type: 'doc',
          id: 'stylus/quickstart',
          label: 'Quickstart',
        },
        {
          type: 'category',
          label: 'Rust SDK',
          collapsed: true,
          items: [
            {
              type: 'doc',
              id: 'stylus/reference/overview',
              label: 'Overview',
            },
            {
              type: 'doc',
              id: 'stylus/reference/project-structure',
              label: 'Structure of a Contract',
            },
            ...stylusByExampleBasicExamples,
            {
              type: 'doc',
              id: 'stylus/how-tos/using-inheritance',
              label: 'Composition and trait-based routing model',
            },
            {
              type: 'doc',
              id: 'stylus/reference/rust-sdk-guide',
              label: 'Advanced features',
            },
            {
              type: 'doc',
              id: 'stylus/recommended-libraries',
              label: 'Recommended Rust Crates',
            },
          ],
        },
        {
          type: 'category',
          label: 'Rust CLI',
          collapsed: true,
          items: [
            {
              type: 'doc',
              id: 'stylus/using-cli',
              label: 'Overview',
            },
            {
              type: 'doc',
              id: 'stylus/how-tos/debugging-tx',
              label: 'Debug transactions',
            },
            {
              type: 'doc',
              id: 'stylus/how-tos/testing-contracts',
              label: 'Testing contracts',
            },
            {
              type: 'doc',
              id: 'stylus/how-tos/verifying-contracts',
              label: 'Verify contracts',
            },
            {
              type: 'doc',
              id: 'stylus/how-tos/caching-contracts',
              label: 'Cache contracts',
            },
            {
              type: 'doc',
              id: 'stylus/how-tos/verifying-contracts-arbiscan',
              label: 'Verify on Arbiscan',
            },
            {
              type: 'doc',
              id: 'stylus/how-tos/optimizing-binaries',
              label: 'Optimize WASM binaries',
            },
          ],
        },
        {
          type: 'html',
          value:
            '<a class="menu__link menu__list-item" href="/run-arbitrum-node/run-nitro-dev-node">Run a local dev node<span class="other-section-icon">↑</span></a>',
        },
        {
          type: 'category',
          label: 'Concepts',
          collapsed: true,
          items: [
            {
              type: 'doc',
              id: 'stylus/concepts/how-it-works',
              label: 'Architecture overview',
            },
            {
              type: 'doc',
              id: 'stylus/concepts/gas-metering',
              label: 'Gas metering',
            },
          ],
        },
        {
          type: 'category',
          label: 'Examples',
          collapsed: true,
          items: [
            ...stylusByExampleApplications,
            {
              type: 'link',
              label: 'Awesome Stylus',
              href: 'https://github.com/OffchainLabs/awesome-stylus',
            },
          ],
        },
        {
          type: 'category',
          label: 'Reference',
          collapsed: true,
          items: [
            {
              type: 'html',
              value:
                '<a class="menu__link menu__list-item" href="/for-devs/dev-tools-and-resources/chain-info">Chain Info<span class="other-section-icon">↑</span></a>',
            },
            {
              type: 'doc',
              id: 'stylus/reference/opcode-hostio-pricing',
              label: 'Gas & Ink Pricing',
            },
            {
              type: 'link',
              label: 'Stylus by Example',
              href: 'https://stylus-by-example.org/',
            },
            {
              type: 'link',
              label: 'Cargo Stylus CLI GitHub',
              href: 'https://github.com/OffchainLabs/cargo-stylus',
            },
            {
              type: 'link',
              label: 'Rust SDK Crate',
              href: 'https://docs.rs/stylus-sdk/latest/stylus_sdk/index.html',
            },
            {
              type: 'link',
              label: 'Source Code Repository',
              href: 'https://github.com/OffchainLabs/stylus',
            },
          ],
        },
        {
          type: 'doc',
          id: 'stylus/how-tos/adding-support-for-new-languages',
          label: 'Using other languages',
        },
        {
          type: 'doc',
          id: 'stylus/troubleshooting-building-stylus',
          label: 'Troubleshooting',
        },
      ],
    },
    {
      type: 'category',
      label: 'Run an Arbitrum node',
      collapsed: true,
      link: {
        type: 'doc',
        id: 'node-running/node-running-content-map',
      },
      items: [
        {
          type: 'doc',
          id: 'run-arbitrum-node/overview',
          label: 'Overview',
        },
        {
          type: 'doc',
          id: 'run-arbitrum-node/run-full-node',
          label: 'Run a full node',
        },
        {
          type: 'doc',
          id: 'run-arbitrum-node/run-local-full-chain-simulation',
          label: 'Run a local full chain simulation',
        },
        {
          type: 'doc',
          id: 'run-arbitrum-node/run-nitro-dev-node',
          label: 'Run a local dev node',
        },
        {
          type: 'doc',
          id: 'run-arbitrum-node/l1-ethereum-beacon-chain-rpc-providers',
          label: 'L1 Ethereum RPC providers',
        },
        {
          type: 'doc',
          id: 'run-arbitrum-node/run-feed-relay',
          label: 'Run a feed relay',
        },
        {
          type: 'html',
          value:
            '<a class="menu__link menu__list-item" href="/run-arbitrum-node/data-availability-committees/get-started">Data Availability Committees <span class="other-section-icon">↑</span></a>',
          // q: why use an anchor html tag here?
          // a: see note at end of file
        },
        {
          type: 'category',
          label: 'ArbOS software releases',
          collapsed: true,
          items: [
            {
              type: 'doc',
              id: 'run-arbitrum-node/arbos-releases/overview',
              label: 'Overview',
            },
            {
              type: 'doc',
              id: 'run-arbitrum-node/arbos-releases/arbos40',
              label: 'Callisto (ArbOS 40)',
            },
            {
              type: 'doc',
              id: 'run-arbitrum-node/arbos-releases/arbos32',
              label: 'Bianca (ArbOS 32)',
            },
            {
              type: 'doc',
              id: 'run-arbitrum-node/arbos-releases/arbos20',
              label: 'Atlas (ArbOS 20)',
            },
            {
              type: 'doc',
              id: 'run-arbitrum-node/arbos-releases/arbos11',
              label: 'ArbOS 11',
            },
          ],
        },
        {
          type: 'category',
          label: 'More node types',
          collapsed: true,
          items: [
            {
              type: 'doc',
              id: 'run-arbitrum-node/more-types/run-archive-node',
              label: 'Run an archive node',
            },
            {
              type: 'doc',
              id: 'run-arbitrum-node/more-types/run-validator-node',
              label: 'Run a validator',
            },
            {
              type: 'doc',
              id: 'run-arbitrum-node/more-types/run-split-validator-node',
              label: 'Run a split validator',
            },
            {
              type: 'doc',
              id: 'run-arbitrum-node/more-types/run-classic-node',
              label: 'Run a Classic node',
            },
          ],
        },
        {
          type: 'category',
          label: 'Sequencer',
          collapsed: true,
          link: {
            type: 'doc',
            id: 'node-running/sequencer-content-map',
          },
          items: [
            {
              type: 'doc',
              id: 'run-arbitrum-node/sequencer/run-sequencer-node',
              label: 'Run a sequencer node',
            },
            {
              type: 'doc',
              id: 'run-arbitrum-node/sequencer/read-sequencer-feed',
              label: 'Read the sequencer feed',
            },
            {
              type: 'doc',
              id: 'run-arbitrum-node/sequencer/run-sequencer-coordination-manager',
              label: 'Run a Sequencer Coordination Manager (SQM)',
            },
            {
              type: 'doc',
              id: 'run-arbitrum-node/sequencer/high-availability-sequencer-docs',
              label: 'Run high availability sequencer nodes',
            },
          ],
        },
        {
          type: 'doc',
          id: 'run-arbitrum-node/nitro/build-nitro-locally',
          label: 'Build Nitro locally',
        },
        {
          type: 'doc',
          id: 'run-arbitrum-node/nitro/migrate-state-and-history-from-classic',
          label: 'Migrate to Nitro from Classic',
        },
        {
          type: 'doc',
          id: 'run-arbitrum-node/nitro/nitro-database-snapshots',
          label: 'Database snapshots',
        },
        {
          type: 'doc',
          id: 'run-arbitrum-node/nitro/how-to-convert-databases-from-leveldb-to-pebble',
          label: 'Convert databases from LevelDB to Pebble',
        },
        ,
        {
          type: 'doc',
          id: 'run-arbitrum-node/troubleshooting',
          label: 'Troubleshooting',
        },
        {
          type: 'doc',
          label: 'FAQ',
          id: 'node-running/faq',
        },
      ],
    },
    {
      type: 'category',
      label: 'Arbitrum bridge',
      collapsed: true,
      items: [
        {
          type: 'doc',
          id: 'arbitrum-bridge/quickstart',
          label: 'Quickstart',
        },
        {
          type: 'doc',
          id: 'arbitrum-bridge/usdc-arbitrum-one',
          label: 'USDC on Arbitrum One',
        },
        {
          type: 'doc',
          id: 'arbitrum-bridge/troubleshooting',
          label: 'Troubleshooting',
        },
      ],
    },
    {
      type: 'category',
      label: 'How Arbitrum works',
      collapsed: true,
      items: [
        {
          type: 'doc',
          id: 'how-arbitrum-works/a-gentle-introduction',
          label: 'A gentle introduction',
        },
        {
          type: 'doc',
          id: 'how-arbitrum-works/transaction-lifecycle',
          label: 'Sequencing, Followed by Deterministic Execution',
        },
        {
          type: 'doc',
          id: 'how-arbitrum-works/sequencer',
          label: 'The Sequencer and Censorship Resistance',
        },
        {
          type: 'doc',
          id: 'how-arbitrum-works/l1-to-l2-messaging',
          label: 'Parent to Child chain messaging',
        },
        {
          type: 'category',
          label: 'State Transition Function',
          items: [
            {
              type: 'doc',
              label: 'STF Overview',
              id: 'how-arbitrum-works/state-transition-function/stf-gentle-intro',
            },
            {
              type: 'doc',
              label: 'STF inputs',
              id: 'how-arbitrum-works/state-transition-function/stf-inputs',
            },
            {
              type: 'doc',
              label: 'Ethereum vs Arbitrum',
              id: 'how-arbitrum-works/state-transition-function/ethereum-vs-arbitrum',
            },
            {
              type: 'doc',
              label: 'Modified Geth on Arbitrum',
              id: 'how-arbitrum-works/state-transition-function/modified-geth-on-arbitrum',
            },
            {
              type: 'doc',
              label: 'ArbOS',
              id: 'how-arbitrum-works/state-transition-function/arbos',
            },
            {
              type: 'doc',
              label: 'Stylus execution path',
              id: 'how-arbitrum-works/state-transition-function/stylus-execution-path',
            },
          ],
        },
        {
          type: 'category',
          label: 'Validation and Proving',
          items: [
            {
              type: 'doc',
              label: 'Validation and proving overview',
              id: 'how-arbitrum-works/validation-and-proving/validation-and-proving',
            },
            {
              type: 'doc',
              label: 'Rollup protocol',
              id: 'how-arbitrum-works/validation-and-proving/rollup-protocol',
            },
            {
              type: 'doc',
              label: 'Proving and challenges',
              id: 'how-arbitrum-works/validation-and-proving/proving-and-challenges',
            },
          ],
        },
        {
          type: 'doc',
          id: 'how-arbitrum-works/anytrust-protocol',
          label: 'AnyTrust protocol',
        },
        {
          type: 'doc',
          id: 'how-arbitrum-works/l2-to-l1-messaging',
          label: 'Child to parent chain messaging',
        },
        {
          type: 'doc',
          id: 'how-arbitrum-works/gas-fees',
          label: 'Gas and fees',
        },
        {
          type: 'doc',
          id: 'how-arbitrum-works/data-availability',
          label: 'Data Availability',
        },
        {
          type: 'link',
          href: 'https://github.com/OffchainLabs/nitro/blob/master/docs/Nitro-whitepaper.pdf',
          label: 'Nitro whitepaper',
        },

        {
          type: 'category',
          label: 'The BoLD dispute protocol',
          items: [
            {
              type: 'doc',
              id: 'how-arbitrum-works/bold/gentle-introduction',
              label: 'A gentle introduction',
            },
            {
              type: 'link',
              href: 'https://github.com/offchainlabs/bold-validator-starter-kit',
              label: 'Deploy a validator on testnet',
            },
            {
              type: 'link',
              href: 'https://arxiv.org/abs/2404.10491',
              label: 'BoLD Whitepaper',
            },
            {
              type: 'doc',
              id: 'how-arbitrum-works/bold/bold-technical-deep-dive',
              label: 'Technical deep dive',
            },
            {
              type: 'doc',
              id: 'how-arbitrum-works/bold/bold-economics-of-disputes',
              label: 'Economics of disputes',
            },
            {
              type: 'link',
              href: 'https://github.com/OffchainLabs/bold',
              label: 'Specification on Github',
            },
            {
              type: 'link',
              href: 'https://github.com/trailofbits/publications/blob/master/reviews/2024-04-offchainbold-securityreview.pdf',
              label: 'Audit Report by Trail of Bits',
            },
            {
              type: 'link',
              href: 'https://code4rena.com/reports/2024-05-arbitrum-foundation',
              label: 'Audit Report by Code4rena',
            },
          ],
        },
        {
          type: 'category',
          label: 'Timeboost',
          items: [
            {
              type: 'doc',
              id: 'how-arbitrum-works/timeboost/gentle-introduction',
              label: 'Public preview',
            },
            {
              type: 'doc',
              label: 'Use Timeboost',
              id: 'how-arbitrum-works/timeboost/how-to-use-timeboost',
            },
            {
              type: 'doc',
              label: 'Troubleshoot Timeboost',
              id: 'how-arbitrum-works/timeboost/troubleshoot-timeboost',
            },
            {
              type: 'doc',
              label: 'Timeboost FAQ',
              id: 'how-arbitrum-works/timeboost/timeboost-faq',
            },
            {
              type: 'link',
              href: 'https://github.com/OffchainLabs/timeboost-design/blob/main/research_spec.md',
              label: 'Specification: Timeboost',
            },
            {
              type: 'link',
              href: 'https://github.com/OffchainLabs/decentralized-timeboost-spec',
              label: 'Specification: Timeboost with decentralized sequencing',
            },
            {
              type: 'link',
              href: 'https://arxiv.org/abs/2306.02179',
              label: 'White paper: Timeboost',
            },
          ],
        },
      ],
    },
    {
      type: 'doc',
      id: 'learn-more/faq',
      label: 'FAQ',
    },
    {
      type: 'doc',
      id: 'intro/glossary',
      label: 'Glossary',
    },
    {
      type: 'doc',
      id: 'for-devs/contribute',
    },
    {
      type: 'category',
      label: 'Third-party docs',
      collapsed: true,
      items: [
        {
          type: 'category',
          label: 'Oracles',
          collapsed: true,
          link: {
            type: 'doc',
            id: 'for-devs/oracles/oracles-content-map',
          },
          items: [
            {
              type: 'doc',
              id: 'for-devs/oracles/api3/api3',
            },
            {
              type: 'doc',
              id: 'for-devs/oracles/chainlink/chainlink',
            },
            {
              type: 'doc',
              id: 'for-devs/oracles/chronicle/chronicle',
            },
            {
              type: 'doc',
              id: 'for-devs/oracles/ora/ora',
            },
            {
              type: 'doc',
              id: 'for-devs/oracles/supra/supras-price-feed',
            },
            {
              type: 'doc',
              id: 'for-devs/oracles/supra/supras-vrf',
            },
            {
              type: 'doc',
              id: 'for-devs/oracles/trellor/trellor',
            },
          ],
        },
        {
          type: 'autogenerated',
          dirName: 'for-devs/third-party-docs',
        },
        {
          type: 'doc',
          id: 'for-devs/contribute',
        },
      ],
    },
    {
      type: 'doc',
      label: 'Audit reports',
      id: 'audit-reports',
    },
    {
      type: 'link',
      label: 'DAO docs',
      href: 'https://docs.arbitrum.foundation/gentle-intro-dao-governance',
    },
    {
      type: 'link',
      label: 'Prysm docs',
      href: 'https://www.offchainlabs.com/prysm/docs',
    },
  ],
};

module.exports = sidebars;

// note RE html sidebar links:
//    because the linked page lives in multiple sidebar sections, we pick one to be the "canonical" location for the page in the sidebar
//    if we link to them both via id or standard href, multiple sections of the sidebar will be opened at once when the user visits this page; we don't want that
//    if we use a fully qualified link, the remote/published page will display when visiting from localhost or preview deployments
//    we also want to include a unicode arrow to indicate that we're routing the user to another section, in a way that's distinct from the icon that indicates "this href pulls you out of docs"<|MERGE_RESOLUTION|>--- conflicted
+++ resolved
@@ -307,13 +307,13 @@
                 },
                 {
                   type: 'doc',
-<<<<<<< HEAD
                   id: 'launch-arbitrum-chain/configure-your-chain/common-configurations/smart-contract-size-limit',
                   label: `Configure the smart contract size limit`,
-=======
+                },
+                {
+                  type: 'doc',
                   id: 'launch-arbitrum-chain/configure-your-chain/common-configurations/arbitrum-chain-finality',
                   label: `Configure delayed inbox finality`,
->>>>>>> 02259757
                 },
                 {
                   type: 'category',
