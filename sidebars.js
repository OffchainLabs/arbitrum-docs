// @ts-check

// Use the generated SDK sidebar for API reference
const sdkApiSidebar = require('./sdk-sidebar.js');
// Use the generated stylus-by-example sidebars
const stylusByExampleBasicExamples = require('./docs/stylus-by-example/basic_examples/sidebar.js');
const stylusByExampleApplications = require('./docs/stylus-by-example/applications/sidebar.js');

// Create a custom SDK sidebar that combines manual intro pages with generated API docs
const sdkSidebar = {
  sdkSidebar: [
    {
      type: 'doc',
      id: 'sdk/index',
      label: 'Introduction',
    },
    {
      type: 'doc',
      id: 'sdk/migrate',
      label: 'Migrate from v3 to v4',
    },
    ...sdkApiSidebar.sdkSidebar,
  ],
};

/** @type {import('@docusaurus/plugin-content-docs').SidebarsConfig} */
const sidebars = {
  buildDecentralizedAppsSidebar: [
    {
      type: 'category',
      label: 'Welcome',
      collapsed: false,
      items: [
        {
          type: 'doc',
          id: 'welcome/arbitrum-gentle-introduction',
          label: 'A gentle introduction',
        },
        {
          type: 'doc',
          id: 'welcome/get-started',
          label: 'Get started',
        },
        {
          type: 'doc',
          id: 'for-devs/dev-tools-and-resources/chain-info',
          label: 'Chain info',
        },
      ],
    },
    {
      type: 'category',
      label: 'Build decentralized apps',
      collapsed: true,
      items: [
        {
          type: 'doc',
          id: 'build-decentralized-apps/quickstart-solidity-remix',
          label: 'Quickstart (Solidity)',
        },
        {
          type: 'doc',
          label: 'Estimate gas',
          id: 'build-decentralized-apps/how-to-estimate-gas',
        },
        {
          type: 'doc',
          label: 'Chains and testnets',
          id: 'build-decentralized-apps/public-chains',
        },
        {
          type: 'doc',
          label: 'Cross-chain messaging',
          id: 'build-decentralized-apps/cross-chain-messaging',
        },
        {
          type: 'doc',
          id: 'build-decentralized-apps/custom-gas-token-sdk',
          label: 'Custom gas token SDK',
        },
        {
          type: 'category',
          label: 'Arbitrum vs Ethereum',
          items: [
            {
              type: 'doc',
              label: 'Comparison overview',
              id: 'build-decentralized-apps/arbitrum-vs-ethereum/comparison-overview',
            },
            {
              type: 'doc',
              label: 'Block gas limit, numbers and time',
              id: 'build-decentralized-apps/arbitrum-vs-ethereum/block-numbers-and-time',
            },
            {
              type: 'doc',
              label: 'RPC methods',
              id: 'build-decentralized-apps/arbitrum-vs-ethereum/rpc-methods',
            },
            {
              type: 'doc',
              label: 'Solidity support',
              id: 'build-decentralized-apps/arbitrum-vs-ethereum/solidity-support',
            },
          ],
        },
        {
          type: 'doc',
          label: 'Oracles',
          id: 'build-decentralized-apps/oracles/overview-oracles',
        },
        {
          type: 'category',
          label: 'Precompiles',
          collapsed: true,
          items: [
            {
              type: 'doc',
              label: 'Overview',
              id: 'build-decentralized-apps/precompiles/overview',
            },
            {
              type: 'doc',
              label: 'Reference',
              id: 'build-decentralized-apps/precompiles/reference',
            },
          ],
        },
        {
          type: 'category',
          label: 'NodeInterface',
          collapsed: true,
          items: [
            {
              type: 'doc',
              label: 'Overview',
              id: 'build-decentralized-apps/nodeinterface/overview',
            },
            {
              type: 'doc',
              label: 'Reference',
              id: 'build-decentralized-apps/nodeinterface/reference',
            },
          ],
        },
        {
          type: 'category',
          label: 'Token bridging',
          collapsed: true,
          items: [
            {
              type: 'doc',
              label: 'Overview',
              id: 'build-decentralized-apps/token-bridging/overview',
            },
            {
              type: 'doc',
              label: 'ETH bridging',
              id: 'build-decentralized-apps/token-bridging/token-bridge-ether',
            },
            {
              type: 'doc',
              label: 'ERC-20 token bridging',
              id: 'build-decentralized-apps/token-bridging/token-bridge-erc20',
            },
            {
              type: 'category',
              label: 'Bridge tokens programmatically',
              items: [
                {
                  type: 'doc',
                  label: 'Get started',
                  id: 'build-decentralized-apps/token-bridging/bridge-tokens-programmatically/get-started',
                },
                {
                  type: 'doc',
                  label: 'Use the standard gateway',
                  id: 'build-decentralized-apps/token-bridging/bridge-tokens-programmatically/how-to-bridge-tokens-standard',
                },
                {
                  type: 'doc',
                  label: 'Use the generic-custom gateway',
                  id: 'build-decentralized-apps/token-bridging/bridge-tokens-programmatically/how-to-bridge-tokens-generic-custom',
                },
                {
                  type: 'doc',
                  label: 'Use the custom gateway',
                  id: 'build-decentralized-apps/token-bridging/bridge-tokens-programmatically/how-to-bridge-tokens-custom-gateway',
                },
              ],
            },
          ],
        },
        {
          type: 'category',
          label: 'Reference',
          items: [
            {
              type: 'doc',
              id: 'build-decentralized-apps/reference/node-providers',
              label: 'RPC endpoints and providers',
            },
            {
              type: 'doc',
              label: 'Smart contract addresses',
              id: 'build-decentralized-apps/reference/contract-addresses',
            },
            {
              type: 'doc',
              label: 'Chain parameters',
              id: 'build-decentralized-apps/reference/chain-params',
            },
            {
              type: 'doc',
              label: 'Development frameworks',
              id: 'build-decentralized-apps/reference/development-frameworks',
            },
            {
              type: 'doc',
              label: 'Web3 libraries and tools',
              id: 'build-decentralized-apps/reference/web3-libraries-tools',
            },
            {
              type: 'doc',
              label: 'Monitoring tools and block explorers',
              id: 'build-decentralized-apps/reference/monitoring-tools-block-explorers',
            },
            {
              type: 'doc',
              label: 'Debugging tools',
              id: 'build-decentralized-apps/reference/debugging-tools',
            },

            {
              type: 'doc',
              id: 'build-decentralized-apps/reference/mainnet-risks',
              label: 'Mainnet risks',
            },
          ],
        },
        {
          type: 'doc',
          label: 'Troubleshooting',
          id: 'for-devs/troubleshooting-building',
        },
        {
          type: 'category',
          label: 'Arbitrum SDK',
          items: sdkSidebar.sdkSidebar,
        },
        {
          type: 'link',
          label: 'Tutorials',
          href: 'https://github.com/OffchainLabs/arbitrum-tutorials',
        },
      ],
    },
    {
      type: 'category',
      label: 'Run an Arbitrum (Orbit) chain',
      collapsed: true,
      items: [
        {
          type: 'doc',
          id: 'launch-arbitrum-chain/a-gentle-introduction',
          label: 'A gentle introduction',
        },
        {
          type: 'doc',
          id: 'launch-arbitrum-chain/aep-license',
          label: 'Arbitrum chain licensing',
        },
        {
          type: 'category',
          label: 'Configure your chain',
          collapsed: true,
          items: [
            {
              type: 'category',
              label: 'Common features',
              collapsed: true,
              items: [
                {
                  type: 'doc',
                  id: 'launch-arbitrum-chain/configure-your-chain/common-configurations/use-a-custom-gas-token-anytrust',
                  label: `Configure a custom AnyTrust gas token`,
                },
                {
                  type: 'doc',
                  id: 'launch-arbitrum-chain/configure-your-chain/common-configurations/use-a-custom-gas-token-rollup',
                  label: `Configure a custom Rollup gas token`,
                },
                {
                  type: 'doc',
                  id: 'launch-arbitrum-chain/configure-your-chain/common-configurations/customizable-challenge-period',
                  label: 'Customize the challenge period',
                },
                {
                  type: 'doc',
                  id: 'launch-arbitrum-chain/configure-your-chain/common-configurations/fee-management',
                  label: `Manage the fee parameters`,
                },
                {
                  type: 'doc',
                  id: 'launch-arbitrum-chain/configure-your-chain/common-configurations/enable-post-4844-blobs',
                  label: `Enable blob transactions`,
                },
                {
                  type: 'doc',
<<<<<<< HEAD
                  id: 'launch-arbitrum-chain/configure-your-chain/common-configurations/gas-optimization-tools',
                  label: `Gas optimization tools`,
                },
                {
                  type: 'doc',
                  id: 'launch-arbitrum-chain/how-tos/customize-deployment-configuration',
                  label: `Customize your chain's deployment`,
                },
                {
                  type: 'doc',
                  id: 'launch-arbitrum-chain/reference/additional-configuration-parameters',
                  label: `Additional configuration parameters`,
=======
                  id: 'launch-arbitrum-chain/configure-your-chain/common-configurations/arbitrum-chain-finality',
                  label: `Configure delayed inbox finality`,
>>>>>>> cba65248
                },
                {
                  type: 'category',
                  label: 'Data Availability Committees',
                  collapsed: true,
                  items: [
                    {
                      type: 'doc',
                      id: 'run-arbitrum-node/data-availability-committees/get-started',
                      label: 'Get started',
                    },
                    {
                      type: 'doc',
                      id: 'run-arbitrum-node/data-availability-committees/deploy-das',
                      label: 'Deploy a Data Availability Server (DAS)',
                    },
                    {
                      type: 'doc',
                      id: 'run-arbitrum-node/data-availability-committees/deploy-mirror-das',
                      label: 'Deploy a mirror Data Availability Server',
                    },
                    {
                      type: 'doc',
                      id: 'run-arbitrum-node/data-availability-committees/configure-dac',
                      label: 'Configure a Data Availability Committee (DAC)',
                    },
                  ],
                },
              ],
            },
            {
              type: 'category',
              label: 'Advanced features',
              collapsed: true,
              items: [
                {
                  type: 'doc',
                  id: 'launch-arbitrum-chain/configure-your-chain/advanced-configurations/fast-withdrawals',
                  label: `Enable fast withdrawals`,
                },
                {
                  type: 'doc',
                  id: 'launch-arbitrum-chain/configure-your-chain/advanced-configurations/bold',
                  label: 'BoLD configuration parameters',
                },
                {
                  type: 'doc',
                  id: 'launch-arbitrum-chain/configure-your-chain/advanced-configurations/deploy-timeboost',
                  label: 'Deploy and configure Timeboost',
                },
                {
                  type: 'doc',
                  label: 'Use Layer Leap',
                  id: 'launch-arbitrum-chain/configure-your-chain/advanced-configurations/layer-leap',
                },
                {
                  type: 'category',
                  label: 'Configure AEP fee routing',
                  collapsed: true,
                  items: [
                    {
                      type: 'doc',
                      id: 'launch-arbitrum-chain/configure-your-chain/advanced-configurations/aep-fee-router/aep-fee-router-introduction',
                      label: `AEP fee router overview`,
                    },
                    {
                      type: 'doc',
                      id: 'launch-arbitrum-chain/configure-your-chain/advanced-configurations/aep-fee-router/set-up-aep-fee-router',
                      label: `Set up AEP fee router`,
                    },
                    {
                      type: 'doc',
                      id: 'launch-arbitrum-chain/configure-your-chain/advanced-configurations/aep-fee-router/calculate-aep-fees',
                      label: `Calculate AEP license fees`,
                    },
                    {
                      type: 'doc',
                      id: 'launch-arbitrum-chain/configure-your-chain/advanced-configurations/aep-fee-router/reporting-on-fees',
                      label: `Report your fees`,
                    },
                  ],
                },
              ],
            },
          ],
        },
        {
          type: 'category',
          label: 'Deploy an Arbitrum chain',
          collapsed: true,
          items: [
            {
              type: 'category',
              label: 'Deploy a production chain',
              collapsed: true,
              items: [
                {
                  type: 'doc',
                  id: 'launch-arbitrum-chain/arbitrum-chain-sdk-introduction',
                  label: `Overview`,
                },
                {
                  type: 'doc',
                  id: 'launch-arbitrum-chain/deploy-an-arbitrum-chain/deploying-an-arbitrum-chain',
                  label: `Deploy an Arbitrum chain`,
                },
                {
                  type: 'doc',
                  id: 'launch-arbitrum-chain/how-tos/arbitrum-chain-sdk-preparing-node-config',
                  label: `Generate the node config file`,
                },
                {
                  type: 'doc',
                  id: 'launch-arbitrum-chain/deploy-an-arbitrum-chain/deploying-token-bridge',
                  label: `Deploy a token bridge`,
                },
              ],
            },
            {
              type: 'doc',
              id: 'launch-arbitrum-chain/deploy-an-arbitrum-chain/canonical-factory-contracts',
              label: 'Canonical factory contracts',
            },
          ],
        },
        {
          type: 'category',
          label: 'Maintain your chain',
          collapsed: true,
          items: [
            {
              type: 'doc',
              id: 'launch-arbitrum-chain/maintain-your-chain/ownership-structure-access-control',
              label: 'Ownership structure and access control',
            },
            {
              type: 'category',
              label: 'ArbOS',
              collapsed: true,
              items: [
                {
                  type: 'html',
                  value:
                    '<a class="menu__link menu__list-item" href="/run-arbitrum-node/arbos-releases/overview">ArbOS software releases <span class="other-section-icon">↓</span></a>',
                  // q: why use an anchor html tag here?
                  // a: see note at end of file
                },
                {
                  type: 'doc',
                  id: 'launch-arbitrum-chain/configure-your-chain/common-configurations/arbos-upgrade',
                  label: `Upgrade ArbOS`,
                },
              ],
            },
            {
              type: 'category',
              label: 'Guidance',
              collapsed: true,
              items: [
                {
                  type: 'doc',
                  id: 'launch-arbitrum-chain/maintain-your-chain/guidance/state-growth',
                  label: `Manage gas state growth`,
                },
                {
                  type: 'doc',
                  id: 'launch-arbitrum-chain/maintain-your-chain/guidance/state-size-limit',
                  label: `Manage gas speed limit`,
                },
                {
                  type: 'doc',
                  id: 'launch-arbitrum-chain/maintain-your-chain/guidance/post-launch-contract-deployments',
                  label: `Post-launch deployments`,
                },
              ],
            },
            {
              type: 'doc',
              id: 'launch-arbitrum-chain/maintain-your-chain/upgrade-to-bold',
              label: 'Upgrade to BoLD',
            },
            {
              type: 'doc',
              id: 'launch-arbitrum-chain/maintain-your-chain/monitoring-tools-and-considerations',
              label: 'Monitoring tools and considerations',
            },
          ],
        },
        {
          type: 'category',
          label: 'Customize your chain',
          collapsed: true,
          items: [
            {
              type: 'doc',
              id: 'launch-arbitrum-chain/customize-your-chain/customize-precompile',
              label: `Customize your chain's precompiles`,
            },
            {
              type: 'doc',
              id: 'launch-arbitrum-chain/customize-your-chain/customize-stf',
              label: `Customize your chain's behavior`,
            },
            {
              type: 'doc',
              id: 'launch-arbitrum-chain/customize-your-chain/customize-arbos',
              label: `Customize ArbOS version`,
            },
          ],
        },
        {
          type: 'category',
          label: 'Third-party integrations and features',
          collapsed: true,
          items: [
            {
              type: 'doc',
              id: 'launch-arbitrum-chain/third-party-integrations/bridged-usdc-standard',
              label: `Implement Circle bridged USDC`,
            },
            {
              type: 'doc',
              id: 'launch-arbitrum-chain/third-party-integrations/third-party-providers',
              label: 'Third-party infrastructure providers',
            },
          ],
        },
        {
          type: 'category',
          label: 'Run a node for an Arbitrum chain',
          collapsed: true,
          items: [
            {
              type: 'html',
              value:
                '<a class="menu__link menu__list-item" href="/run-arbitrum-node/run-full-node">Run a full node <span class="other-section-icon">↓</span></a>',
              // q: why use an anchor html tag here?
              // a: see note at end of file
            },
            {
              type: 'html',
              value:
                '<a class="menu__link menu__list-item" href="/run-arbitrum-node/more-types/run-validator-node">Run a validator <span class="other-section-icon">↓</span></a>',
              // q: why use an anchor html tag here?
              // a: see note at end of file
            },
            {
              type: 'html',
              value:
                '<a class="menu__link menu__list-item" href="/run-arbitrum-node/sequencer/run-sequencer-node">Run a sequencer node <span class="other-section-icon">↓</span></a>',
              // q: why use an anchor html tag here?
              // a: see note at end of file
            },
            {
              type: 'html',
              value:
                '<a class="menu__link menu__list-item" href="/run-arbitrum-node/sequencer/high-availability-sequencer-docs">Run high-availability sequencer nodes <span class="other-section-icon">↓</span></a>',
              // q: why use an anchor html tag here?
              // a: see note at end of file
            },
          ],
        },
        {
          type: 'doc',
          id: 'launch-arbitrum-chain/ecosystem-support/add-arbitrum-chain-to-bridge-ui',
          label: `Add your chain to the bridge`,
        },
        {
          type: 'doc',
          id: 'launch-arbitrum-chain/bold-adoption-for-arbitrum-chains',
          label: 'BoLD for Arbitrum chains',
        },
        {
          type: 'doc',
          id: 'launch-arbitrum-chain/timeboost-for-arbitrum-chains',
          label: 'Timeboost for Arbitrum chains',
        },

        {
          type: 'doc',
          id: 'launch-arbitrum-chain/concepts/public-preview-expectations',
          label: 'Public preview',
        },
        {
          type: 'doc',
          id: 'launch-arbitrum-chain/faq-troubleshooting/troubleshooting-building-arbitrum-chain',
          label: 'FAQ',
        },
      ],
    },
    {
      type: 'category',
      label: 'Write Stylus Contracts',
      collapsed: true,
      link: {
        type: 'doc',
        id: 'stylus/stylus-content-map',
      },
      items: [
        {
          type: 'doc',
          id: 'stylus/gentle-introduction',
          label: 'A gentle introduction',
        },
        {
          type: 'doc',
          id: 'stylus/quickstart',
          label: 'Quickstart',
        },
        {
          type: 'category',
          label: 'Rust SDK',
          collapsed: true,
          items: [
            {
              type: 'doc',
              id: 'stylus/reference/overview',
              label: 'Overview',
            },
            {
              type: 'doc',
              id: 'stylus/reference/project-structure',
              label: 'Structure of a Contract',
            },
            ...stylusByExampleBasicExamples,
            {
              type: 'doc',
              id: 'stylus/how-tos/using-inheritance',
              label: 'Composition and trait-based routing model',
            },
            {
              type: 'doc',
              id: 'stylus/reference/rust-sdk-guide',
              label: 'Advanced features',
            },
            {
              type: 'doc',
              id: 'stylus/recommended-libraries',
              label: 'Recommended Rust Crates',
            },
          ],
        },
        {
          type: 'category',
          label: 'Rust CLI',
          collapsed: true,
          items: [
            {
              type: 'doc',
              id: 'stylus/using-cli',
              label: 'Overview',
            },
            {
              type: 'doc',
              id: 'stylus/how-tos/debugging-tx',
              label: 'Debug transactions',
            },
            {
              type: 'doc',
              id: 'stylus/how-tos/testing-contracts',
              label: 'Testing contracts',
            },
            {
              type: 'doc',
              id: 'stylus/how-tos/verifying-contracts',
              label: 'Verify contracts',
            },
            {
              type: 'doc',
              id: 'stylus/how-tos/caching-contracts',
              label: 'Cache contracts',
            },
            {
              type: 'doc',
              id: 'stylus/how-tos/verifying-contracts-arbiscan',
              label: 'Verify on Arbiscan',
            },
            {
              type: 'doc',
              id: 'stylus/how-tos/optimizing-binaries',
              label: 'Optimize WASM binaries',
            },
          ],
        },
        {
          type: 'html',
          value:
            '<a class="menu__link menu__list-item" href="/run-arbitrum-node/run-nitro-dev-node">Run a local dev node<span class="other-section-icon">↑</span></a>',
        },
        {
          type: 'category',
          label: 'Concepts',
          collapsed: true,
          items: [
            {
              type: 'doc',
              id: 'stylus/concepts/how-it-works',
              label: 'Architecture overview',
            },
            {
              type: 'doc',
              id: 'stylus/concepts/gas-metering',
              label: 'Gas metering',
            },
          ],
        },
        {
          type: 'category',
          label: 'Examples',
          collapsed: true,
          items: [
            ...stylusByExampleApplications,
            {
              type: 'link',
              label: 'Awesome Stylus',
              href: 'https://github.com/OffchainLabs/awesome-stylus',
            },
          ],
        },
        {
          type: 'category',
          label: 'Reference',
          collapsed: true,
          items: [
            {
              type: 'html',
              value:
                '<a class="menu__link menu__list-item" href="/for-devs/dev-tools-and-resources/chain-info">Chain Info<span class="other-section-icon">↑</span></a>',
            },
            {
              type: 'doc',
              id: 'stylus/reference/opcode-hostio-pricing',
              label: 'Gas & Ink Pricing',
            },
            {
              type: 'link',
              label: 'Stylus by Example',
              href: 'https://stylus-by-example.org/',
            },
            {
              type: 'link',
              label: 'Cargo Stylus CLI GitHub',
              href: 'https://github.com/OffchainLabs/cargo-stylus',
            },
            {
              type: 'link',
              label: 'Rust SDK Crate',
              href: 'https://docs.rs/stylus-sdk/latest/stylus_sdk/index.html',
            },
            {
              type: 'link',
              label: 'Source Code Repository',
              href: 'https://github.com/OffchainLabs/stylus',
            },
          ],
        },
        {
          type: 'doc',
          id: 'stylus/how-tos/adding-support-for-new-languages',
          label: 'Using other languages',
        },
        {
          type: 'doc',
          id: 'stylus/troubleshooting-building-stylus',
          label: 'Troubleshooting',
        },
      ],
    },
    {
      type: 'category',
      label: 'Run an Arbitrum node',
      collapsed: true,
      link: {
        type: 'doc',
        id: 'node-running/node-running-content-map',
      },
      items: [
        {
          type: 'doc',
          id: 'run-arbitrum-node/overview',
          label: 'Overview',
        },
        {
          type: 'doc',
          id: 'run-arbitrum-node/run-full-node',
          label: 'Run a full node',
        },
        {
          type: 'doc',
          id: 'run-arbitrum-node/run-local-full-chain-simulation',
          label: 'Run a local full chain simulation',
        },
        {
          type: 'doc',
          id: 'run-arbitrum-node/run-nitro-dev-node',
          label: 'Run a local dev node',
        },
        {
          type: 'doc',
          id: 'run-arbitrum-node/l1-ethereum-beacon-chain-rpc-providers',
          label: 'L1 Ethereum RPC providers',
        },
        {
          type: 'doc',
          id: 'run-arbitrum-node/run-feed-relay',
          label: 'Run a feed relay',
        },
        {
          type: 'html',
          value:
            '<a class="menu__link menu__list-item" href="/run-arbitrum-node/data-availability-committees/get-started">Data Availability Committees <span class="other-section-icon">↑</span></a>',
          // q: why use an anchor html tag here?
          // a: see note at end of file
        },
        {
          type: 'category',
          label: 'ArbOS software releases',
          collapsed: true,
          items: [
            {
              type: 'doc',
              id: 'run-arbitrum-node/arbos-releases/overview',
              label: 'Overview',
            },
            {
              type: 'doc',
              id: 'run-arbitrum-node/arbos-releases/arbos40',
              label: 'Callisto (ArbOS 40)',
            },
            {
              type: 'doc',
              id: 'run-arbitrum-node/arbos-releases/arbos32',
              label: 'Bianca (ArbOS 32)',
            },
            {
              type: 'doc',
              id: 'run-arbitrum-node/arbos-releases/arbos20',
              label: 'Atlas (ArbOS 20)',
            },
            {
              type: 'doc',
              id: 'run-arbitrum-node/arbos-releases/arbos11',
              label: 'ArbOS 11',
            },
          ],
        },
        {
          type: 'category',
          label: 'More node types',
          collapsed: true,
          items: [
            {
              type: 'doc',
              id: 'run-arbitrum-node/more-types/run-archive-node',
              label: 'Run an archive node',
            },
            {
              type: 'doc',
              id: 'run-arbitrum-node/more-types/run-validator-node',
              label: 'Run a validator',
            },
            {
              type: 'doc',
              id: 'run-arbitrum-node/more-types/run-split-validator-node',
              label: 'Run a split validator',
            },
            {
              type: 'doc',
              id: 'run-arbitrum-node/more-types/run-classic-node',
              label: 'Run a Classic node',
            },
          ],
        },
        {
          type: 'category',
          label: 'Sequencer',
          collapsed: true,
          link: {
            type: 'doc',
            id: 'node-running/sequencer-content-map',
          },
          items: [
            {
              type: 'doc',
              id: 'run-arbitrum-node/sequencer/run-sequencer-node',
              label: 'Run a sequencer node',
            },
            {
              type: 'doc',
              id: 'run-arbitrum-node/sequencer/read-sequencer-feed',
              label: 'Read the sequencer feed',
            },
            {
              type: 'doc',
              id: 'run-arbitrum-node/sequencer/run-sequencer-coordination-manager',
              label: 'Run a Sequencer Coordination Manager (SQM)',
            },
            {
              type: 'doc',
              id: 'run-arbitrum-node/sequencer/high-availability-sequencer-docs',
              label: 'Run high availability sequencer nodes',
            },
          ],
        },
        {
          type: 'doc',
          id: 'run-arbitrum-node/nitro/build-nitro-locally',
          label: 'Build Nitro locally',
        },
        {
          type: 'doc',
          id: 'run-arbitrum-node/nitro/migrate-state-and-history-from-classic',
          label: 'Migrate to Nitro from Classic',
        },
        {
          type: 'doc',
          id: 'run-arbitrum-node/nitro/nitro-database-snapshots',
          label: 'Database snapshots',
        },
        {
          type: 'doc',
          id: 'run-arbitrum-node/nitro/how-to-convert-databases-from-leveldb-to-pebble',
          label: 'Convert databases from LevelDB to Pebble',
        },
        ,
        {
          type: 'doc',
          id: 'run-arbitrum-node/troubleshooting',
          label: 'Troubleshooting',
        },
        {
          type: 'doc',
          label: 'FAQ',
          id: 'node-running/faq',
        },
      ],
    },
    {
      type: 'category',
      label: 'Arbitrum bridge',
      collapsed: true,
      items: [
        {
          type: 'doc',
          id: 'arbitrum-bridge/quickstart',
          label: 'Quickstart',
        },
        {
          type: 'doc',
          id: 'arbitrum-bridge/usdc-arbitrum-one',
          label: 'USDC on Arbitrum One',
        },
        {
          type: 'doc',
          id: 'arbitrum-bridge/troubleshooting',
          label: 'Troubleshooting',
        },
      ],
    },
    {
      type: 'category',
      label: 'How Arbitrum works',
      collapsed: true,
      items: [
        {
          type: 'doc',
          id: 'how-arbitrum-works/a-gentle-introduction',
          label: 'A gentle introduction',
        },
        {
          type: 'doc',
          id: 'how-arbitrum-works/transaction-lifecycle',
          label: 'Sequencing, Followed by Deterministic Execution',
        },
        {
          type: 'doc',
          id: 'how-arbitrum-works/sequencer',
          label: 'The Sequencer and Censorship Resistance',
        },
        {
          type: 'doc',
          id: 'how-arbitrum-works/l1-to-l2-messaging',
          label: 'Parent to Child chain messaging',
        },
        {
          type: 'category',
          label: 'State Transition Function',
          items: [
            {
              type: 'doc',
              label: 'STF Overview',
              id: 'how-arbitrum-works/state-transition-function/stf-gentle-intro',
            },
            {
              type: 'doc',
              label: 'STF inputs',
              id: 'how-arbitrum-works/state-transition-function/stf-inputs',
            },
            {
              type: 'doc',
              label: 'Ethereum vs Arbitrum',
              id: 'how-arbitrum-works/state-transition-function/ethereum-vs-arbitrum',
            },
            {
              type: 'doc',
              label: 'Modified Geth on Arbitrum',
              id: 'how-arbitrum-works/state-transition-function/modified-geth-on-arbitrum',
            },
            {
              type: 'doc',
              label: 'ArbOS',
              id: 'how-arbitrum-works/state-transition-function/arbos',
            },
            {
              type: 'doc',
              label: 'Stylus execution path',
              id: 'how-arbitrum-works/state-transition-function/stylus-execution-path',
            },
          ],
        },
        {
          type: 'category',
          label: 'Validation and Proving',
          items: [
            {
              type: 'doc',
              label: 'Validation and proving overview',
              id: 'how-arbitrum-works/validation-and-proving/validation-and-proving',
            },
            {
              type: 'doc',
              label: 'Rollup protocol',
              id: 'how-arbitrum-works/validation-and-proving/rollup-protocol',
            },
            {
              type: 'doc',
              label: 'Proving and challenges',
              id: 'how-arbitrum-works/validation-and-proving/proving-and-challenges',
            },
          ],
        },
        {
          type: 'doc',
          id: 'how-arbitrum-works/anytrust-protocol',
          label: 'AnyTrust protocol',
        },
        {
          type: 'doc',
          id: 'how-arbitrum-works/l2-to-l1-messaging',
          label: 'Child to parent chain messaging',
        },
        {
          type: 'doc',
          id: 'how-arbitrum-works/gas-fees',
          label: 'Gas and fees',
        },
        {
          type: 'doc',
          id: 'how-arbitrum-works/data-availability',
          label: 'Data Availability',
        },
        {
          type: 'link',
          href: 'https://github.com/OffchainLabs/nitro/blob/master/docs/Nitro-whitepaper.pdf',
          label: 'Nitro whitepaper',
        },

        {
          type: 'category',
          label: 'The BoLD dispute protocol',
          items: [
            {
              type: 'doc',
              id: 'how-arbitrum-works/bold/gentle-introduction',
              label: 'A gentle introduction',
            },
            {
              type: 'link',
              href: 'https://github.com/offchainlabs/bold-validator-starter-kit',
              label: 'Deploy a validator on testnet',
            },
            {
              type: 'link',
              href: 'https://arxiv.org/abs/2404.10491',
              label: 'BoLD Whitepaper',
            },
            {
              type: 'doc',
              id: 'how-arbitrum-works/bold/bold-technical-deep-dive',
              label: 'Technical deep dive',
            },
            {
              type: 'doc',
              id: 'how-arbitrum-works/bold/bold-economics-of-disputes',
              label: 'Economics of disputes',
            },
            {
              type: 'link',
              href: 'https://github.com/OffchainLabs/bold',
              label: 'Specification on Github',
            },
            {
              type: 'link',
              href: 'https://github.com/trailofbits/publications/blob/master/reviews/2024-04-offchainbold-securityreview.pdf',
              label: 'Audit Report by Trail of Bits',
            },
            {
              type: 'link',
              href: 'https://code4rena.com/reports/2024-05-arbitrum-foundation',
              label: 'Audit Report by Code4rena',
            },
          ],
        },
        {
          type: 'category',
          label: 'Timeboost',
          items: [
            {
              type: 'doc',
              id: 'how-arbitrum-works/timeboost/gentle-introduction',
              label: 'Public preview',
            },
            {
              type: 'doc',
              label: 'Use Timeboost',
              id: 'how-arbitrum-works/timeboost/how-to-use-timeboost',
            },
            {
              type: 'doc',
              label: 'Troubleshoot Timeboost',
              id: 'how-arbitrum-works/timeboost/troubleshoot-timeboost',
            },
            {
              type: 'doc',
              label: 'Timeboost FAQ',
              id: 'how-arbitrum-works/timeboost/timeboost-faq',
            },
            {
              type: 'link',
              href: 'https://github.com/OffchainLabs/timeboost-design/blob/main/research_spec.md',
              label: 'Specification: Timeboost',
            },
            {
              type: 'link',
              href: 'https://github.com/OffchainLabs/decentralized-timeboost-spec',
              label: 'Specification: Timeboost with decentralized sequencing',
            },
            {
              type: 'link',
              href: 'https://arxiv.org/abs/2306.02179',
              label: 'White paper: Timeboost',
            },
          ],
        },
      ],
    },
    {
      type: 'doc',
      id: 'learn-more/faq',
      label: 'FAQ',
    },
    {
      type: 'doc',
      id: 'intro/glossary',
      label: 'Glossary',
    },
    {
      type: 'doc',
      id: 'for-devs/contribute',
    },
    {
      type: 'category',
      label: 'Third-party docs',
      collapsed: true,
      items: [
        {
          type: 'category',
          label: 'Oracles',
          collapsed: true,
          link: {
            type: 'doc',
            id: 'for-devs/oracles/oracles-content-map',
          },
          items: [
            {
              type: 'doc',
              id: 'for-devs/oracles/api3/api3',
            },
            {
              type: 'doc',
              id: 'for-devs/oracles/chainlink/chainlink',
            },
            {
              type: 'doc',
              id: 'for-devs/oracles/chronicle/chronicle',
            },
            {
              type: 'doc',
              id: 'for-devs/oracles/ora/ora',
            },
            {
              type: 'doc',
              id: 'for-devs/oracles/supra/supras-price-feed',
            },
            {
              type: 'doc',
              id: 'for-devs/oracles/supra/supras-vrf',
            },
            {
              type: 'doc',
              id: 'for-devs/oracles/trellor/trellor',
            },
          ],
        },
        {
          type: 'autogenerated',
          dirName: 'for-devs/third-party-docs',
        },
        {
          type: 'doc',
          id: 'for-devs/contribute',
        },
      ],
    },
    {
      type: 'doc',
      label: 'Audit reports',
      id: 'audit-reports',
    },
    {
      type: 'link',
      label: 'DAO docs',
      href: 'https://docs.arbitrum.foundation/gentle-intro-dao-governance',
    },
    {
      type: 'link',
      label: 'Prysm docs',
      href: 'https://www.offchainlabs.com/prysm/docs',
    },
  ],
};

module.exports = sidebars;

// note RE html sidebar links:
//    because the linked page lives in multiple sidebar sections, we pick one to be the "canonical" location for the page in the sidebar
//    if we link to them both via id or standard href, multiple sections of the sidebar will be opened at once when the user visits this page; we don't want that
//    if we use a fully qualified link, the remote/published page will display when visiting from localhost or preview deployments
//    we also want to include a unicode arrow to indicate that we're routing the user to another section, in a way that's distinct from the icon that indicates "this href pulls you out of docs"<|MERGE_RESOLUTION|>--- conflicted
+++ resolved
@@ -307,23 +307,12 @@
                 },
                 {
                   type: 'doc',
-<<<<<<< HEAD
+                  id: 'launch-arbitrum-chain/configure-your-chain/common-configurations/arbitrum-chain-finality',
+                  label: `Configure delayed inbox finality`,
+                },
+                {
                   id: 'launch-arbitrum-chain/configure-your-chain/common-configurations/gas-optimization-tools',
                   label: `Gas optimization tools`,
-                },
-                {
-                  type: 'doc',
-                  id: 'launch-arbitrum-chain/how-tos/customize-deployment-configuration',
-                  label: `Customize your chain's deployment`,
-                },
-                {
-                  type: 'doc',
-                  id: 'launch-arbitrum-chain/reference/additional-configuration-parameters',
-                  label: `Additional configuration parameters`,
-=======
-                  id: 'launch-arbitrum-chain/configure-your-chain/common-configurations/arbitrum-chain-finality',
-                  label: `Configure delayed inbox finality`,
->>>>>>> cba65248
                 },
                 {
                   type: 'category',
@@ -352,6 +341,16 @@
                     },
                   ],
                 },
+                {
+                  type: 'doc',
+                  id: 'launch-arbitrum-chain/how-tos/customize-deployment-configuration',
+                  label: `Customize your chain's deployment`,
+                },
+                {
+                  type: 'doc',
+                  id: 'launch-arbitrum-chain/reference/additional-configuration-parameters',
+                  label: `Additional configuration parameters`,
+                },
               ],
             },
             {
