--- conflicted
+++ resolved
@@ -161,11 +161,7 @@
  */
 async function main(): Promise<void> {
   // Read and parse all glossary term files
-<<<<<<< HEAD
   let terms = await readFilesInDirectory('docs/partials/glossary/');
-=======
-  let terms = await readFilesInDirectory('./docs/partials/glossary/');
->>>>>>> 843e1bf4
 
   // Generate import statements for each term (unused in current implementation)
   // This could be used if implementing a React component approach to term rendering
@@ -179,11 +175,7 @@
   // Generate and write the consolidated glossary partial MDX file
   // This creates a single file with all terms formatted as Markdown headings
   await fs.writeFile(
-<<<<<<< HEAD
     'docs/partials/_glossary-partial.mdx',
-=======
-    './docs/partials/_glossary-partial.mdx',
->>>>>>> 843e1bf4
     terms
       .map((item) => `### ${item.data.title} {#${item.data.key}}\n${item.content.trim()}`)
       .join('\n\n'),
