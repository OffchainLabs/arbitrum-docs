--- conflicted
+++ resolved
@@ -24,8 +24,6 @@
 Based on the above, we interpret that an Arbitrum chain’s revenue sources include all fee components: `l2BaseFee`, `l2SurplusFee`, `l1BaseFee`, and `l1SurplusFee`. However, one of these fee components is also a cost, `l1BaseFee`, as it is used to pay for parent chain settlement.
 From here on we’ll refer to the three on-chain components (security, execution, protocol) since AEP excludes the L1 Base Fee,
 
-<<<<<<< HEAD
-=======
 ### Assertion costs
 
 :::info
@@ -41,7 +39,6 @@
 As validators are necessary for chain security and chain progression, the gas costs paid by validators are a cost under the AEP license.
 
 The AEP license permits an Arbitrum chain to deduct the gas costs of assertion posting and confirming **only for validators operated by the chain owner**. The AEP Fee Router does not deduct assertion costs from its fees. In a later section, we will explain how chain owners can optionally deduct assertion costs.
->>>>>>> b58dbed0
 
 ### Additional revenue sources
 
@@ -65,8 +62,6 @@
 AEP_FEES = [(l2BaseFee + l2SurplusFee + l1BaseFee + l1SurplusFee) - (l1BaseFee)]*0.1
 ```
 
-<<<<<<< HEAD
-=======
 :::info
 
 As of June 6th, Assertion Costs will be removed from the AEP formula calculation.
@@ -108,7 +103,6 @@
 - On the established regular cadence (e.g., quarterly) deduct _all eligible assertion gas costs_ from the multisig’s balance by transferring it to your preferred fee-collecting address. The remainder of the amount must be forwarded to the `RewardDistributor` contract (configured as directed previously)
 - Following this, the `RewardDistributor` will split the post-deduction funds between the **AEP Fee Router** contracts and the configured chain-owner controlled addresses.
 
->>>>>>> b58dbed0
 ## Special cases and exceptions
 
 Certain Arbitrum chain configurations and customizations require special handling of AEP fees. The following is a non-exhaustive list of applicable scenarios and how to ensure AEP compliance. If any of the following cases apply, the recommended approach for fee handling will require manual handling of a portion of or all AEP Fees.
