---
title: 'Quickstart: Build a decentralized app with Arbitrum (Solidity, Hardhat)'
sidebar_label: Quickstart (Solidity, Hardhat)
description: This quickstart will walk you through the process of converting a Javascript vending machine's business logic into a Solidity smart contract. We'll then deploy the smart contract to a local Hardhat network, then Arbitrum Goerli testnet, and finally Arbitrum One mainnet.
author: symbolpunk
author-objective: build a shareable quickstart that onboards web2 developers into Arbitrum
reader-audience: web developers who haven't ever built on Ethereum/Arbitrum
reader-task: deploy my first smart contract directly to L2 with a confident understanding of Arbitrum's value prop
content-type: quickstart
---

import PublicPreviewBannerPartial from '../partials/_public-preview-banner-partial.md';

<PublicPreviewBannerPartial />

This quickstart is for web developers who want to start building **decentralized applications** (dApps) using <a data-quicklook-from='arbitrum'>Arbitrum</a>. It makes no assumptions about your prior experience with Ethereum, Arbitrum, or Solidity. Familiarity with Javascript and `yarn` is expected. If you're new to Ethereum, consider studying the [Ethereum documentation](https://ethereum.org/en/developers/docs/) before proceeding.

### What we're building

We're going to build a digital cupcake vending machine using Solidity smart contracts[^1]. Our vending machine will follow two rules:

1. The vending machine will distribute a cupcake to anyone who hasn't recently received one.
2. The vending machine's rules can't be changed by anyone.

Here's our vending machine implemented with Javascript:

import { VendingMachine } from '@site/src/components/VendingMachine/VendingMachine';

<VendingMachine id='dumb-cupcakes' type='web2' />

Note that although this vending machine appears to follow the rules, it doesn't follow them as much as we'd like. The vending machine's business logic and data are hosted by a **centralized service provider**. We're trusting that this service provider isn't malicious, but:

1. Our centralized service provider can deny access to particular users.
2. A malicious actor can change the rules of the vending machine at any time, for example, to give their friends extra cupcakes.

Centralized third-party intermediaries represent a **single point of failure** that malicious actors may become incentivized to exploit. To mitigate this type of risk, we can decentralize our vending machine's **business logic and data**, rendering this type of exploitation infeasible.

This is Arbitrum's core value proposition to you, dear developer. Arbitrum makes it easy for you to deploy your vending machines to Ethereum's permissionless, <a data-quicklook-from='trustless'>trustless</a>, _decentralized_ network of nodes[^2] while keeping costs low for you and your users.

Let's implement the "web3" version of the above vending machine using Arbitrum.

### Prerequisites

- **VS Code**: The IDE we'll use to build our vending machine. See [code.visualstudio.com](https://code.visualstudio.com/) to install.
- **Metamask**: The <a data-quicklook-from='ethereum-wallet'>wallet</a> we'll use to interact with our vending machine. See [metamask.io](https://metamask.io/) to install.
- **Yarn**: The package manager we'll use to install our dependencies. See [yarnpkg.com](https://yarnpkg.com/) to install.

We'll install the rest of our dependencies as we go.

### Ethereum and Arbitrum in a nutshell

- **Ethereum**
  - Ethereum is a decentralized network of <a href='https://docs.prylabs.network/docs/concepts/nodes-networks'>nodes</a> that use Ethereum's client software (like Offchain's <a href='https://docs.prylabs.network/docs/getting-started'>Prysm</a>) to maintain a public <a data-quicklook-from='blockchain'>blockchain</a> data structure.
  - The data within Ethereum's blockchain data structure changes one transaction at a time.
  - <a data-quicklook-from='smart-contract'>Smart contracts</a> are small programs that execute transactions
    according to predefined rules. Ethereum's nodes host and execute smart contracts.
  - You can use smart contracts to build decentralized apps (dApps) that use Ethereum's network to process transactions and store data.
  - DApps let users carry their data and identity between applications without having to trust centralized service providers.
  - People who run Ethereum validator nodes[^3] can earn $ETH for processing and validating transactions on behalf of users and dApps.
  - These transactions can be expensive when the network is under heavy load.
- **Arbitrum**
  - Arbitrum is a suite of L2 scaling solutions for dApp developers.
  - <a data-quicklook-from='arbitrum-one'>Arbitrum One</a> is an L2 chain that implements the <a data-quicklook-from='arbitrum-rollup'>
      Arbitrum Rollup
    </a> protocol.
  - You can use Arbitrum One to build user-friendly dApps with high throughput, low latency, and low transaction costs while inheriting Ethereum's high security standards[^4].

Let's review our vending machine's Javascript implementation, then convert it into a Solidity smart contract, then deploy it to Arbitrum One.

We'll ask your smart contract for cupcakes using the vending machines on this page.

### Review our Javascript vending machine

Here's our vending machine implemented as a Javascript class:

```js title="VendingMachine.js"
class VendingMachine {
  // state variables = internal memory of the vending machine
  cupcakeBalances = {};
  cupcakeDistributionTimes = {};

  // Vend a cupcake to the caller
  giveCupcakeTo(userId) {
    if (this.cupcakeDistributionTimes[userId] === undefined) {
      this.cupcakeBalances[userId] = 0;
      this.cupcakeDistributionTimes[userId] = 0;
    }

    // Rule 1: The vending machine will distribute a cupcake to anyone who hasn't recently received one.
    const fiveSeconds = 5000;
    const userCanReceiveCupcake = this.cupcakeDistributionTimes[userId] + fiveSeconds <= Date.now();
    if (userCanReceiveCupcake) {
      this.cupcakeBalances[userId]++;
      this.cupcakeDistributionTimes[userId] = Date.now();
      console.log(`Enjoy your cupcake, ${userId}!`);
      return true;
    } else {
      console.error(
        'HTTP 429: Too Many Cupcakes (you must wait at least 5 seconds between cupcakes)',
      );
      return false;
    }
  }

  getCupcakeBalanceFor(userId) {
    return this.cupcakeBalances[userId];
  }
}
```

The `VendingMachine` class uses _state variables_ and _functions_ to implement _predefined rules_. This implementation is useful because it automates cupcake distribution, but there's a problem: it's hosted by a centralized server controlled by a third-party service provider.

Let's decentralize our vending machine's business logic and data by porting the above Javascript implementation into a Solidity smart contract.

### Configure your project directory

Create a `decentralized-cupcakes` directory for your project and install [hardhat](https://hardhat.org/hardhat-runner/docs/getting-started#overview) using VS Code's integrated terminal:

```
mkdir decentralized-cupcakes
cd decentralized-cupcakes
yarn init -y
yarn add hardhat @nomicfoundation/hardhat-toolbox -D
```

This installs two packages: `hardhat` lets us write, test and deploy our smart contracts, and `hardhat-toolbox` is a bundle of popular Hardhat plugins that we'll use later.

Next, run `yarn hardhat` to configure Hardhat. Select `Create a JavaScript project` when prompted. Make sure you specify your `decentralized-cupcakes` directory as the project root when asked.

At this point, you should see the following items (among others) in your `decentralized-cupcakes` project directory:

| Item                | Description                                                                                               |
| ------------------- | --------------------------------------------------------------------------------------------------------- |
| `contracts/`        | Contains your smart contracts. You should see the `Lock.sol` contract here.                               |
| `scripts/`          | Contains scripts that you can use to interact with your smart contracts. You should see `deploy.js` here. |
| `hardhat.config.js` | Contains the configuration settings for Hardhat.                                                          |

Replace the contents of `hardhat.config.js` with the following:

```javascript title="hardhat.config.js"
require('@nomicfoundation/hardhat-toolbox');

// NEVER record important private keys in your code - this is for demo purposes
const GOERLI_TESTNET_PRIVATE_KEY = '';
const ARBITRUM_MAINNET_TEMPORARY_PRIVATE_KEY = '';

/** @type import('hardhat/config').HardhatUserConfig */
module.exports = {
  solidity: '0.8.18',
  networks: {
    hardhat: {
      chainId: 1337,
    },
    arbitrumGoerli: {
      url: 'https://goerli-rollup.arbitrum.io/rpc',
      chainId: 421613,
      //accounts: [GOERLI_TESTNET_PRIVATE_KEY]
    },
    arbitrumOne: {
      url: 'https://arb1.arbitrum.io/rpc',
      //accounts: [ARBITRUM_MAINNET_TEMPORARY_PRIVATE_KEY]
    },
  },
};
```

Run `yarn hardhat compile` to compile the default `contracts`. You may be prompted to install additional dependencies - follow those instructions until this command runs successfully. You should see `Compiled 1 Solidity file successfully` in the terminal output. You should also see a new `decentralized-cupcakes/artifacts/` directory. This directory contains the compiled smart contract.

Open `scripts/deploy.js` and replace its contents with the following:

```javascript title="scripts/deploy.js"
const hre = require('hardhat');

async function main() {
  const VendingMachineFactory = await hre.ethers.getContractFactory('VendingMachine');
  const vendingMachine = await VendingMachineFactory.deploy();
  await vendingMachine.deployed();

  console.log(`Cupcake vending machine deployed to ${vendingMachine.address}`);
}

main().catch((error) => {
  console.error(error);
  process.exit(1);
});
```

We'll use this to deploy our smart contract in a moment. Next, delete `contracts/Lock.sol` and replace it with `contracts/VendingMachine.sol`, the smarter alternative to our Javascript implementation:

```solidity title="VendingMachine.sol"
pragma solidity ^0.8.9;

// Rule 2: The vending machine's rules can't be changed by anyone.
contract VendingMachine {
    // state variables = internal memory of the vending machine
    mapping(address => uint) private _cupcakeBalances;
    mapping(address => uint) private _cupcakeDistributionTimes;

    function giveCupcakeTo(address userAddress) public returns (bool) {
        // this code is unnecessary, but we're keeping it here so you can compare it to the JS implementation
        if (_cupcakeDistributionTimes[userAddress] == 0) {
            _cupcakeBalances[userAddress] = 0;
            _cupcakeDistributionTimes[userAddress] = 0;
        }

        // Rule 1: The vending machine will distribute a cupcake to anyone who hasn't recently received one.
        uint fiveSecondsFromLastDistribution = _cupcakeDistributionTimes[userAddress] + 5 seconds;
        bool userCanReceiveCupcake = fiveSecondsFromLastDistribution <= block.timestamp;
        if (userCanReceiveCupcake) {
            _cupcakeBalances[userAddress]++;
            _cupcakeDistributionTimes[userAddress] = block.timestamp;
            return true;
        } else {
            revert("HTTP 429: Too Many Cupcakes (you must wait at least 5 seconds between cupcakes)");
        }
    }

    // Getter function for the cupcake balance of a user
    function getCupcakeBalanceFor(address userAddress) public view returns (uint) {
        return _cupcakeBalances[userAddress];
    }
}
```

Note that this smart contract is written in Solidity, a language that compiles to [EVM bytecode](https://blog.chain.link/what-are-abi-and-bytecode-in-solidity/). This means that it can be deployed to any Ethereum-compatible blockchain, including Ethereum mainnet, <a data-quicklook-from='arbitrum-one'>Arbitrum One</a>, and <a data-quicklook-from='arbitrum-nova'>Arbitrum Nova</a>.

Run `yarn hardhat compile` again. You should see `Compiled 1 Solidity file successfully` in the terminal output. You should also see a new `decentralized-cupcakes/artifacts/contracts/VendingMachine.sol` directory.

### Deploy the smart contract locally

To deploy our `VendingMachine` smart contract locally, we'll use two terminal windows and a wallet:

<!-- we do it in this order because we want to be able to say "here's your contract address; paste it here" instead of "here's your contract address, save it for later" -->
<!-- not confident that this is a good reason -->

1. We'll use the first terminal window to run Hardhat's built-in local Ethereum node
2. We'll then configure a wallet so we can interact with our smart contract after it's deployed to (1)
3. We'll then use the second terminal window to deploy our smart contract to (1)'s node

#### Run a local Ethereum network and node

Run `yarn hardhat node` from your `decentralized-cupcakes` directory to begin running a local Ethereum network powered by a single node. This will mimic Ethereum's behavior on your local machine by using Hardhat's built-in [Hardhat Network](https://hardhat.org/hardhat-network/docs/overview).

You should see something along the lines of `Started HTTP and WebSocket JSON-RPC server at http://127.0.0.1:8545/` in your terminal. You should also see a number of test accounts automatically generated for you:

```
...
Account #0: 0xf39Fd6e51aad88F6F4ce6aB8827279cffFb92266 (10000 ETH)
Private Key: 0xac0974bec39a17e36ba4a6b4d238ff944bacb478cbed5efcae784d7bf4f2ff80
...
```

:::caution Never share your private keys

Your Ethereum Mainnet wallet's private key is the password to all of your money. Never share it with anyone; avoid copying it to your clipboard.

:::

Note that in the context of this quickstart, "account" refers to a public wallet address and its associated private key[^5].

#### Configure Metamask

Next, open Metamask and create or import a wallet by following the displayed instructions. By default, Metamask will connect to Ethereum mainnet. To connect to our local "testnet", enable test networks for Metamask by clicking `Show/hide test networks` from the network selector dropdown. Then select the `Localhost 8545` network:

![Connect Metamask to Localhost 8545](assets/quickstart-localhost-metamask.png)

<!-- Note that if you'd like to host your local testnet on a different port, you can do so by running `yarn hardhat node --port 8546` instead. You'll then need to configure a `Localhost 8546` network in Metamask. -->

Your mainnet wallet won't have a balance on your local testnet's node, but we can import one of the test accounts into Metamask to gain access to 10,000 fake ETH. Copy the private key of one of the test accounts (**excluding** the `0x` prefix, so eg `ac0..f80`) and import it into Metamask:

![Connect Metamask to Localhost 8545](assets/quickstart-import-metamask.png)

You should see a balance of 10,000 ETH. Keep your private key handy; we'll use it again in a moment.

Next, click Metamask's network selector dropdown, and then click the `Add Network` button. Click "Add a network manually" and then provide the following information:

- Network Name: `Arbitrum Goerli`
- New RPC URL: `https://goerli-rollup.arbitrum.io/rpc`
- Chain ID: `421613`
- Currency Symbol: `AGOR`

As we interact with our cupcake vending machine, we'll use Metamask's network selector dropdown to determine which network our cupcake transactions are sent to. For now, we'll leave the network set to `Localhost 8545`.

#### Deploy the smart contract to your local testnet

From another terminal instance, run `yarn hardhat run scripts/deploy.js --network localhost`. This command will deploy your smart contract to the local testnet's node. You should see something like `Cupcake vending machine deployed to 0xe7f1725E7734CE288F8367e1Bb143E90bb3F0512` in your terminal. `0xe7...512` is the address of your smart contract in your local testnet.

<!-- // footnote about how addresses live in the "global state" of the network, which is mirrored across all nodes -->

Ensure that the `Localhost` network is selected within Metamask. Then copy and paste your **contract address** below and click `Get cupcake!`. You should be prompted to sign a transaction that gives you a cupcake.

<VendingMachine id='smart-local-cupcakes' type='web3-localhost' />

### What's going on here?

Our first `VendingMachine` is labeled `WEB2` because it demonstrates traditional n-tier web application architecture:

![Architecture diagram](assets/quickstart-vending-machine-architecture.png)

<<<<<<< HEAD
The `WEB3-LOCALHOST` architecture is similar to to the `WEB2` architecture, with one key difference: with the `WEB3` version, **the business logic and data live in an (emulated for now) decentralized network of nodes** instead of a centralized network of servers.
=======
The `WEB3-LOCALHOST` architecture is similar to the `WEB2` architecture, with one key difference: with the `WEB3` version, **the business logic and data live in an (emulated for now) decentralized network of nodes** instead of a centralized network of servers. 
>>>>>>> 07570fa0

Let's take a closer look at the differences between our `VendingMachine` implementations:

<!-- todo: enhance precision RE where things are stored / executed / hashed-and-stored / etc -->

|                       | `WEB2` (the first one)                                                                  | `WEB3-LOCALHOST` (the latest one)                                                          | `WEB3-ARB-GOERLI` (the next one)                                                       | `WEB3-ARB-MAINNET` (the final one)                                                        |
| --------------------- | --------------------------------------------------------------------------------------- | ------------------------------------------------------------------------------------------ | -------------------------------------------------------------------------------------- | ----------------------------------------------------------------------------------------- |
| **Data** (cupcakes)   | Stored only in your **browser**. (Usually, stored by centralized infrastructure.)       | Stored on your **device** in an **emulated Ethereum network** (via smart contract).        | Stored on Ethereum's **decentralized test network** (via smart contract).              | Stored on Ethereum's **decentralized mainnet network** (via smart contract).              |
| **Logic** (vending)   | Served from **Offchain's servers**. Executed by your **browser**.                       | Stored and executed by your **locally emulated Ethereum network** (via smart contract).    | Stored and executed by Arbitrum's **decentralized test network** (via smart contract). | Stored and executed by Arbitrum's **decentralized mainnet network** (via smart contract). |
| **Presentation** (UI) | Served from **Offchain's servers**. Rendered and executed by your **browser**.          | <- same                                                                                    | <- same                                                                                | <- same                                                                                   |
| **Money**             | Devs and users pay centralized service providers for server access using fiat currency. | <- same, but only for the presentation-layer concerns (code that supports frontend UI/UX). | <- same, but devs and users pay **testnet $ETH** to testnet validators.                | <- same, but instead of testnet $ETH, they use **mainnet $ETH**.                          |

Next, we'll deploy our smart contract to a network of real nodes: Arbitrum's Goerli testnet.

### Deploy the smart contract to the Arbitrum Goerli testnet

We were able to deploy to a local testnet for free because we were using [Hardhat's built-in Ethereum network emulator](https://hardhat.org/hardhat-network/docs/overview#hardhat-network). Arbitrum's Goerli testnet is powered by a real network of real nodes, so we'll need to pay a small transaction fee to deploy our smart contract. This fee can be paid with the Arbitrum Goerli testnet's token, $AGOR.

<!-- todo: partialize this - duplicated in Orbit quickstart -->

:::info $AGOR IS SHORTHAND

"$AGOR" isn't a canonical term. It's just shorthand for "Arbitrum Goerli testnet $ETH" that we use for convenience.

:::

First, update the `hardhat.config.js` file to specify the private key of the test account that you'll use to deploy your smart contract (and pay the transaction fee):

```javascript title="hardhat.config.js"
// ...
const GOERLI_TESTNET_PRIVATE_KEY = ''; // <- this should **not** begin with "0x"
// ...
accounts: [GOERLI_TESTNET_PRIVATE_KEY]; // <- uncomment this line
// ...
```

:::caution

Note that we're adding a private key to a config file. This is **not** a best practice; we're doing it here for convenience. Consider using environment variables when working on a real project.

:::

<!-- todo: partialize this - duplicated in Orbit quickstart -->

Next, let's deposit some $AGOR into the wallet corresponding to the private key we added to `hardhat.config.js`. At the time of this quickstart's writing, the easiest way to acquire $AGOR is to bridge Goerli $ETH from Ethereum's L1 Goerli network to Arbitrum's L2 Goerli network:

1. Use an L1 Goerli $ETH faucet like [goerlifaucet.com](https://goerlifaucet.com/) to acquire some testnet $ETH on L1 Goerli.
2. Bridge your L1 Goerli $ETH into Arbitrum L2 using [the Arbitrum bridge](https://bridge.arbitrum.io/).

Once you've acquired some $AGOR, you'll be able to deploy your smart contract to Arbitrum's Goerli testnet by issuing the following command:

```bash
yarn hardhat run scripts/deploy.js --network arbitrumGoerli
```

This tells hardhat to deploy the compiled smart contract through the RPC endpoint corresponding to `arbitrumGoerli` in `hardhat.config.js`. You should see the following output:

```bash
Cupcake vending machine deployed to 0xff825139321bd8fB8b720BfFC5b9EfDB7d6e9AB3
```

Congratulations! You've just deployed **business logic and data** to Arbitrum Goerli. This logic and data will be hashed and submitted within a transaction to Ethereum's L1 Goerli network, and then it will be mirrored across all nodes in the Goerli network[^6].

To view your smart contract in a blockchain explorer, visit `https://goerli.arbiscan.io/address/0x...B3`, but replace the `0x...B3` part of the URL with the full address of your deployed smart contract.

Select `Arbitrum Goerli` from Metamask's dropdown, paste your contract address into the `VendingMachine` below, and click `Get cupcake!`. You should be prompted to sign a transaction that gives you a cupcake.

<VendingMachine id='smart-goerli-cupcakes' type='web3-arb-goerli' />

### Deploy the smart contract to Arbitrum One Mainnet

Now that we've verified that our smart contract works on Arbitrum's Goerli testnet, we're ready to deploy it to Arbitrum One Mainnet. This is the same process as deploying to Arbitrum's Goerli testnet, except that we'll need to pay a transaction fee in real $ETH instead of $AGOR.

Expect to see inconsistent $ETH gas fees in this step - our [Gas FAQs](../faqs/gas-faqs.mdx) contain more information about how gas fees are determined for Arbitrum transactions.

<!-- not sure if this is the best way to work through this step - optimized for quick, assumed user knows how to create a deployment account; or otherwise will be ok with having to ask chatgpt -->

First, update the `hardhat.config.js` file to specify the private key of the **one-time-use deployment account** that you'll use to deploy your smart contract (and pay the transaction fee):

```javascript title="hardhat.config.js"
// ...
const ARBITRUM_MAINNET_TEMPORARY_PRIVATE_KEY = ''; // <- this should **not** begin with "0x"
// ...
accounts: [ARBITRUM_MAINNET_TEMPORARY_PRIVATE_KEY]; // <- uncomment this line
// ...
```

:::caution

Note that we're adding a private key to a config file. This is **not** a best practice. Consider using environment variables instead.

:::

Next, deposit some $ETH into the wallet corresponding to the private key we added to `hardhat.config.js`. You'll then be able to deploy your smart contract to Arbitrum One Mainnet by issuing the following command:

```bash
yarn hardhat run scripts/deploy.js --network arbitrumOne
```

You should see the following output:

```bash
Cupcake vending machine deployed to 0xff825139321bd8fB8b720BfFC5b9EfDB7d6e9AB3
```

Congratulations! You've just deployed **business logic and data** to Ethereum's decentralized network of nodes by way of Arbitrum One[^2].

To view your smart contract in a blockchain explorer, visit `https://arbiscan.io/address/0x...B3`, but replace the `0x...B3` part of the URL with the full address of your deployed smart contract.

Select `Arbitrum One` from Metamask's dropdown, paste your contract address into the `VendingMachine` below, and click `Get cupcake!`. You should be prompted to sign a transaction that gives you an immutable cupcake.

<VendingMachine id='smart-mainnet-cupcakes' type='web3-arb-one' />

### Summary

In this quickstart, we:

- Identified **two business rules**: 1) fair and permissionless cupcake distribution, 2) immutable business logic and data.
- Identified a **challenge**: These rules are difficult to follow in a centralized application.
- Identified a **solution**: Arbitrum makes it easy for developers to decentralize business logic and data (using Ethereum mainnet as a settlement layer).
- Converted a vending machine's Javascript business logic into a **Solidity smart contract**.
- **Deployed our smart contract** to Hardhat's local development network, and then Arbitrum's Goerli testnet, and then Arbitrum One Mainnet.

If you have any questions or feedback, reach out to us on [Discord](https://discord.gg/ZpZuw7p) and/or click the `Request an update` button at the top of this page - we're listening!

### Next steps

<!--todo: figure out what next steps they're actually looking for by performing content tests -->

- Visit [How to estimate gas](../devs-how-tos/how-to-estimate-gas.mdx) to learn how to estimate the gas cost of your smart contract transactions.
- Visit [RPC endpoints and providers](/node-running/node-providers.mdx#rpc-endpoints) for a list of public chains that you can deploy your smart contracts to.

[^1]: The vending machine example was inspired by [Ethereum.org's "Introduction to Smart Contracts"](https://ethereum.org/en/developers/docs/smart-contracts/), which was inspired by [Nick Szabo's "From vending machines to smart contracts"](http://unenumerated.blogspot.com/2006/12/from-vending-machines-to-smart.html).
[^2]: Although application front-ends are usually hosted by centralized services, smart contracts allow the underlying logic and data to be partially or fully decentralized. These smart contracts are hosted and executed by Ethereum's public, decentralized network of nodes. Arbitrum has its own network of nodes that use advanced cryptography techniques to "batch process" Ethereum transactions and then submit them to Ethereum L1, which significantly reduces the cost of using Ethereum. All without requiring developers to compromise on security or decentralization.
[^3]: There are multiple types of Ethereum nodes. The ones that earn ETH for processing and validating transactions are called _validators_. See [Nodes and Networks](https://docs.prylabs.network/docs/concepts/nodes-networks) for a beginner-friendly introduction to Ethereum's node types.
[^4]: When our `VendingMachine` contract is deployed to Ethereum, it'll be hosted by Ethereum's decentralized network of nodes. Generally speaking, we won't be able to modify the contract's code after it's deployed.
[^5]: To learn more about how Ethereum wallets work, see [Ethereum.org's introduction to Ethereum wallets](https://ethereum.org/en/wallets/).
[^6]: Visit the [Gentle Introduction to Arbitrum](../intro/intro.md) for a beginner-friendly introduction to Arbitrum's rollup protocol.

<!-- TODOs

#### FAQs

 - Why do I need to sign a transaction to get a cupcake?
 - What's the difference between L1 and L2?
 - Will my wallet carry balances between networks? Layers?
 - How do wallets work?
 - How do I upgrade my smart contract?
 - What are people building on Arbitrum?
 - What if I didn't use an L2 scaling solution like Arbitrum?
 - Can I use uniswap to convert ETH into $AGOR?
 - How do people normally stage deployments of smart contracts?
 - What are some best practices for smart contract development?
 - Can I deploy to Mainnet first and then deploy to Arbitrum?
 - What's the difference between a smart contract and a dapp?
 - What's the difference between Arbitrum One and Arbitrum Nova?
 - Are these cupcakes "NFTs"? (no)
 - figure out where to store the samples

#### Code

 - live editor

#### Footnote drafts

[^5]: (footnote to elaborate on infeasibility vs impossibility, upgradeability).
[^6]: See https://hardhat.org/hardhat-network/docs/metamask-issue
[^6]: (windows-specific callouts)
[^7]: ABI explainer
[^6]: If you're using Windows,.
[^7]: ABI stands for "Application Binary Interface". It's a JSON file that describes the functions and events of a smart contract. It's used by frontend applications to interact with smart contracts. See [this article](https://ethereum.org/en/developers/docs/abi/) for a beginner-friendly introduction to ABI.

#### Optimizations

 - example Arbitrum goerli contract: 0xff825139321bd8fB8b720BfFC5b9EfDB7d6e9AB3
 - example Arbitrum One contract:
 - example Arbitrum Nova contract:
 - next docs to do / upgrade:
   - public chains and addresses
 - concept doc for this -> visualize the components, layers, data structures, information flows, procedure
 - consider using Docusaurus' live code editor to let users play with the code in the browser
 - Testing
 - Samples
 - Blockchain exploring
 - Architecting
 - Patterns
 - Tutorials
 - Differences between Ethereum and Arbitrum - op codes etc
 - Upgrading contracts
 - Oracles
 - One vs Nova
 - https://yos.io/2019/11/10/smart-contract-development-best-practices/
 - https://github.com/smartcontractkit/full-blockchain-solidity-course-js/discussions/4733
--><|MERGE_RESOLUTION|>--- conflicted
+++ resolved
@@ -297,11 +297,7 @@
 
 ![Architecture diagram](assets/quickstart-vending-machine-architecture.png)
 
-<<<<<<< HEAD
-The `WEB3-LOCALHOST` architecture is similar to to the `WEB2` architecture, with one key difference: with the `WEB3` version, **the business logic and data live in an (emulated for now) decentralized network of nodes** instead of a centralized network of servers.
-=======
-The `WEB3-LOCALHOST` architecture is similar to the `WEB2` architecture, with one key difference: with the `WEB3` version, **the business logic and data live in an (emulated for now) decentralized network of nodes** instead of a centralized network of servers. 
->>>>>>> 07570fa0
+The `WEB3-LOCALHOST` architecture is similar to the `WEB2` architecture, with one key difference: with the `WEB3` version, **the business logic and data live in an (emulated for now) decentralized network of nodes** instead of a centralized network of servers.
 
 Let's take a closer look at the differences between our `VendingMachine` implementations:
 
