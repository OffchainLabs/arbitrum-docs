--- conflicted
+++ resolved
@@ -11,11 +11,7 @@
 
 ### Querying the price of $ETH through Tellor
 
-<<<<<<< HEAD
 Here’s an example of how to use a Tellor data feed to query the current price of `$ETH` onchain. The way it works is that a query is crafted asking for the price of one currency against another and sent to the oracle contract. If the information for that query is available, it will be returned. Oracle contracts can be found on the [Contracts Reference](https://docs.tellor.io/tellor/the-basics/contracts-reference) page.
-=======
-Here’s an example of how to use a Tellor data feed to query the current price of $ETH onchain. The way it works is that a query is crafted asking for the price of one currency against another and sent to the oracle contract. If the information for that query is available, it will be returned. Oracle contracts can be found on the [Contracts Reference](https://docs.tellor.io/tellor/the-basics/contracts-reference) page.
->>>>>>> cb0682e6
 
 Tellor provides an npm package with the contracts needed to query the contract. We first install that package in our project:
 
