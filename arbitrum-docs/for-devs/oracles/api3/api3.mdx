---
id: 'api3'
title: 'API3'
sidebar_label: 'API3'
description: 'Learn how to query $ARB random numbers and more.'
author: GreatSoshiant
sme: GreatSoshiant
user_story: As an Arbitrum developer, I want to learn how to use oracles in my dApp.
content_type: get-started
---

<<<<<<< HEAD
[API3](https://api3.org/) is a collaborative project to deliver traditional API services to smart contract platforms in a decentralized and trust-minimized way. API3 provides the technology for [Airnodes](https://docs.api3.org/reference/airnode/latest/understand/) to push off-chain data to on-chain contracts. This data can then be queried directly through the Airnode (initiating a “pull-type” request) or through [dAPIs](https://docs.api3.org/guides/dapis/) (data-feeds sourced directly from multiple first-party oracles owned and operated by API providers).

### Querying the price of $ARB through API3

Here’s an example of how to use an API3 data feed to query the current price of `$ARB` on-chain. The [API3 market](https://market.api3.org/arbitrum) provides a list of all the dAPIs available across multiple chains including testnets. You can go forward and activate the dAPI you want to use.
=======
[API3](https://api3.org/) is a collaborative project to deliver traditional API services to smart contract platforms in a decentralized and trust-minimized way. API3 provides the technology for [Airnodes](https://docs.api3.org/reference/airnode/latest/understand/) to push offchain data to onchain contracts. This data can then be queried directly through the Airnode (initiating a “pull-type” request) or through [dAPIs](https://docs.api3.org/guides/dapis/) (data-feeds sourced directly from multiple first-party oracles owned and operated by API providers).

### Querying the price of $ARB through API3

Here’s an example of how to use an API3 data feed to query the current price of $ARB onchain. The [API3 market](https://market.api3.org/arbitrum) provides a list of all the dAPIs available across multiple chains including testnets. You can go forward and activate the dAPI you want to use.
>>>>>>> cb0682e6

API3 provides an npm package with the contracts needed to access their feeds. We first install that package in our project:

```bash
yarn add @api3/contracts
```

To use a data feed, we retrieve the information through the specific proxy address for that feed. We’ll use the IProxy interface to do so.

```solidity
import "@api3/contracts/api3-server-v1/proxies/interfaces/IProxy.sol";
```

In this case, we want to obtain the current price of `$ARB` in `$USD` in Arbitrum One, so we need to know the proxy address that will provide that information. We will search the feed on the API3 Market and connect our wallet. We would then want to see if the feed is active, and if it is, we can check its configuration parameters, deploy the proxy contract and click on `Integrate.` You can find the proxy address of ARB/USD [here](https://market.api3.org/arbitrum?search=ARB%2FUSD).

:::info
If a dAPI is already active, you can use the proxy address directly. If it is not active, you can activate it by clicking on **Activate** and following the instructions to deploy a proxy contract.
:::

We can now build the function to get the latest price of `$ARB`. We’ll use this example contract:

```solidity
contract ARBPriceConsumer {
    /**
     * Network: Arbitrum One
     * Aggregator: ARB/USD
     * Proxy: 0x0cB281EC7DFB8497d07196Dc0f86D2eFD21066A5
     */
    address constant PROXY = 0x0cB281EC7DFB8497d07196Dc0f86D2eFD21066A5;

    /**
     * Returns the latest price.
     */
    function getLatestPrice()
        external
        view
        returns (int224 value, uint256 timestamp)
    {
        (value, timestamp) = IProxy(PROXY).read();
        // If you have any assumptions about `value` and `timestamp`, make sure
        // to validate them right after reading from the proxy.
    }
}
```

You can adapt this contract to your needs. Just remember to use the address of the asset you want to request the price for in the appropriate network and to **deploy your contract to the same network**. Remember we have a [Quickstart](/build-decentralized-apps/01-quickstart-solidity-remix.mdx) available that goes through the process of compiling and deploying a contract.

### Querying a random number through API3

<<<<<<< HEAD
[API3 QRNG](https://docs.api3.org/explore/qrng/) is a public utility provided with the courtesy of [Australian National University (ANU)](https://www.anu.edu.au/). It is served as a public good, it is free of charge (apart from the gas costs), and it provides quantum randomness when requiring RNG on-chain.

To request randomness on-chain, the requester submits a request for a random number to `AirnodeRrpV0`. The ANU Airnode gathers the request from the `AirnodeRrpV0` protocol contract, retrieves the random number off-chain, and sends it back to `AirnodeRrpV0`. Once received, it performs a callback to the requester with the random number.
=======
[API3 QRNG](https://docs.api3.org/explore/qrng/) is a public utility provided with the courtesy of [Australian National University (ANU)](https://www.anu.edu.au/). It is served as a public good, it is free of charge (apart from the gas costs), and it provides quantum randomness when requiring RNG onchain.

To request randomness onchain, the requester submits a request for a random number to `AirnodeRrpV0`. The ANU Airnode gathers the request from the `AirnodeRrpV0` protocol contract, retrieves the random number offchain, and sends it back to `AirnodeRrpV0`. Once received, it performs a callback to the requester with the random number.
>>>>>>> cb0682e6

Here’s an example of a basic `QrngRequester` that requests a random number.

API3 provides an npm package with the contracts needed to access the ANU QRNG airnode. We first install that package in our project:

```bash
yarn add @api3/airnode-protocol
```

We’ll need several pieces of data to request a random number:

- `address airnodeRrp`: Address of the protocol contract. See the [Chains](https://docs.api3.org/reference/qrng/chains.html) page for a list of addresses on different chains. For Arbitrum, we’ll use `0xb015ACeEdD478fc497A798Ab45fcED8BdEd08924`.
- `address airnode`: The address that belongs to the Airnode that will be called to get the QRNG data via its endpoints. See the [Providers](https://docs.api3.org/reference/qrng/providers.html) page for a list of addresses on different chains. For Arbitrum we’ll use `0x9d3C147cA16DB954873A498e0af5852AB39139f2`.
<<<<<<< HEAD
- `bytes32 endpointId`: Endpoint ID known by the Airnode that will map to an API provider call (allowed to be `bytes32(0)`). You can also find that information in the [Providers](https://docs.api3.org/reference/qrng/providers.html) page. For Arbitrum we’ll use `0xfb6d017bb87991b7495f563db3c8cf59ff87b09781947bb1e417006ad7f55a78`.
- `address sponsorWallet`: The address of the wallet that will pay for the gas costs for the callback request to get the random number on-chain. You need to fund this wallet with enough `ETH` to cover the gas costs.
=======
- `bytes32 endpointId`: Endpoint ID known by the Airnode that will map to an API provider call (allowed to be `bytes32(0)`). You can also find that information in the [Providers](https://docs.api3.org/reference/qrng/providers.html) page. For Arbitrum we’ll use `0xfb6d017bb87991b7495f563db3c8cf59ff87b09781947bb1e417006ad7f55a78`.
- `address sponsorWallet`: The address of the wallet that will pay for the gas costs for the callback request to get the random number onchain. You need to fund this wallet with enough ETH to cover the gas costs.
>>>>>>> cb0682e6

To derive your `sponsorWallet` address, you can use the following command:

```bash
yarn @api3/airnode-admin derive-sponsor-wallet-address \
  --airnode-address 0x9d3C147cA16DB954873A498e0af5852AB39139f2 \
  --airnode-xpub xpub6DXSDTZBd4aPVXnv6Q3SmnGUweFv6j24SK77W4qrSFuhGgi666awUiXakjXruUSCDQhhctVG7AQt67gMdaRAsDnDXv23bBRKsMWvRzo6kbf \
  --sponsor-address <use-the-address-of-your-requester-contract>

  # The command outputs.
  Sponsor wallet address: 0x6394...5906757
  # Use this address as the value for _sponsorWallet.
```

We can now build the function to get a random number. We’ll use this example contract:

```solidity
import "@api3/airnode-protocol/contracts/rrp/requesters/RrpRequesterV0.sol";

contract QrngRequester is RrpRequesterV0 {
    event RequestedUint256(bytes32 indexed requestId);
    event ReceivedUint256(bytes32 indexed requestId, uint256 response);

    /**
     * Network: Arbitrum One
     * AirnodeRrpV0 Address: 0xb015ACeEdD478fc497A798Ab45fcED8BdEd08924
     * Airnode: 0x9d3C147cA16DB954873A498e0af5852AB39139f2
     * Endpoint ID: 0xfb6d017bb87991b7495f563db3c8cf59ff87b09781947bb1e417006ad7f55a78
     */
    address constant _airnodeRrp = 0xb015ACeEdD478fc497A798Ab45fcED8BdEd08924;
    address constant airnode = 0x9d3C147cA16DB954873A498e0af5852AB39139f2;
    bytes32 constant endpointIdUint256 = 0xfb6d017bb87991b7495f563db3c8cf59ff87b09781947bb1e417006ad7f55a78;
    mapping(bytes32 => bool) public waitingFulfillment;
    address sponsorWallet;

    constructor() RrpRequesterV0(_airnodeRrp) {}

    // Set the sponsor wallet address that you just derived.
    function setSponsorWallet(address _sponsorWallet) external {
        sponsorWallet = _sponsorWallet;
    }

    function makeRequestUint256() external {
        bytes32 requestId = airnodeRrp.makeFullRequest(
            airnode,
            endpointIdUint256,
            address(this),
            sponsorWallet,
            address(this),
            this.fulfillUint256.selector,
            ""
        );
        waitingFulfillment[requestId] = true;
        emit RequestedUint256(requestId);
    }

    function fulfillUint256(bytes32 requestId, bytes calldata data)
        external
        onlyAirnodeRrp
    {
        require(
            waitingFulfillment[requestId],
            "Request ID not known"
        );
        waitingFulfillment[requestId] = false;
        uint256 qrngUint256 = abi.decode(data, (uint256));

        // Use `qrngUint256` here...

        emit ReceivedUint256(requestId, qrngUint256);
    }
}
```

You can adapt this contract to your needs. Just remember to set the `sponsorWallet` address before making the request to use the appropriate network's addresses, and to **deploy your contract to the same network**. Remember, we have a [Quickstart](/build-decentralized-apps/01-quickstart-solidity-remix.mdx) available that goes through the process of compiling and deploying a contract.

### More examples

Refer to [API3’s documentation](https://docs.api3.org/) for more examples of querying other data feeds and Airnodes.

You can also check out some other detailed guides:

- [Subscribing to dAPIs](https://docs.api3.org/guides/dapis/subscribing-to-dapis/)
- [Reading a dAPI Proxy](https://docs.api3.org/guides/dapis/read-a-dapi/)
- [Using QRNG with Remix](https://docs.api3.org/guides/qrng/qrng-remix/)<|MERGE_RESOLUTION|>--- conflicted
+++ resolved
@@ -9,19 +9,11 @@
 content_type: get-started
 ---
 
-<<<<<<< HEAD
 [API3](https://api3.org/) is a collaborative project to deliver traditional API services to smart contract platforms in a decentralized and trust-minimized way. API3 provides the technology for [Airnodes](https://docs.api3.org/reference/airnode/latest/understand/) to push off-chain data to on-chain contracts. This data can then be queried directly through the Airnode (initiating a “pull-type” request) or through [dAPIs](https://docs.api3.org/guides/dapis/) (data-feeds sourced directly from multiple first-party oracles owned and operated by API providers).
 
 ### Querying the price of $ARB through API3
 
 Here’s an example of how to use an API3 data feed to query the current price of `$ARB` on-chain. The [API3 market](https://market.api3.org/arbitrum) provides a list of all the dAPIs available across multiple chains including testnets. You can go forward and activate the dAPI you want to use.
-=======
-[API3](https://api3.org/) is a collaborative project to deliver traditional API services to smart contract platforms in a decentralized and trust-minimized way. API3 provides the technology for [Airnodes](https://docs.api3.org/reference/airnode/latest/understand/) to push offchain data to onchain contracts. This data can then be queried directly through the Airnode (initiating a “pull-type” request) or through [dAPIs](https://docs.api3.org/guides/dapis/) (data-feeds sourced directly from multiple first-party oracles owned and operated by API providers).
-
-### Querying the price of $ARB through API3
-
-Here’s an example of how to use an API3 data feed to query the current price of $ARB onchain. The [API3 market](https://market.api3.org/arbitrum) provides a list of all the dAPIs available across multiple chains including testnets. You can go forward and activate the dAPI you want to use.
->>>>>>> cb0682e6
 
 API3 provides an npm package with the contracts needed to access their feeds. We first install that package in our project:
 
@@ -71,15 +63,9 @@
 
 ### Querying a random number through API3
 
-<<<<<<< HEAD
 [API3 QRNG](https://docs.api3.org/explore/qrng/) is a public utility provided with the courtesy of [Australian National University (ANU)](https://www.anu.edu.au/). It is served as a public good, it is free of charge (apart from the gas costs), and it provides quantum randomness when requiring RNG on-chain.
 
 To request randomness on-chain, the requester submits a request for a random number to `AirnodeRrpV0`. The ANU Airnode gathers the request from the `AirnodeRrpV0` protocol contract, retrieves the random number off-chain, and sends it back to `AirnodeRrpV0`. Once received, it performs a callback to the requester with the random number.
-=======
-[API3 QRNG](https://docs.api3.org/explore/qrng/) is a public utility provided with the courtesy of [Australian National University (ANU)](https://www.anu.edu.au/). It is served as a public good, it is free of charge (apart from the gas costs), and it provides quantum randomness when requiring RNG onchain.
-
-To request randomness onchain, the requester submits a request for a random number to `AirnodeRrpV0`. The ANU Airnode gathers the request from the `AirnodeRrpV0` protocol contract, retrieves the random number offchain, and sends it back to `AirnodeRrpV0`. Once received, it performs a callback to the requester with the random number.
->>>>>>> cb0682e6
 
 Here’s an example of a basic `QrngRequester` that requests a random number.
 
@@ -93,13 +79,9 @@
 
 - `address airnodeRrp`: Address of the protocol contract. See the [Chains](https://docs.api3.org/reference/qrng/chains.html) page for a list of addresses on different chains. For Arbitrum, we’ll use `0xb015ACeEdD478fc497A798Ab45fcED8BdEd08924`.
 - `address airnode`: The address that belongs to the Airnode that will be called to get the QRNG data via its endpoints. See the [Providers](https://docs.api3.org/reference/qrng/providers.html) page for a list of addresses on different chains. For Arbitrum we’ll use `0x9d3C147cA16DB954873A498e0af5852AB39139f2`.
-<<<<<<< HEAD
+
 - `bytes32 endpointId`: Endpoint ID known by the Airnode that will map to an API provider call (allowed to be `bytes32(0)`). You can also find that information in the [Providers](https://docs.api3.org/reference/qrng/providers.html) page. For Arbitrum we’ll use `0xfb6d017bb87991b7495f563db3c8cf59ff87b09781947bb1e417006ad7f55a78`.
 - `address sponsorWallet`: The address of the wallet that will pay for the gas costs for the callback request to get the random number on-chain. You need to fund this wallet with enough `ETH` to cover the gas costs.
-=======
-- `bytes32 endpointId`: Endpoint ID known by the Airnode that will map to an API provider call (allowed to be `bytes32(0)`). You can also find that information in the [Providers](https://docs.api3.org/reference/qrng/providers.html) page. For Arbitrum we’ll use `0xfb6d017bb87991b7495f563db3c8cf59ff87b09781947bb1e417006ad7f55a78`.
-- `address sponsorWallet`: The address of the wallet that will pay for the gas costs for the callback request to get the random number onchain. You need to fund this wallet with enough ETH to cover the gas costs.
->>>>>>> cb0682e6
 
 To derive your `sponsorWallet` address, you can use the following command:
 
