--- conflicted
+++ resolved
@@ -10,11 +10,7 @@
 
 ### Querying the price of `$ARB` through Chainlink
 
-<<<<<<< HEAD
 Here’s an example on how to use a price feed from Chainlink to query the current price of `$ARB` onchain. We’ll use an interface provided by Chainlink that can be configured with the address of the proxy that holds the information we want to request, and wrap the operation in a contract.
-=======
-Here’s an example on how to use a price feed from Chainlink to query the current price of $ARB onchain. We’ll use an interface provided by Chainlink that can be configured with the address of the proxy that holds the information we want to request, and wrap the operation in a contract.
->>>>>>> cb0682e6
 
 Chainlink provides an npm package with the contracts needed to access their feeds. We first install that package in our project:
 
