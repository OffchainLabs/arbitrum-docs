--- conflicted
+++ resolved
@@ -12,32 +12,9 @@
 
 Here, we offer a compilation of tools and blockchain explorers that enable you to examine and oversee transactions, smart contracts, and overall blockchain activity related to decentralized applications (dApps) on different Arbitrum chains.
 
-<<<<<<< HEAD
-### Arbiscan (Etherscan based chain explorer)
-
-[Arbiscan](https://arbiscan.io/) is a popular Arbitrum blockchain explorer and analytics platform. You can use Arbiscan to analyze public data on the Arbitrum network, such as transactions, wallet addresses, and smart contracts. Created by the [Etherscan team](https://etherscan.io/), this centralized, self-contained platform aims to make Arbitrum blockchains more accessible to everyday users. Arbiscan helps users understand their interactions with the blockchain, identify suspicious behavior, and engage directly with smart contracts.
-
-You can find here the Arbiscan explorers for the different Arbitrum chains:
-
-- Arbitrum One: [https://arbiscan.io/](https://arbiscan.io/)
-- Arbitrum Nova: [https://nova.arbiscan.io/](https://nova.arbiscan.io/)
-- Arbitrum Goerli: [https://goerli.arbiscan.io/](https://goerli.arbiscan.io/)
-
-### Dune
-
-[Dune](https://dune.com/) is a community-driven Web3 analytics platform enabling crypto analysts and investors to query, visualize, and explore data from various public blockchains. Users can create custom charts and dashboards using plain SQL, with results instantly transformed into insightful graphs. Supporting Ethereum, Arbitrum and other blockchains, Dune offers comprehensive analysis of DeFi, NFT projects, and more.
-
-You can find a list of Arbitrum dashboards created by the community [here](https://dune.com/browse/dashboards?q=arbitrum).
-
-### Chainbase
-
-[Chainbase](https://chainbase.com/) is an all-in-one data infrastructure for Web3 that allows you to index, transform, and use on-chain data at scale. By leveraging enriched on-chain data and streaming computing technologies across one data infrastructure, Chainbase automates the indexing and querying of blockchain data, enabling developers to accomplish more with less effort
-
-We provide a list of [Web3 APIs](https://docs.chainbase.com/reference/balance-api-overview) and a data cloud for Arbitrum data analysis, including monitoring real-time transaction event data.
-=======
 | Tool     | Use-cases                                                                            | Relevant links                                                                                                                                                                                                                                 |
 | -------- | ------------------------------------------------------------------------------------ | ---------------------------------------------------------------------------------------------------------------------------------------------------------------------------------------------------------------------------------------------- |
-| Arbiscan | Allows for tracking/tracing transactions and examining addresses on Arbitrum network | <ul><li>Arbitrum One: [https://arbiscan.io/](https://arbiscan.io/)</li><li>Arbitrum Nova: [https://nova.arbiscan.io/](https://nova.arbiscan.io/)</li><li>Arbitrum Goerli: [https://goerli.arbiscan.io/](https://goerli.arbiscan.io/)</li></ul> |
-| DexGuru  | Allows for tracking/tracing transactions and examining addresses on Arbitrum network | <ul><li>Arbitrum One: [https://arbitrum.dex.guru/](https://arbitrum.dex.guru/)</li><li>Arbitrum Nova: [https://nova.dex.guru/](https://nova.dex.guru/)</li></ul>                                                                               |
-| Dune     | Allows for visualizing and analyzing Arbitrum network data                           | <ul><li>[Dune](https://dune.com/)</li><li>[Arbitrum community-created Duune dashboard](https://dune.com/browse/dashboards?q=arbitrum)</li></ul>                                                                                                |
->>>>>>> 505c92c3
+| Arbiscan | Track/trace transactions and examine addresses on Arbitrum networks | <ul><li>Arbitrum One: [https://arbiscan.io/](https://arbiscan.io/)</li><li>Arbitrum Nova: [https://nova.arbiscan.io/](https://nova.arbiscan.io/)</li><li>Arbitrum Goerli: [https://goerli.arbiscan.io/](https://goerli.arbiscan.io/)</li></ul> |
+| DexGuru  | Track/trace transactions and examine addresses on Arbitrum networks | <ul><li>Arbitrum One: [https://arbitrum.dex.guru/](https://arbitrum.dex.guru/)</li><li>Arbitrum Nova: [https://nova.dex.guru/](https://nova.dex.guru/)</li></ul>                                                                               |
+| Dune     | Visualize and analyze Arbitrum network data                           | <ul><li>[Dune](https://dune.com/)</li><li>[Arbitrum community-created Duune dashboard](https://dune.com/browse/dashboards?q=arbitrum)</li></ul>                                                                                                |
+| Chainbase | Index, transform, and use on-chain data at scale | [Chainbase](https://chainbase.com/) |