--- conflicted
+++ resolved
@@ -32,15 +32,6 @@
 - <b>Efficient On-Chain Verification with ZK-Proofs</b>: Enable cost-effective onchain verification
   using zero-knowledge proving systems for privacy, interoperability, and more (see [case
   study](https://blog.arbitrum.io/renegade-stylus-case-study/)).
-<<<<<<< HEAD
-- <b>Advanced DeFi Instruments</b>: Power complex financial instruments and processes like custom pricing curves for AMMs, synthetic
-  assets, options, and futures with onchain computation via extending current protocols (ie. Uniswap
-  V4 hooks) or building your own.
-- <b>High-Performance On-Chain Logic</b>: Support memory and compute-intensive applications like
-  onchain games and generative art either by writing all of the application in Stylus or enhance
-  performance of existing Solidity contracts by optimizing specific parts.
-- <b>**Endless Possibilities**:</b> Enable innovative use cases such as generative art, compute-heavy AI models, on-chain games, and projects utilizing advanced cryptography, unlocking the full potential of resource-intensive applications on-chain.
-=======
 - <b>Advanced DeFi Instruments</b>: Power complex financial instruments and processes like custom
   pricing curves for AMMs, synthetic assets, options, and futures with onchain computation via
   extending current protocols (ie. Uniswap V4 hooks) or building your own.
@@ -50,7 +41,6 @@
 - <b>**Endless Possibilities**:</b> Enable innovative use cases such as generative art, compute-heavy
   AI models, on-chain games, and projects utilizing advanced cryptography, unlocking the full potential
   of resource-intensive applications on-chain.
->>>>>>> d49b1de9
 
 ### Getting Started
 
