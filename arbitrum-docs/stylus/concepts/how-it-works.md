--- conflicted
+++ resolved
@@ -1,8 +1,4 @@
 ---
-<<<<<<< HEAD
-title: How Stylus works
-sidebar_label: How Stylus works
-=======
 id: how-it-works
 title: 'How Stylus works'
 sidebar_label: 'How Stylus works'
@@ -11,7 +7,6 @@
 SME: srinjoyc
 user_story: As an Ethereum developer/project owner, I need to vet the Stylus.
 content_type: concept
->>>>>>> a53b5e31
 ---
 
 There are four main steps for bringing a Stylus program to life: <b>coding, activation, execution, and proving.</b>
