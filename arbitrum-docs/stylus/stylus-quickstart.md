---
title: 'Quickstart: Write a smart contract in Rust using Stylus'
description: 'Leads a developer from 0 to 1 writing and deploying a smart contract in Rust using Stylus'
author: chrisco512
sme: chrisco512
sidebar_position: 2
target_audience: Developers writing Stylus contracts in Rust using Stylus
---

import PublicPreviewBannerPartial from './partials/_stylus-public-preview-banner-partial.md';

<PublicPreviewBannerPartial />

This tutorial will guide you through the process of deploying a smart contract in Rust using Styus. We'll cover the following steps:

1. Setting up your development environment
2. Creating a new Stylus project
3. Checking the validity of your program
4. Deploying your program

## Prerequisites

Before we dive into the tutorial, make sure you have the following prerequisites set up:

### Rust toolchain

Follow the instructions on [Rust Lang’s installation page](https://www.rust-lang.org/tools/install) to get a full Rust toolchain installed on your system. Make sure after installation that you have access to the programs `rustup`, `rustc`, and `cargo` from your preferred command line terminal (programs should be added to your system’s PATH, more instructions available on Rust’s website)

### VS Code

We recommend VS Code as the IDE of choice for developing Stylus contracts for its excellent Rust support. See **[code.visualstudio.com](https://code.visualstudio.com/)** to install. Feel free to use another text editor or IDE if you’re comfortable with those.

Some helpful VS Code extensions for Rust development:

- [rust-analyzer](https://marketplace.visualstudio.com/items?itemName=rust-lang.rust-analyzer): Provides advanced features like smart code completion and on-the-fly error checks.
- [Error Lens](https://marketplace.visualstudio.com/items?itemName=usernamehw.errorlens): Immediately highlights errors and warnings in the code.
- [Even Better TOML](https://marketplace.visualstudio.com/items?itemName=tamasfe.even-better-toml): Improves syntax highlighting and other features for TOML files, often used in Rust projects.
- [crates](https://marketplace.visualstudio.com/items?itemName=serayuzgur.crates): Helps manage Rust crate versions directly from the editor.

### Setting Up a Developer Wallet

When working on a testnet, it's important to use a separate wallet that holds no real assets. This is because you'll often need to input private keys into your command line to manage transactions, and you should never use personal accounts for development purposes. **_So avoid using personal accounts for development_**.

If you're using [MetaMask](https://metamask.io/), here’s how to set up a new account:

1. Open MetaMask and click the dropdown menu at the top middle of the plugin.
2. Select “Add Account” to create a new wallet. Consider naming it something like "dev wallet" or "Stylus" to remind you of its purpose.
3. You'll need the private key of this new account—and some testnet ETH (like Sepolia ETH) if you plan to deploy smart contracts. To get your private key, follow the steps provided on [MetaMask’s support page](https://support.metamask.io/ko/managing-my-wallet/secret-recovery-phrase-and-private-keys/how-to-export-an-accounts-private-key/).

This setup ensures that your real assets are safe while you develop and test on Arbitrum.

:::caution

**_Never share your “secret recovery phrase” with anyone_**. Never enter it anywhere. A _private key_ is valid for an individual account only, but a _secret recovery phrase_ can be used to gain access to ALL accounts in your wallet.

:::

To interact with the Stylus testnet, you need to manually configure two specific networks in your MetaMask plugin. Here’s how to set them up (for more details, refer to the [MetaMask documentation](https://docs.metamask.io/wallet/how-to/manage-networks/add-network/)):

1. Arbitrum Sepolia:  

- **Network Name**: Arbitrum Sepolia
- **New RPC URL**: `https://sepolia-rollup.arbitrum.io/rpc`
- **Chain ID**: 421614
- **Currency Symbol**: ETH
- **Block Explorer URL**: `https://sepolia.arbiscan.io`

2. Arbitrum Stylus Testnet:

- **Network Name**: Stylus testnet
- **New RPC URL**: `https://stylus-testnet.arbitrum.io/rpc`
- **Chain ID**: 23011913
- **Currency Symbol**: ETH
- **Block Explorer URL**: `https://stylus-testnet-explorer.arbitrum.io/`

### Acquiring and Bridging Testnet ETH

To engage with the Stylus testnet, you will first need to acquire Sepolia ETH and then bridge it over:

1. Start by visiting a faucet to get testnet ETH. Here are a few options:
    - [Bware Labs' Arbitrum Stylus Testnet faucet](https://bwarelabs.com/faucets/arbitrum-stylus-testnet)
    - [QuickNode Faucet for Arbitrum Sepolia](https://faucet.quicknode.com/arbitrum/sepolia)
    - [Alchemy Sepolia Faucet](https://sepoliafaucet.com/)
    - [Sepolia Faucet by PK910](https://sepolia-faucet.pk910.de/)
2. Enter your wallet address.
3. Click `Claim` to receive your testnet ETH. Some faucets may require additional steps.

If you obtained your ETH through the Bware Labs faucet, you don't need to bridge it, as this ETH is already on the Stylus testnet. If you used other faucets, your Sepolia ETH will be in your Sepolia testnet wallet and requires bridging to the Stylus testnet:

1. Go to the [Arbitrum Bridge](https://bridge.arbitrum.io/?destinationChain=stylus-testnet&sourceChain=arbitrum-sepolia).
2. Choose Arbitrum Sepolia as the source and Stylus Testnet as the destination.
3. Connect your wallet and authorize the bridge to access your tokens.
4. Specify the amount of Sepolia ETH you want to bridge and initiate the transfer by clicking `Move funds to Stylus Testnet`. Make sure to keep some ETH in the source chain to cover transaction fees.

To verify the transfer, you can track the transaction on the [Arbiscan block explorer](https://sepolia.arbiscan.io/) for the source and the [Stylus testnet block explorer](https://stylus-testnet-explorer.arbitrum.io/) for the destination.

![Cargo Stylus](./assets/bridge-to-stylus.png)

To check the existence and balance of your testnet ETH, use the [Stylus testnet block explorer](https://stylus-testnet-explorer.arbitrum.io/address/0x44E623584f90D6FBaBe930221d47E0De4248e935/coin-balances#address-tabs). This tool allows you to view transaction details and confirm that your ETH is available in the testnet environment. Simply navigate to the provided link and enter your specific wallet address to see your balance and recent transactions.

## Your First Stylus Program

`cargo-stylus` is a command-line tool that simplifies the process of building, verifying, and deploying Arbitrum Stylus programs written in Rust. It functions as a plugin to Cargo, the standard build tool for Rust, allowing seamless integration into existing Rust workflows.

### Installation

Ensure that Rust is installed on your system. You can install it from [the Rust installation page](https://www.rust-lang.org/tools/install).

Next, install the `cargo-stylus` tool by executing the following command in your terminal:

```bash
cargo install --force cargo-stylus cargo-stylus-check
```

To prepare your Rust environment for building [WebAssembly (WASM)](https://webassembly.org/) modules, add WASM as a build target with this command:

```bash
rustup target add wasm32-unknown-unknown
```

After installation, `cargo-stylus` is accessible through the cargo command. To view the available options and commands, use:


```bash
<<<<<<< HEAD
cargo stylus --help
```

This will display the following usage options:


```plaintext
Cargo command for developing Arbitrum Stylus projects
=======
❯ cargo stylus --help
Cargo subcommand for developing Stylus projects
>>>>>>> 8dad6a52

Usage: cargo stylus <COMMAND>

Commands:
  new         Create a new Rust project
  export-abi  Export a Solidity ABI
<<<<<<< HEAD
  check       Check that a contract can be activated onchain
  deploy      Deploy a stylus contract
  replay      Replay a transaction in gdb
  trace       Trace a transaction
=======
  check       Check a contract
  deploy      Deploy a contract
  replay      Replay a transaction in gdb
  trace       Trace a transaction
  c-gen       Generate C code
>>>>>>> 8dad6a52
  help        Print this message or the help of the given subcommand(s)

Options:
  -h, --help     Print help
  -V, --version  Print version
```

### Creating a new Stylus project

The cargo stylus command comes with useful commands such as `new`, `check` and `deploy`, and `export-abi` for developing and deploying Stylus programs to Arbitrum chains. Here's a common workflow:

Start a new Stylus project with

```bash
cargo stylus new <YOUR_PROJECT_NAME>
```

This command clones a local copy of the [stylus-hello-world](https://github.com/OffchainLabs/stylus-hello-world) repository, which contains a Rust implementation of the Solidity `Counter` smart contract example. For further details, refer to the [README](https://github.com/OffchainLabs/stylus-hello-world/blob/main/README.md) in the `stylus-hello-world` repository.

Alternatively, you can use `cargo stylus new --minimal <YOUR_PROJECT_NAME>` to create a more barebones example with a Stylus entrypoint locally, useful for projects that don’t need all the Solidity plumbing.

Then, develop your Rust program normally and take advantage of all the features the [stylus-sdk](https://github.com/OffchainLabs/stylus-sdk-rs) has to offer.

### Checking your Stylus project is valid

To check whether or not your program will successfully **deploy and activate** onchain, use the `cargo stylus check` subcommand:

```
cargo stylus check
```

This command verifies that your program can be deployed and activated onchain without a transaction, by connecting to a specified JSON-RPC endpoint. The default endpoint is the Arbitrum Stylus testnet: `https://stylus-testnet.arbitrum.io/rpc`. For additional options, consult the help guide: `cargo stylus check --help`.

A successful validation will display something like:

```
Finished `release` profile [optimized] target(s) in 0.20s

Reading WASM file at [YOUR-DIRECTORY]/target/wasm32-unknown-unknown/release/deps/stylus_hello_world.wasm
Uncompressed WASM size: 25.0 KB
Compressed WASM size to be deployed onchain: 9.0 KB
Connecting to Stylus RPC endpoint: https://stylus-testnet.arbitrum.io/rpc
Program succeeded Stylus onchain activation checks with Stylus version: 1
```

If the check fails, the output provides detailed error information, such as:

```
Reading WASM file at bad-export.wat
Compressed WASM size: 55 B
Stylus checks failed: program predeployment check failed when checking against
ARB_WASM_ADDRESS 0x0000…0071: (code: -32000, message: program activation failed: failed to parse program)

Caused by:
    binary exports reserved symbol stylus_ink_left

Location:
    prover/src/binary.rs:493:9, data: None)
```

For guidelines on what constitutes a valid or invalid WASM program, refer to [VALID_WASM](https://github.com/OffchainLabs/cargo-stylus/blob/main/VALID_WASM.md). 

### Deploying Your Program

Once validated, you can deploy your program using the `cargo stylus deploy` subcommand. Start by estimating the gas required for deployment. `--private-key-path` is a text file containing your private key. 

```bash
cargo stylus deploy \
  --private-key-path=<PRIVKEY_FILE_PATH> \
  --estimate-gas-only
```

Among other details, you'll see an estimated gas cost for deployment:

```bash
...
====DEPLOYMENT====
Deploying program to address 0xD6bC450ED8D8054b7c971f6d42631Fc4ed59A099
Base fee: 0.100000000 gwei
Estimated gas for deployment: 11266639 gas units
```

Next, attempt an actual deployment. Two transactions will be sent onchain.

```bash
cargo stylus deploy \
  --private-key-path=<PRIVKEY_FILE_PATH>
```

You'll see details about the deployment process, such as:

```bash
...
Uncompressed WASM size: 25.0 KB
Compressed WASM size to be deployed onchain: 9.0 KB
Connecting to Stylus RPC endpoint: https://stylus-testnet.arbitrum.io/rpc
Program succeeded Stylus onchain activation checks with Stylus version: 1
Deployer address: 0x44E623584f90D6FBaBe930221d47E0De4248e935

====DEPLOYMENT====
Deploying program to address 0xD6bC450ED8D8054b7c971f6d42631Fc4ed59A099
Base fee: 0.100000000 gwei
Estimated gas for deployment: 11266639 gas units
Submitting deployment tx...
Confirmed deployment tx 0xc95d7fab996934b38d2eb5e4559977aa222a658fb13e994bdea0f74746219ad5
Gas units used 10318928, effective gas price 0.100000000 gwei
Transaction fee: 0.001031892800000000 ETH

====ACTIVATION====
Activating program at address 0xD6bC450ED8D8054b7c971f6d42631Fc4ed59A099
Base fee: 0.100000000 gwei
Estimated gas for activation: 14224495 gas units
Submitting activation tx...
Confirmed activation tx 0x908459dab815e1403c36e21838673ac55877665c9d95c9c87bfb1c4543eab0e8
Gas units used 14184722, effective gas price 0.100000000 gwei
Transaction fee: 0.001418472200000000 ETH
```

You can verify the deployment and activation of your program on the [Stylus testnet block explorer](https://stylus-testnet-explorer.arbitrum.io/address/0xD6bC450ED8D8054b7c971f6d42631Fc4ed59A099/transactions#address-tabs).

For further deployment options and transaction details, consult `cargo stylus deploy --help`.

## Deploying Non-Rust WASM Projects

The Stylus CLI tool can also deploy non-Rust, WASM projects to Stylus by specifying the WASM file directly with the `--wasm-file-path` flag to any of the cargo stylus commands.

Even WebAssembly Text [(WAT)](https://www.webassemblyman.com/wat_webassembly_text_format.html) files are supported. This means projects that are just individual WASM files can be deployed onchain without needing to have been compiled by Rust. WASMs produced by other languages, such as C, can be used with the tool this way.

For example:

```wasm
(module
    (type $t0 (func (param i32) (result i32)))
    (func $add_one (export "add_one") (type $t0) (param $p0 i32) (result i32)
        get_local $p0
        i32.const 1
        i32.add))
```

can be saved as `add.wat` and used as `cargo stylus check --wasm-file-path=add.wat` or `cargo stylus deploy --priv-key-path=<YOUR PRIV KEY FILE PATH> --wasm-file-path=add.wat`

## Exporting Solidity ABIs

Stylus Rust projects that use the [stylus-sdk](https://github.com/OffchainLabs/stylus-sdk-rs) have the option of exporting Solidity ABIs. The cargo stylus tool also makes this easy with the `export-abi` command:

`cargo stylus export-abi`<|MERGE_RESOLUTION|>--- conflicted
+++ resolved
@@ -120,39 +120,26 @@
 
 After installation, `cargo-stylus` is accessible through the cargo command. To view the available options and commands, use:
 
-
-```bash
-<<<<<<< HEAD
-cargo stylus --help
+```bash
+❯ cargo stylus --help
 ```
 
 This will display the following usage options:
 
 
-```plaintext
-Cargo command for developing Arbitrum Stylus projects
-=======
-❯ cargo stylus --help
+```bash
 Cargo subcommand for developing Stylus projects
->>>>>>> 8dad6a52
 
 Usage: cargo stylus <COMMAND>
 
 Commands:
   new         Create a new Rust project
   export-abi  Export a Solidity ABI
-<<<<<<< HEAD
-  check       Check that a contract can be activated onchain
-  deploy      Deploy a stylus contract
-  replay      Replay a transaction in gdb
-  trace       Trace a transaction
-=======
-  check       Check a contract
-  deploy      Deploy a contract
+  check       Check a contract can be activated onchain
+  deploy      Deploy a Stylus contract
   replay      Replay a transaction in gdb
   trace       Trace a transaction
   c-gen       Generate C code
->>>>>>> 8dad6a52
   help        Print this message or the help of the given subcommand(s)
 
 Options:
