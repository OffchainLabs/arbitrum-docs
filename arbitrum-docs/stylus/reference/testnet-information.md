--- conflicted
+++ resolved
@@ -13,20 +13,8 @@
 
 import StylusSmartContractsAddresses from './partials/_stylus-smart-contract-addresses.mdx';
 
-<<<<<<< HEAD
-Below you can find faucets for obtaining testnet ETH. If using a faucet on Ethereum Sepolia or Arbitrum Sepolia, your testnet ETH can be bridged to the Stylus testnet on the [Arbitrum Bridge](https://bridge.arbitrum.io/).
+<PublicPreviewBannerPartial />
 
-| Faucet Operator    | Faucet URL                                    | Chain            |
-| ------------------ | --------------------------------------------- | ---------------- |
-| QuickNode          | https://faucet.quicknode.com/arbitrum/sepolia | Arbitrum Sepolia |
-| Alchemy            | https://sepoliafaucet.com/                    | Ethereum Sepolia |
-| Sepolia PoW Faucet | https://sepolia-faucet.pk910.de/              | Ethereum Sepolia |
-| GetBlock           | https://getblock.io/faucet/arb-sepolia/       | Arbitrum Sepolia |
-
-## Useful smart contract addresses
-=======
-<PublicPreviewBannerPartial />
->>>>>>> 4d14ece2
 
 ## Arbitrum public RPC endpoints
 
