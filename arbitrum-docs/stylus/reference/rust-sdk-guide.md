---
title: 'Stylus Rust SDK advanced features'
description: 'Advanced features of the Stylus Rust SDK'
author: rachel-bousfield, jose-franco
sme: rachel-bousfield, jose-franco
sidebar_position: 1
target_audience: Developers using the Stylus Rust SDK to write and deploy smart contracts.
---

import PublicPreviewBannerPartial from '../../partials/_public-preview-banner-partial.md';

<PublicPreviewBannerPartial />

This document provides information about advanced features included in the [Stylus Rust SDK](https://github.com/OffchainLabs/stylus-sdk-rs), that are not described in the previous pages. For information about deploying Rust smart contracts, see the `cargo stylus` [CLI Tool](https://github.com/OffchainLabs/cargo-stylus). For a conceptual introduction to Stylus, see [Stylus: A Gentle Introduction](../stylus-gentle-introduction.md). To deploy your first Stylus smart contract using Rust, refer to the [Quickstart](../stylus-quickstart.md).

:::info

Many of the affordances use macros. Though this section details what each does, it may be helpful to use [`cargo expand`](https://crates.io/crates/cargo-expand) to see what they expand into if you’re doing advanced work in Rust.

:::

## Storage

This section provides extra information about how the Stylus Rust SDK handles storage. You can find more information and basic examples in [Variables](/stylus-by-example/variables.mdx).

Rust smart contracts may use state that persists across transactions. There’s two primary ways to define storage, depending on if you want to use Rust or Solidity definitions. Both are equivalent, and are up to the developer depending on their needs.

### [`#[storage]`][storage]

The [`#[storage]`][storage] macro allows a Rust struct to be used in persistent storage.

```rust
#[storage]
pub struct Contract {
    owner: StorageAddress,
    active: StorageBool,
    sub_struct: SubStruct,
}

#[storage]
pub struct SubStruct {
    // types implementing the `StorageType` trait.
}
```

Any type implementing the [`StorageType`][StorageType] trait may be used as a field, including other structs, which will implement the trait automatically when [`#[storage]`][storage] is applied. You can even implement [`StorageType`][StorageType] yourself to define custom storage types. However, we’ve gone ahead and implemented the common ones.

| Type                                     | Info                                                                           |
| ---------------------------------------- | ------------------------------------------------------------------------------ |
| [`StorageBool`][StorageBool]             | Stores a bool                                                                  |
| [`StorageAddress`][StorageAddress]       | Stores an Alloy [`Address`][Address]                                           |
| [`StorageUint`][StorageUint]             | Stores an Alloy [`Uint`][Uint]                                                 |
| [`StorageSigned`][StorageSigned]         | Stores an Alloy [`Signed`][Signed]                                             |
| [`StorageFixedBytes`][StorageFixedBytes] | Stores an Alloy [`FixedBytes`][FixedBytes]                                     |
| [`StorageBytes`][StorageBytes]           | Stores a Solidity bytes                                                        |
| [`StorageString`][StorageString]         | Stores a Solidity string                                                       |
| [`StorageVec`][StorageVec]               | Stores a vector of [`StorageType`][StorageType]                                |
| [`StorageMap`][StorageMap]               | Stores a mapping of [`StorageKey`][StorageKey] to [`StorageType`][StorageType] |
| [`StorageArray`][StorageArray]           | Stores a fixed-sized array of [`StorageType`][StorageType]                     |

Every [Alloy primitive][alloy_primitives] has a corresponding [`StorageType`][StorageType] implementation with the word `Storage` before it. This includes aliases, like [`StorageU256`][StorageUint256] and [`StorageB64`][StorageB64].

### [`sol_storage!`][sol_storage]

The types in [`#[storage]`][storage] are laid out in the EVM state trie exactly as they are in [Solidity][sol_abi]. This means that the fields of a struct definition will map to the same storage slots as they would in EVM programming languages.

Because of this, it is often nice to define your types using Solidity syntax, which makes that guarantee easier to see. For example, the earlier Rust struct can re-written to:

```rust
sol_storage! {
    pub struct Contract {
        address owner;                      // becomes a StorageAddress
        bool active;                        // becomes a StorageBool
        SubStruct sub_struct,
    }

    pub struct SubStruct {
        // other solidity fields, such as
        mapping(address => uint) balances;  // becomes a StorageMap
        Delegate delegates[];               // becomes a StorageVec
    }
}
```

The above will expand to the equivalent definitions in Rust, each structure implementing the [`StorageType`][StorageType] trait. Many contracts, like [our example ERC 20][erc20], do exactly this.

Because the layout is identical to [Solidity’s][sol_abi], existing Solidity smart contracts can upgrade to Rust without fear of storage slots not lining up. You simply copy-paste your type definitions.

:::warning Storage layout in contracts using inheritance

Note that one exception to this storage layout guarantee is contracts which utilize inheritance. The current solution in Stylus using `#[borrow]` and `#[inherits(...)]` packs nested (inherited) structs into their own slots. This is consistent with regular struct nesting in solidity, but not inherited structs. We plan to revisit this behavior in an upcoming release.

:::

:::tip
Existing Solidity smart contracts can upgrade to Rust if they use proxy patterns.
:::

Consequently, the order of fields will affect the JSON ABIs produced that explorers and tooling might use. Most developers won’t need to worry about this though and can freely order their types when working on a Rust contract from scratch.

### Reading and writing storage

You can access storage types via getters and setters. For example, the `Contract` struct from earlier might access its `owner` address as follows.

```rust
impl Contract {
    /// Gets the owner from storage.
    pub fn owner(&self) -> Address {
        self.owner.get()
    }

    /// Updates the owner in storage
    pub fn set_owner(&mut self, new_owner: Address) {
        if msg::sender() == self.owner.get() { // we'll discuss msg::sender later
            self.owner.set(new_owner);
        }
    }
}
```

In Solidity, one has to be very careful about storage access patterns. Getting or setting the same value twice doubles costs, leading developers to avoid storage access at all costs. By contrast, the Stylus SDK employs an optimal storage-caching policy that avoids the underlying [`SLOAD`][SLOAD] or [`SSTORE`][SSTORE] operations.

:::tip

Stylus uses storage caching, so multiple accesses of the same variable is virtually free.

:::

However it must be said that storage is ultimately more expensive than memory. So if a value doesn’t need to be stored in state, you probably shouldn’t do it.

### Collections

Collections like [`StorageVec`][StorageVec] and [`StorageMap`][StorageMap] are dynamic and have methods like [`push`][StorageVec_push], [`insert`][StorageMap_insert], [`replace`][StorageMap_replace], and similar.

```rust
impl SubStruct {
   pub fn add_delegate(&mut self, delegate: Address) {
        self.delegates.push(delegate);
    }

    pub fn track_balance(&mut self, address: Address) {
        self.balances.insert(address, address.balance());
    }
}
```

You may notice that some methods return types like [`StorageGuard`][StorageGuard] and [`StorageGuardMut`][StorageGuardMut]. This allows us to leverage the Rust borrow checker for storage mistakes, just like it does for memory. Here’s an example that will fail to compile.

```rust
fn mistake(vec: &mut StorageVec<StorageU64>) -> U64 {
    let value = vec.setter(0);
    let alias = vec.setter(0);
    value.set(32.into());
    alias.set(48.into());
    value.get() // uh, oh. what value should be returned?
}
```

Under the hood, [`vec.setter()`][StorageVec_setter] returns a [`StorageGuardMut`][StorageGuardMut] instead of a [`&mut StorageU64`][StorageU64]. Because the guard is bound to a [`&mut StorageVec`][StorageVec] lifetime, `value` and `alias` cannot be alive simultaneously. This causes the Rust compiler to reject the above code, saving you from entire classes of storage aliasing errors.

In this way the Stylus SDK safeguards storage access the same way Rust ensures memory safety. It should never be possible to alias Storage without `unsafe` Rust.

### [`SimpleStorageType`][SimpleStorageType]

You may run into scenarios where a collection’s methods like [`push`][StorageVec_push] and [`insert`][StorageMap_insert] aren’t available. This is because only primitives, which implement a special trait called [`SimpleStorageType`][SimpleStorageType], can be added to a collection by value. For nested collections, one instead uses the equivalent [`grow`][StorageVec_grow] and [`setter`][StorageVec_setter].

```rust
fn nested_vec(vec: &mut StorageVec<StorageVec<StorageU8>>) {
    let mut inner = vec.grow();  // adds a new element accessible via `inner`
    inner.push(0.into());        // inner is a guard to a StorageVec<StorageU8>
}

fn nested_map(map: &mut StorageMap<u32, StorageVec<U8>>) {
    let mut slot = map.setter(0);
    slot.push(0);
}
```

### [`Erase`][Erase] and [`#[derive(Erase)]`][derive_erase]

Some [`StorageType`][StorageType] values implement [`Erase`][Erase], which provides an [`erase()`][erase] method for clearing state. We’ve implemented [`Erase`][Erase] for all primitives, and for vectors of primitives, but not maps. This is because a solidity [`mapping`][mapping] does not provide iteration, and so it’s generally impossible to know which slots to set to zero.

Structs may also be [`Erase`][Erase] if all of the fields are. [`#[derive(Erase)]`][derive_erase] lets you do this automatically.

```rust
sol_storage! {
    #[derive(Erase)]
    pub struct Contract {
        address owner;              // can erase primitive
        uint256[] hashes;           // can erase vector of primitive
    }

    pub struct NotErase {
        mapping(address => uint) balances; // can't erase a map
        mapping(uint => uint)[] roots;     // can't erase vector of maps
    }
}
```

You can also implement [`Erase`][Erase] manually if desired. Note that the reason we care about [`Erase`][Erase] at all is that you get storage refunds when clearing state, lowering fees. There’s also minor implications for patterns using `unsafe` Rust.

### The storage cache

The Stylus SDK employs an optimal storage-caching policy that avoids the underlying [`SLOAD`][SLOAD] or [`SSTORE`][SSTORE] operations needed to get and set state. For the vast majority of use cases, this happens in the background and requires no input from the user.

However, developers working with `unsafe` Rust implementing their own custom [`StorageType`][StorageType] collections, the [`StorageCache`][StorageCache] type enables direct control over this data structure. Included are `unsafe` methods for manipulating the cache directly, as well as for bypassing it altogether.

### Immutables and [`PhantomData`][PhantomData]

So that generics are possible in [`sol_interface!`][sol_interface], [`core::marker::PhantomData`][PhantomData] implements [`StorageType`][StorageType] and takes up zero space, ensuring that it won’t cause storage slots to change. This can be useful when writing libraries.

```rust
pub trait Erc20Params {
    const NAME: &'static str;
    const SYMBOL: &'static str;
    const DECIMALS: u8;
}

sol_storage! {
    pub struct Erc20<T> {
        mapping(address => uint256) balances;
        PhantomData<T> phantom;
    }
}
```

The above allows consumers of `Erc20` to choose immutable constants via specialization. See our [WETH sample contract][erc20] for a full example of this feature.

### Future storage work

The Stylus SDK is currently in alpha and will improve in the coming versions. Something you may notice is that storage access patterns are often a bit verbose. This will change soon when we implement [`DerefMut`][DerefMut] for most types.

## Functions

This section provides extra information about how the Stylus Rust SDK handles functions. You can find more information and basic examples in [Functions](/stylus-by-example/function.mdx), [Bytes in, bytes out programming](/stylus-by-example/bytes_in_bytes_out.mdx), [Inheritance] and [Sending ether](/stylus-by-example/sending_ether.mdx).

### [`#[pure]`][pure], [`#[view]`][view], and `#[write]`

For non-payable methods the [`#[public]`][public] macro can figure state mutability out for you based on the types of the arguments. Functions with `&self` will be considered `view`, those with `&mut self` will be considered `write`, and those with neither will be considered `pure`. Please note that `pure` and `view` functions may change the state of other contracts by calling into them, or even this one if the `reentrant` feature is enabled.

### [`#[entrypoint]`][entrypoint]

This macro allows you to define the entrypoint, which is where Stylus execution begins. Without it, the contract will fail to pass `cargo stylus check`. Most commonly, the macro is used to annotate the top level storage struct.

```rust
sol_storage! {
    #[entrypoint]
    pub struct Contract {
        ...
    }

    // only one entrypoint is allowed
    pub struct SubStruct {
        ...
    }
}
```

The above will make the public methods of `Contract` the first to consider during invocation.

### Reentrancy

If a contract calls another that then calls the first, it is said to be reentrant. By default, all Stylus programs revert when this happens. However, you can opt out of this behavior by enabling the `reentrant` feature flag.

```rust
stylus-sdk = { version = "0.6.0", features = ["reentrant"] }
```

This is dangerous, and should be done only after careful review — ideally by 3rd party auditors. Numerous exploits and hacks have in Web3 are attributable to developers misusing or not fully understanding reentrant patterns.

If enabled, the Stylus SDK will flush the storage cache in between reentrant calls, persisting values to state that might be used by inner calls. Note that preventing storage invalidation is only part of the battle in the fight against exploits. You can tell if a call is reentrant via `msg::reentrant`, and condition your business logic accordingly.

### [`TopLevelStorage`][TopLevelStorage]

The [`#[entrypoint]`][entrypoint] macro will automatically implement the [`TopLevelStorage`][TopLevelStorage] trait for the annotated `struct`. The single type implementing [`TopLevelStorage`][TopLevelStorage] is special in that mutable access to it represents mutable access to the entire program’s state. This idea will become important when discussing calls to other programs in later sections.

<<<<<<< HEAD
=======
### Inheritance, `#[inherit]`, and `#[borrow]`.

Composition in Rust follows that of Solidity. Types that implement [`Router`][Router], the trait that [`#[external]`][external] provides, can be connected via inheritance.

```rust
#[external]
#[inherit(Erc20)]
impl Token {
    pub fn mint(&mut self, amount: U256) -> Result<(), Vec<u8>> {
        ...
    }
}

#[external]
impl Erc20 {
    pub fn balance_of() -> Result<U256> {
        ...
    }
}
```

Because `Token` inherits `Erc20` in the above, if `Token` has the [`#[entrypoint]`][entrypoint], calls to the contract will first check if the requested method exists within `Token`. If a matching function is not found, it will then try the `Erc20`. Only after trying everything `Token` inherits will the call revert.

Note that because methods are checked in that order, if both implement the same method, the one in `Token` will override the one in `Erc20`, which won’t be callable. This allows for patterns where the developer imports a crate implementing a standard, like the ERC 20, and then adds or overrides just the methods they want to without modifying the imported `Erc20` type.

::::warning

Stylus does not currently contain explicit `override` or `virtual` keywords for explicitly marking override functions. It is important, therefore, to carefully ensure that contracts are only overriding the functions.

::::

Inheritance can also be chained. `#[inherit(Erc20, Erc721)]` will inherit both `Erc20` and `Erc721`, checking for methods in that order. `Erc20` and `Erc721` may also inherit other types themselves. Method resolution finds the first matching method by [Depth First Search](https://en.wikipedia.org/wiki/Depth-first_search).

Note that for the above to work, `Token` must implement [`Borrow<Erc20>`][Borrow]. You can implement this yourself, but for simplicity, [`#[solidity_storage]`][solidity_storage] and [`sol_storage!`][sol_storage] provide a `#[borrow]` annotation.

```rust
sol_storage! {
    #[entrypoint]
    pub struct Token {
        #[borrow]
        Erc20 erc20;
        ...
    }

    pub struct Erc20 {
        ...
    }
}
```

In the future we plan to simplify the SDK so that [`Borrow`][Borrow] isn’t needed and so that [`Router`][Router] composition is more configurable. The motivation for this becomes clearer in complex cases of multi-level inheritance, which we intend to improve.

## Exporting a Solidity interface

Recall that Stylus contracts are fully interoperable across all languages, including Solidity. The Stylus SDK provides tools for exporting a Solidity interface for your contract so that others can call it. This is usually done with the `cargo stylus` [CLI tool][abi_export], but we’ll detail how to do it manually here.

The SDK does this automatically for you via a feature flag called `export-abi` that causes the [`#[external]`][external] and [`#[entrypoint]`][entrypoint] macros to generate a `main` function that prints the Solidity ABI to the console.

```rust
cargo run --features export-abi --target <triple>
```

Note that because the above actually generates a `main` function that you need to run, the target can’t be `wasm32-unknown-unknown` like normal. Instead you’ll need to pass in your target triple, which `cargo stylus` figures out for you. This `main` function is also why the following commonly appears in the `main.rs` file of Stylus contracts.

```rust
#![cfg_attr(not(feature = "export-abi"), no_main)]
```

Here’s an example output. Observe that the method names change from Rust’s `snake_case` to Solidity’s `camelCase`. For compatibility reasons, onchain method selectors are always `camelCase`. We’ll provide the ability to customize selectors very soon. Note too that you can use argument names like `address` without fear. The SDK will prepend an `_` when necessary.

```solidity
interface Erc20 {
    function name() external pure returns (string memory);

    function balanceOf(address _address) external view returns (uint256);
}

interface Weth is Erc20 {
    function mint() external payable;

    function burn(uint256 amount) external;
}
```

>>>>>>> 712efc37
## Calls

Just as with storage and functions, Stylus SDK calls are Solidity ABI equivalent. This means you never have to know the implementation details of other contracts to invoke them. You simply import the Solidity interface of the target contract, which can be auto-generated via the `cargo stylus` [CLI tool][abi_export].

:::tip

You can call contracts in any programming language with the Stylus SDK.

:::

### [`sol_interface!`][sol_interface]

This macro defines a `struct` for each of the Solidity interfaces provided.

```rust
sol_interface! {
    interface IService {
        function makePayment(address user) payable returns (string);
        function getConstant() pure returns (bytes32)
    }

    interface ITree {
        // other interface methods
    }
}
```

The above will define `IService` and `ITree` for calling the methods of the two contracts.

::::info

Currently only functions are supported, and any other items in the interface will cause an error.

::::

For example, `IService` will have a `make_payment` method that accepts an [`Address`][Address] and returns a [`B256`][B256].

```rust
pub fn do_call(&mut self, account: IService, user: Address) -> Result<String, Error> {
    account.make_payment(self, user)  // note the snake case
}
```

Observe the casing change. [`sol_interface!`][sol_interface] computes the selector based on the exact name passed in, which should almost always be `CamelCase`. For aesthetics, the rust functions will instead use `snake_case`.

### Configuring gas and value with [`Call`][Call]

[`Call`][Call] lets you configure a call via optional configuration methods. This is similar to how one would configure opening a [`File`][File] in Rust.

```rust
pub fn do_call(&mut self, account: IService, user: Address) -> Result<String, Error> {
    let config = Call::new_in(self)
        .gas(evm::gas_left() / 2)       // limit to half the gas left
        .value(msg::value());           // set the callvalue

    account.make_payment(config, user)
}
```

By default [`Call`][Call] supplies all gas remaining and zero value, which often means [`Call::new_in()`][Call_new_in] may be passed to the method directly. Additional configuration options are available in cases of reentrancy.

### Reentrant calls

Contracts that opt into reentrancy via the `reentrant` feature flag require extra care. When the `storage-cache` feature is enabled, cross-contract calls must [`flush`][StorageCache_flush] or [`clear`][StorageCache_clear] the [`StorageCache`][StorageCache] to safeguard state. This happens automatically via the type system.

```rust
sol_interface! {
    interface IMethods {
        function pureFoo() external pure;
        function viewFoo() external view;
        function writeFoo() external;
        function payableFoo() external payable;
    }
}

#[public]
impl Contract {
    pub fn call_pure(&self, methods: IMethods) -> Result<(), Vec<u8>> {
        Ok(methods.pure_foo(self)?)    // `pure` methods might lie about not being `view`
    }

    pub fn call_view(&self, methods: IMethods) -> Result<(), Vec<u8>> {
        Ok(methods.view_foo(self)?)
    }

    pub fn call_write(&mut self, methods: IMethods) -> Result<(), Vec<u8>> {
        methods.view_foo(self)?;       // allows `pure` and `view` methods too
        Ok(methods.write_foo(self)?)
    }

    #[payable]
    pub fn call_payable(&mut self, methods: IMethods) -> Result<(), Vec<u8>> {
        methods.write_foo(Call::new_in(self))?;   // these are the same
        Ok(methods.payable_foo(self)?)            // ------------------
    }
}
```

In the above, we’re able to pass `&self` and `&mut self` because `Contract` implements [`TopLevelStorage`][TopLevelStorage], which means that a reference to it entails access to the entirety of the contract’s state. This is the reason it is sound to make a call, since it ensures all cached values are invalidated and/or persisted to state at the right time.

When writing Stylus libraries, a type might not be [`TopLevelStorage`][TopLevelStorage] and therefore `&self` or `&mut self` won’t work. Building a [`Call`][Call] from a generic parameter via [`new_in`][Call_new_in] is the usual solution.

```rust
pub fn do_call(
    storage: &mut impl TopLevelStorage,  // can be generic, but often just &mut self
    account: IService,                   // serializes as an Address
    user: Address,
) -> Result<String, Error> {

    let config = Call::new_in(storage)   // take exclusive access to all contract storage
        .gas(evm::gas_left() / 2)        // limit to half the gas left
        .value(msg::value());            // set the callvalue

    account.make_payment(config, user)   // note the snake case
}
```

Note that in the context of a [`#[public]`][public] call, the `&mut impl` argument will correctly distinguish the method as being `write` or [`payable`][payable]. This means you can write library code that will work regardless of whether the reentrant feature flag is enabled.

Note too that code that previously compiled with reentrancy disabled may require modification in order to type-check. This is done to ensure storage changes are persisted and that the storage cache is properly managed before calls.

### [`call`][fn_call], [`static_call`][fn_static_call], and [`delegate_call`][fn_delegate_call]

Though [`sol_interface!`][sol_interface] and [`Call`][Call] form the most common idiom to invoke other contracts, their underlying [`call`][fn_call] and [`static_call`][fn_static_call] are exposed for direct access.

```rust
let return_data = call(Call::new_in(self), contract, call_data)?;
```

In each case the calldata is supplied as a [`Vec<u8>`][Vec]. The return result is either the raw return data on success, or a call [`Error`][CallError] on failure.

[`delegate_call`][fn_delegate_call] is also available, though it's `unsafe` and doesn't have a richly-typed equivalent. This is because a delegate call must trust the other contract to uphold safety requirements. Though this function clears any cached values, the other contract may arbitrarily change storage, spend ether, and do other things one should never blindly allow other contracts to do.

### [`RawCall`][RawCall] and `unsafe` calls

Occasionally, an untyped call to another contract is necessary. [`RawCall`][RawCall] lets you configure an `unsafe` call by calling optional configuration methods. This is similar to how one would configure opening a [`File`][File] in Rust.

```rust
let data = RawCall::new_delegate()   // configure a delegate call
    .gas(2100)                       // supply 2100 gas
    .limit_return_data(0, 32)        // only read the first 32 bytes back
    .flush_storage_cache()           // flush the storage cache before the call
    .call(contract, calldata)?;      // do the call
```

Note that the [`call`][RawCall_call] method is `unsafe` when reentrancy is enabled. See [`flush_storage_cache`][RawCall_flush_storage_cache] and [`clear_storage_cache`][RawCall_clear_storage_cache] for more information.

## [`RawDeploy`][RawDeploy] and `unsafe` deployments

Right now the only way to deploy a contract from inside Rust is to use [`RawDeploy`][RawDeploy], similar to [`RawCall`][RawCall]. As with [`RawCall`][RawCall], this mechanism is inherently unsafe due to reentrancy concerns, and requires manual management of the [`StorageCache`][StorageCache].

Note that the EVM allows init code to make calls to other contracts, which provides a vector for reentrancy. This means that this technique may enable storage aliasing if used in the middle of a storage reference's lifetime and if reentrancy is allowed.

When configured with a `salt`, [`RawDeploy`][RawDeploy] will use [`CREATE2`][CREATE2] instead of the default [`CREATE`][CREATE], facilitating address determinism.

[abi_export]: https://github.com/OffchainLabs/cargo-stylus#exporting-solidity-abis
[StorageType]: https://docs.rs/stylus-sdk/latest/stylus_sdk/storage/trait.StorageType.html
[StorageKey]: https://docs.rs/stylus-sdk/latest/stylus_sdk/storage/trait.StorageKey.html
[SimpleStorageType]: https://docs.rs/stylus-sdk/latest/stylus_sdk/storage/trait.SimpleStorageType.html
[TopLevelStorage]: https://docs.rs/stylus-sdk/latest/stylus_sdk/storage/trait.TopLevelStorage.html
[Erase]: https://docs.rs/stylus-sdk/latest/stylus_sdk/storage/trait.Erase.html
[erase]: https://docs.rs/stylus-sdk/latest/stylus_sdk/storage/trait.Erase.html#tymethod.erase
[StorageCache]: https://docs.rs/stylus-sdk/latest/stylus_sdk/storage/struct.StorageCache.html
[StorageCache_flush]: https://docs.rs/stylus-sdk/latest/stylus_sdk/storage/struct.StorageCache.html#method.flush
[StorageCache_clear]: https://docs.rs/stylus-sdk/latest/stylus_sdk/storage/struct.StorageCache.html#method.clear
[EagerStorage]: https://docs.rs/stylus-sdk/latest/stylus_sdk/storage/struct.EagerStorage.html
[StorageBool]: https://docs.rs/stylus-sdk/latest/stylus_sdk/storage/struct.StorageBool.html
[StorageAddress]: https://docs.rs/stylus-sdk/latest/stylus_sdk/storage/struct.StorageAddress.html
[StorageUint]: https://docs.rs/stylus-sdk/latest/stylus_sdk/storage/struct.StorageUint.html
[StorageUint256]: https://docs.rs/stylus-sdk/latest/stylus_sdk/storage/type.StorageU256.html
[StorageU64]: https://docs.rs/stylus-sdk/latest/stylus_sdk/storage/type.StorageU64.html
[StorageB64]: https://docs.rs/stylus-sdk/latest/stylus_sdk/storage/type.StorageB64.html
[StorageSigned]: https://docs.rs/stylus-sdk/latest/stylus_sdk/storage/struct.StorageSigned.html
[StorageFixedBytes]: https://docs.rs/stylus-sdk/latest/stylus_sdk/storage/struct.StorageFixedBytes.html
[StorageBytes]: https://docs.rs/stylus-sdk/latest/stylus_sdk/storage/struct.StorageBytes.html
[StorageString]: https://docs.rs/stylus-sdk/latest/stylus_sdk/storage/struct.StorageString.html
[StorageVec]: https://docs.rs/stylus-sdk/latest/stylus_sdk/storage/struct.StorageVec.html
[StorageMap]: https://docs.rs/stylus-sdk/latest/stylus_sdk/storage/struct.StorageMap.html
[StorageArray]: https://docs.rs/stylus-sdk/latest/stylus_sdk/storage/struct.StorageArray.html
[StorageGuard]: https://docs.rs/stylus-sdk/latest/stylus_sdk/storage/struct.StorageGuard.html
[StorageGuardMut]: https://docs.rs/stylus-sdk/latest/stylus_sdk/storage/struct.StorageGuardMut.html
[Address]: https://docs.rs/alloy-primitives/latest/alloy_primitives/struct.Address.html
[B256]: https://docs.rs/alloy-primitives/latest/alloy_primitives/aliases/type.B256.html
[Uint]: https://docs.rs/ruint/1.10.1/ruint/struct.Uint.html
[Signed]: https://docs.rs/alloy-primitives/latest/alloy_primitives/struct.Signed.html
[FixedBytes]: https://docs.rs/alloy-primitives/latest/alloy_primitives/struct.FixedBytes.html
[alloy_primitives]: https://docs.rs/alloy-primitives/latest/alloy_primitives/
[erc20]: https://github.com/OffchainLabs/stylus-sdk-rs/blob/stylus/examples/erc20/src/main.rs
[SLOAD]: https://www.evm.codes/#54
[SSTORE]: https://www.evm.codes/#55
[CREATE]: https://www.evm.codes/#f0
[CREATE2]: https://www.evm.codes/#f5
[StorageVec_push]: https://docs.rs/stylus-sdk/latest/stylus_sdk/storage/struct.StorageVec.html#method.push
[StorageVec_grow]: https://docs.rs/stylus-sdk/latest/stylus_sdk/storage/struct.StorageVec.html#method.grow
[StorageVec_setter]: https://docs.rs/stylus-sdk/latest/stylus_sdk/storage/struct.StorageVec.html#method.setter
[StorageMap_insert]: https://docs.rs/stylus-sdk/latest/stylus_sdk/storage/struct.StorageMap.html#method.insert
[StorageMap_replace]: https://docs.rs/stylus-sdk/latest/stylus_sdk/storage/struct.StorageMap.html#method.replace
[Call]: https://docs.rs/stylus-sdk/latest/stylus_sdk/call/struct.Call.html
[Call_new_in]: https://docs.rs/stylus-sdk/latest/stylus_sdk/call/struct.Call.html#method.new_in
[CallError]: https://docs.rs/stylus-sdk/latest/stylus_sdk/call/enum.Error.html
[fn_call]: https://docs.rs/stylus-sdk/latest/stylus_sdk/call/fn.call.html
[fn_static_call]: https://docs.rs/stylus-sdk/latest/stylus_sdk/call/fn.static_call.html
[fn_delegate_call]: https://docs.rs/stylus-sdk/latest/stylus_sdk/call/fn.delegate_call.html
[RawCall]: https://docs.rs/stylus-sdk/latest/stylus_sdk/call/struct.RawCall.html
[RawCall_call]: https://docs.rs/stylus-sdk/latest/stylus_sdk/call/struct.RawCall.html#method.call
[RawCall_flush_storage_cache]: https://docs.rs/stylus-sdk/latest/stylus_sdk/call/struct.RawCall.html#method.flush_storage_cache
[RawCall_clear_storage_cache]: https://docs.rs/stylus-sdk/latest/stylus_sdk/call/struct.RawCall.html#method.clear_storage_cache
[RawDeploy]: https://docs.rs/stylus-sdk/latest/stylus_sdk/deploy/struct.RawDeploy.html
[storage]: https://docs.rs/stylus-sdk/latest/stylus_sdk/prelude/attr.storage.html
[sol_storage]: https://docs.rs/stylus-sdk/latest/stylus_sdk/prelude/macro.sol_storage.html
[sol_interface]: https://docs.rs/stylus-sdk/latest/stylus_sdk/prelude/macro.sol_interface.html
[derive_erase]: https://docs.rs/stylus-sdk/latest/stylus_sdk/prelude/derive.Erase.html
[public]: https://docs.rs/stylus-sdk/latest/stylus_sdk/prelude/attr.public.html
[entrypoint]: https://docs.rs/stylus-sdk/latest/stylus_sdk/prelude/attr.entrypoint.html
[PhantomData]: https://doc.rust-lang.org/core/marker/struct.PhantomData.html
[DerefMut]: https://doc.rust-lang.org/core/ops/trait.DerefMut.html
[Vec]: https://doc.rust-lang.org/alloc/vec/struct.Vec.html
[Borrow]: https://doc.rust-lang.org/core/borrow/trait.Borrow.html
[File]: https://doc.rust-lang.org/std/fs/struct.OpenOptions.html#examples
[sol_abi]: https://docs.soliditylang.org/en/latest/internals/layout_in_storage.html
[pure]: https://docs.soliditylang.org/en/develop/contracts.html#pure-functions
[view]: https://docs.soliditylang.org/en/develop/contracts.html#view-functions
[payable]: https://docs.alchemy.com/docs/solidity-payable-functions
[mapping]: https://docs.soliditylang.org/en/latest/types.html#mapping-types<|MERGE_RESOLUTION|>--- conflicted
+++ resolved
@@ -274,93 +274,6 @@
 
 The [`#[entrypoint]`][entrypoint] macro will automatically implement the [`TopLevelStorage`][TopLevelStorage] trait for the annotated `struct`. The single type implementing [`TopLevelStorage`][TopLevelStorage] is special in that mutable access to it represents mutable access to the entire program’s state. This idea will become important when discussing calls to other programs in later sections.
 
-<<<<<<< HEAD
-=======
-### Inheritance, `#[inherit]`, and `#[borrow]`.
-
-Composition in Rust follows that of Solidity. Types that implement [`Router`][Router], the trait that [`#[external]`][external] provides, can be connected via inheritance.
-
-```rust
-#[external]
-#[inherit(Erc20)]
-impl Token {
-    pub fn mint(&mut self, amount: U256) -> Result<(), Vec<u8>> {
-        ...
-    }
-}
-
-#[external]
-impl Erc20 {
-    pub fn balance_of() -> Result<U256> {
-        ...
-    }
-}
-```
-
-Because `Token` inherits `Erc20` in the above, if `Token` has the [`#[entrypoint]`][entrypoint], calls to the contract will first check if the requested method exists within `Token`. If a matching function is not found, it will then try the `Erc20`. Only after trying everything `Token` inherits will the call revert.
-
-Note that because methods are checked in that order, if both implement the same method, the one in `Token` will override the one in `Erc20`, which won’t be callable. This allows for patterns where the developer imports a crate implementing a standard, like the ERC 20, and then adds or overrides just the methods they want to without modifying the imported `Erc20` type.
-
-::::warning
-
-Stylus does not currently contain explicit `override` or `virtual` keywords for explicitly marking override functions. It is important, therefore, to carefully ensure that contracts are only overriding the functions.
-
-::::
-
-Inheritance can also be chained. `#[inherit(Erc20, Erc721)]` will inherit both `Erc20` and `Erc721`, checking for methods in that order. `Erc20` and `Erc721` may also inherit other types themselves. Method resolution finds the first matching method by [Depth First Search](https://en.wikipedia.org/wiki/Depth-first_search).
-
-Note that for the above to work, `Token` must implement [`Borrow<Erc20>`][Borrow]. You can implement this yourself, but for simplicity, [`#[solidity_storage]`][solidity_storage] and [`sol_storage!`][sol_storage] provide a `#[borrow]` annotation.
-
-```rust
-sol_storage! {
-    #[entrypoint]
-    pub struct Token {
-        #[borrow]
-        Erc20 erc20;
-        ...
-    }
-
-    pub struct Erc20 {
-        ...
-    }
-}
-```
-
-In the future we plan to simplify the SDK so that [`Borrow`][Borrow] isn’t needed and so that [`Router`][Router] composition is more configurable. The motivation for this becomes clearer in complex cases of multi-level inheritance, which we intend to improve.
-
-## Exporting a Solidity interface
-
-Recall that Stylus contracts are fully interoperable across all languages, including Solidity. The Stylus SDK provides tools for exporting a Solidity interface for your contract so that others can call it. This is usually done with the `cargo stylus` [CLI tool][abi_export], but we’ll detail how to do it manually here.
-
-The SDK does this automatically for you via a feature flag called `export-abi` that causes the [`#[external]`][external] and [`#[entrypoint]`][entrypoint] macros to generate a `main` function that prints the Solidity ABI to the console.
-
-```rust
-cargo run --features export-abi --target <triple>
-```
-
-Note that because the above actually generates a `main` function that you need to run, the target can’t be `wasm32-unknown-unknown` like normal. Instead you’ll need to pass in your target triple, which `cargo stylus` figures out for you. This `main` function is also why the following commonly appears in the `main.rs` file of Stylus contracts.
-
-```rust
-#![cfg_attr(not(feature = "export-abi"), no_main)]
-```
-
-Here’s an example output. Observe that the method names change from Rust’s `snake_case` to Solidity’s `camelCase`. For compatibility reasons, onchain method selectors are always `camelCase`. We’ll provide the ability to customize selectors very soon. Note too that you can use argument names like `address` without fear. The SDK will prepend an `_` when necessary.
-
-```solidity
-interface Erc20 {
-    function name() external pure returns (string memory);
-
-    function balanceOf(address _address) external view returns (uint256);
-}
-
-interface Weth is Erc20 {
-    function mint() external payable;
-
-    function burn(uint256 amount) external;
-}
-```
-
->>>>>>> 712efc37
 ## Calls
 
 Just as with storage and functions, Stylus SDK calls are Solidity ABI equivalent. This means you never have to know the implementation details of other contracts to invoke them. You simply import the Solidity interface of the target contract, which can be auto-generated via the `cargo stylus` [CLI tool][abi_export].
