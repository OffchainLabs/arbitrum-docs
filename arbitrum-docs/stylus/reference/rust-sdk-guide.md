--- conflicted
+++ resolved
@@ -81,11 +81,7 @@
 }
 ```
 
-<<<<<<< HEAD
-The above will expand to the equivalent definitions in Rust, each structure implementing the [`StorageType`](https://docs.rs/stylus-sdk/latest/stylus_sdk/storage/trait.StorageType.html) trait. Many contracts, like [our example ERC 20](https://github.com/OffchainLabs/stylus-sdk-rs/blob/stylus/examples/erc20/src/main.rs), do exactly this.
-=======
-The above will expand to the equivalent definitions in Rust, each structure implementing the [`StorageType`][StorageType] trait. Many contracts, like [our example `ERC-20`][erc20], do exactly this.
->>>>>>> 4cd2531e
+The above will expand to the equivalent definitions in Rust, each structure implementing the [`StorageType`](https://docs.rs/stylus-sdk/latest/stylus_sdk/storage/trait.StorageType.html) trait. Many contracts, like [our example `ERC-20`](https://github.com/OffchainLabs/stylus-sdk-rs/blob/stylus/examples/erc20/src/main.rs), do exactly this.
 
 Because the layout is identical to [Solidity’s](https://docs.soliditylang.org/en/latest/internals/layout_in_storage.html), existing Solidity smart contracts can upgrade to Rust without fear of storage slots not lining up. You simply copy-paste your type definitions.
 
@@ -237,11 +233,7 @@
 }
 ```
 
-<<<<<<< HEAD
-The above allows consumers of `Erc20` to choose immutable constants via specialization. See our [WETH sample contract](https://github.com/OffchainLabs/stylus-sdk-rs/blob/stylus/examples/erc20/src/main.rs) for a full example of this feature.
-=======
-The above allows consumers of `Erc20` to choose immutable constants via specialization. See our [`WETH` sample contract][erc20] for a full example of this feature.
->>>>>>> 4cd2531e
+The above allows consumers of `Erc20` to choose immutable constants via specialization. See our [`WETH` sample contract](https://github.com/OffchainLabs/stylus-sdk-rs/blob/stylus/examples/erc20/src/main.rs) for a full example of this feature.
 
 ## Functions
 
@@ -322,11 +314,7 @@
 
 Inheritance can also be chained. `#[inherit(Erc20, Erc721)]` will inherit both `Erc20` and `Erc721`, checking for methods in that order. `Erc20` and `Erc721` may also inherit other types themselves. Method resolution finds the first matching method by [Depth First Search](https://en.wikipedia.org/wiki/Depth-first_search).
 
-<<<<<<< HEAD
-Note that for the above to work, `Token` must implement [`Borrow<Erc20>`](https://doc.rust-lang.org/core/borrow/trait.Borrow.html). You can implement this yourself, but for simplicity, [`#[storage]`](https://docs.rs/stylus-sdk/latest/stylus_sdk/prelude/attr.storage.html) and [`sol_storage!`](https://docs.rs/stylus-sdk/latest/stylus_sdk/prelude/macro.sol_storage.html) provide a `#[borrow]` annotation.
-=======
-For the above to work, `Token` must implement [`Borrow<Erc20>`][Borrow]. You can implement this yourself, but for simplicity, [`#[storage]`][storage] and [`sol_storage!`][sol_storage] provide a `#[borrow]` annotation.
->>>>>>> 4cd2531e
+For the above to work, `Token` must implement [`Borrow<Erc20>`](https://doc.rust-lang.org/core/borrow/trait.Borrow.html). You can implement this yourself, but for simplicity, [`#[storage]`](https://docs.rs/stylus-sdk/latest/stylus_sdk/prelude/attr.storage.html) and [`sol_storage!`](https://docs.rs/stylus-sdk/latest/stylus_sdk/prelude/macro.sol_storage.html) provide a `#[borrow]` annotation.
 
 ```rust
 sol_storage! {
@@ -460,11 +448,7 @@
 }
 ```
 
-<<<<<<< HEAD
-Note that in the context of a [`#[public]`](https://docs.rs/stylus-sdk/latest/stylus_sdk/prelude/attr.public.html) call, the `&mut impl` argument will correctly distinguish the method as being `write` or [`payable`](https://docs.alchemy.com/docs/solidity-payable-functions). This means you can write library code that will work regardless of whether the reentrant feature flag is enabled.
-=======
-In the context of a [`#[public]`][public] call, the `&mut impl` argument will correctly distinguish the method as being `write` or [`payable`][payable]. This means you can write library code that will work regardless of whether the reentrant feature flag is enabled.
->>>>>>> 4cd2531e
+In the context of a [`#[public]`](https://docs.rs/stylus-sdk/latest/stylus_sdk/prelude/attr.public.html) call, the `&mut impl` argument will correctly distinguish the method as being `write` or [`payable`](https://docs.alchemy.com/docs/solidity-payable-functions). This means you can write library code that will work regardless of whether the reentrant feature flag is enabled.
 
 Also, that code that previously compiled with reentrancy disabled may require modification in order to type-check. This is done to ensure storage changes are persisted and that the storage cache is properly managed before calls.
 
@@ -484,13 +468,9 @@
 
 This method provides a convenient shorthand for transferring ether.
 
-<<<<<<< HEAD
-Note that this method invokes the other contract, which may in turn call others. All gas is supplied, which the recipient may burn. If this is not desired, the [`call`](https://docs.rs/stylus-sdk/latest/stylus_sdk/call/fn.call.html) function may be used instead.
-=======
 :::note
-That this method invokes the other contract, which may in turn call others. All gas is supplied, which the recipient may burn. If this is not desired, the [`call`][fn_call] function may be used instead.
-:::
->>>>>>> 4cd2531e
+This method invokes the other contract, which may in turn call others. All gas is supplied, which the recipient may burn. If this is not desired, the [`call`](https://docs.rs/stylus-sdk/latest/stylus_sdk/call/fn.call.html) function may be used instead.
+:::
 
 ```rust
 transfer_eth(recipient, value)?;                 // these two are equivalent
@@ -510,13 +490,9 @@
     .call(contract, calldata)?;      // do the call
 ```
 
-<<<<<<< HEAD
-Note that the [`call`](https://docs.rs/stylus-sdk/latest/stylus_sdk/call/struct.RawCall.html#method.call) method is `unsafe` when reentrancy is enabled. See [`flush_storage_cache`](https://docs.rs/stylus-sdk/latest/stylus_sdk/call/struct.RawCall.html#method.flush_storage_cache) and [`clear_storage_cache`](https://docs.rs/stylus-sdk/latest/stylus_sdk/call/struct.RawCall.html#method.clear_storage_cache) for more information.
-=======
 :::note
-That the [`call`][RawCall_call] method is `unsafe` when reentrancy is enabled. See [`flush_storage_cache`][RawCall_flush_storage_cache] and [`clear_storage_cache`][RawCall_clear_storage_cache] for more information.
-:::
->>>>>>> 4cd2531e
+The [`call`](https://docs.rs/stylus-sdk/latest/stylus_sdk/call/struct.RawCall.html#method.call) method is `unsafe` when reentrancy is enabled. See [`flush_storage_cache`](https://docs.rs/stylus-sdk/latest/stylus_sdk/call/struct.RawCall.html#method.flush_storage_cache) and [`clear_storage_cache`](https://docs.rs/stylus-sdk/latest/stylus_sdk/call/struct.RawCall.html#method.clear_storage_cache) for more information.
+:::
 
 ## [`RawDeploy`](https://docs.rs/stylus-sdk/latest/stylus_sdk/deploy/struct.RawDeploy.html) and `unsafe` deployments
 
