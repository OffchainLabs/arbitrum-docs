---
title: Bridging from a parent chain to a child chain
description: 'Learn the fundamentals of L1 to L2 messaging on Arbitrum.'
author: pete-vielhaber
sme: TucksonDev
user_story: As a current or prospective Arbitrum user, I need to learn more about messaging between L1 and L2 within Arbitrum.
content_type: get-started
---

<<<<<<< HEAD
import { AddressAliasHelper } from '@site/src/components/AddressAliasHelper';
=======
import ImageZoom from '@site/src/components/ImageZoom';
>>>>>>> aee5740d

In the [Bypassing the Sequencer](/how-arbitrum-works/02-transaction-lifecycle.mdx#bypassing-the-sequencer) section, we introduced an alternative way for users to submit transactions to a <a data-quicklook-from="child-chain">child chain</a> by going through the <a data-quicklook-from="parent-chain">parent chain</a>'s <a data-quicklook-from="delayed-inbox">delayed inbox</a> contract instead of sending them directly to the <a data-quicklook-from="sequencer">Sequencer</a>. This approach is one example of a parent-to-child messaging path. More broadly, parent-to-child chain messaging covers all ways to:

- Submit child chain bound <a data-quicklook-from="transaction">transaction</a> from a parent chain
- Deposit `ETH` or native tokens from a parent chain to a child chain
- Send arbitrary data or instructions from a parent chain to a child chain

We generally categorize these parent-to-child chain messaging methods as follows:

1. **Native token bridging**: Refers to depositing a child chain's native token from the parent chain to the child chain. Depending on the type of <a data-quicklook-from="arbitrum">Arbitrum</a> chain, this can include:

- **ETH Bridging**: For Arbitrum chains that use `ETH` as their gas token, users can deposit `ETH` onto a child chain via the delayed inbox.
- **Custom gas token bridging**: For Arbitrum chains that use a custom gas token, users can deposit that chain's native token to a child chain using the same mechanism.

2. **Transaction via the delayed inbox**: As described in the [Bypassing the Sequencer](/how-arbitrum-works/02-transaction-lifecycle.mdx#bypassing-the-sequencer) section, this method allows users to send transactions through the parent chain. It includes two sub-types of messages:

- **Unsigned messages**: General arbitrary data or function calls
- **Signed messages**: Messages that include a signature, enabling certain authenticated actions

3. **Retryable tickets** are Arbitrum's canonical mechanism for creating parent-to-child messages–transactions initiated on a parent chain that trigger execution on a child chain. This method contains the following functionality:

- **General retryable messaging**: For sending arbitrary data or calls from a parent-to-child chain.
- **Customized feature messaging** (e.g., token bridging): Leveraging retryable tickets (and other messaging constructs) for specialized actions, such as bridging tokens from a parent-to-child chain.

This section will explore these categories in detail and explain how they work. The diagram below illustrates the various paths available for parent-to-child chain communication and asset transfers.

<ImageZoom src="/img/haw-l1-to-l2.svg" alt="Parent to child messaging" className="img-600px" />

## Native token bridging

<<<<<<< HEAD
![400px-img](../assets/ticket-submission.svg)
=======
Arbitrum chains can use `ETH` or any other `ERC-20` tokens as their gas fee currency. <a data-quicklook-from="arbitrum-one">Arbitrum One</a> and Nova use `ETH` as their native token, while some Orbit chains opt for a custom gas token. For more details about chains that use custom gas tokens, refer to the [Custom gas token SDK](/launch-orbit-chain/concepts/custom-gas-token-sdk.mdx).
>>>>>>> aee5740d

Whether a chain uses `ETH` or a custom gas token, users can deposit the token from a parent chain (for Arbitrum One, it is Ethereum) to a child chain. Below, we describe how to deposit `ETH` on chains that use `ETH` as the native gas token. The process for depositing custom gas tokens follows the same steps, except it uses the chain's delayed inbox contract.

### Depositing ETH

A special message type exists for simple `ETH` deposits from parent-to-child chains. You can deposit `ETH` by calling the `Inbox` contract's `depositEth` method, for example:

```javascript
function depositEth(address destAddr) external payable override returns (uint256)
```

:::warning

Depositing `ETH` directly via `depositEth` to a contract on a child chain **will not** invoke that contract's fallback function.

:::

#### Using retryable tickets instead

<<<<<<< HEAD
![400px-img](../assets/automatic-redemption-of-the-ticket.png)
=======
While `depositEth` is often the simplest path, you can also use _retryable tickets_ to deposit `ETH`. This method may be preferable if you need additional flexibility–for example, specifying an alternative destination address or triggering a fallback function on a child chain.
>>>>>>> aee5740d

#### How deposits work

When you call `Inbox.depositEth`, the `ETH` is sent to the <a data-quicklook-from="bridge">bridge</a> contract on the parent chain. This contract then "credits" the deposited amount to the specified address on the child chain. As far as the parent chain is concerned, the deposited `ETH` remains held by Arbitrum's bridge contract on your behalf.

A diagram illustrating this deposit process is below:

- **If the parent chain caller is an Externally Owned Account (EOA)**:
  - The deposited `ETH` will appear in the same EOA address on the child chain.
- **If the parent chain caller is a contract**:
  - The `ETH` will be deposited to the contract's aliased address on the child chain. In the next section, we will cover [Address aliasing](#address-aliasing).

<ImageZoom src="/img/haw-aliasing.svg" alt="Address aliasing" className="img-600px" />

### Address aliasing

All unsigned messages submitted through the delayed inbox have their sender addresses "aliased" when executed on the child chain. Instead of returning the parent chain sender's address as `msg.sender`, the child chain sees the "child alias" of that address. Formally, the child alias calculation is:

```solidity
Child_Alias = Parent_Contract_Address + 0x1111000000000000000000000000000000001111
```

#### Why aliasing?

Address aliasing in Arbitrum is a security measure that prevents cross-chain exploits. Without it, a malicious actor could impersonate a contract on a child chain by simply sending a message from that contract's parent chain address. By introducing an offset, Arbitrum ensures that child-chain contracts can distinguish between parent-chain contract calls and those from child-chain-native addresses.

#### Computing the original parent chain address

If you need to recover the original parent chain address from an aliased child chain address onchain, you can use Arbitrum's `AddressAliasHelper` library. This library allows you to translate between the aliased child address and the original parent address in your contract logic.

```solidity
modifier onlyFromMyL1Contract() override {
    require(AddressAliasHelper.undoL1ToL2Alias(msg.sender) == myL1ContractAddress, "ONLY_COUNTERPART_CONTRACT");
    _;
}
```

<<<<<<< HEAD
![400px-img](../assets/manual-redemption-of-the-ticket.png)
=======
## Transacting via the delayed inbox

Arbitrum provides a _delayed inbox_ contract on the parent chain that can deliver arbitrary messages to the child chain. This functionality is important for two reasons:

1. **General cross-chain messaging**: Allows parent chain EOAs or parent chain contracts to send messages or transactions to a child chain. This functionality is critical for bridging assets (other than the chain's native token) and performing cross-chain operations.
2. **Censorship resistance**: It ensures the <a data-quicklook-from="arbitrum-chain">Arbitrum chain</a> remains censorship-resistant, even if the Sequencer misbehaves or excludes certain transactions; refer to [Bypassing the Sequencer](/how-arbitrum-works/02-transaction-lifecycle.mdx#bypassing-the-sequencer) for more details.

Users can send child chain transactions through the delayed inbox in two primary ways:

1. [General child chain messaging](#general-child-chain-messaging)
2. [Retryable tickets](#retryable-tickets)

### General child chain messaging

Any message sent via the delayed inbox can ultimately produce a transaction on the child chain. These messages may or may not include a signature.

- **Signed messages**: Signed by an EOA on the parent chain. This signature proves the sender is an EOA rather than a contract, preventing certain cross-chain exploits and bypassing the need for aliasing.
- **Unsigned messages**: These do not include a signature from an EOA. For security reasons, the sender's address on the child chain must be _aliased_ when the message gets executed; see the [Address aliasing](#address-aliasing) section for details.

Below, we describe the delayed inbox methods for each scenario.

### Signed messages

Signed messages let a parent chain EOA prove ownership of an address, ensuring the child chain transaction will execute with `msg.sender` equal to the _signer's_ address on the child chain (rather than an alias). This mechanism is beneficial for bypassing the Sequencer if:

- You want to force-include a transaction on a child chain in case of Sequencer downtime or censorship.
- You need an operation on a child chain that explicitly requires EOA authorization (e.g., a withdrawal).

#### How signed messages work

When submitting through the delayed inbox, a child chain transaction signature gets included in the message's calldata. Because it matches the EOA's signature, the child chain can safely treat the signer's address as the sender.

Example use case:
[Withdraw Ether tutorial](https://github.com/OffchainLabs/arbitrum-tutorials/blob/a1c3f64a5abdd0f0e728cb94d4ecc2700eab7579/packages/delayedInbox-l2msg/scripts/withdrawFunds.js#L61-L65)

#### Delayed inbox methods for signed messages

There are two primary methods for sending signed messages:

1. `sendL2Message`

- It can be called by either an EOA or a contract
- The complete signed transaction data is emitted in an event log so that nodes can reconstruct the transaction without replaying it
- More flexible

```solidity
function sendL2Message(
    bytes calldata messageData
) external whenNotPaused onlyAllowed returns (uint256)
```
>>>>>>> aee5740d

2. `sendL2MessageFromOrigin`

- Only an EOA with no deployed code can call this ("codeless origin")
- The signed transaction is retrieved directly from calldata, so emitting a large event log is unnecessary
- Offers lower gas costs (cheaper)

```solidity
function sendL2MessageFromOrigin(
    bytes calldata messageData
) external whenNotPaused onlyAllowed returns (uint256);
```

### Unsigned messages

Unsigned messages allow a parent chain sender to specify transaction parameters without an EOA signature. Because there is no signature, **the sender's address must be aliased on the child chain** (see the [Address aliasing](#address-aliasing) section for the rationale). The delayed inbox provides four main methods for unsigned messages, divided based on whether the sender is an EOA or a contract and whether it includes parent chain funds:

1. **Unsigned from EOA's**: These methods incorporate a nonce for replay protection, similar to standard EOA-based transactions on Ethereum.

- `sendL1FundedUnsignedTransaction`
  - Transfers value from a parent chain to a child chain along with the transaction
  - Parameters: gas limit, fee, nonce, destination address, and calldata

```solidity
function sendL1FundedUnsignedTransaction(
    uint256 gasLimit,
    uint256 maxFeePerGas,
    uint256 nonce,
    address to,
    bytes calldata data
) external payable returns (uint256);
```

- `sendUnsignedTransaction`
  - No value transfers from the parent chain
  - Transaction fees and value on a child chain come from the child chain balance

```solidity
function sendUnsignedTransaction(
    uint256 gasLimit,
    uint256 maxFeePerGas,
    uint256 nonce,
    address to,
    uint256 value,
    bytes calldata data
) external whenNotPaused onlyAllowed returns (uint256);
```

2. **Unsigned from contracts**: Contracts typically rely on standard Ethereum replay protection using their contract address.

- `sendContractTransaction`
  - Sends a transaction from a parent chain with no new funds; uses the contract's existing child chain balance.

```solidity
function sendContractTransaction(
    uint256 gasLimit,
    uint256 maxFeePerGas,
    address to,
    uint256 value,
    bytes calldata data
) external whenNotPaused onlyAllowed returns (uint256);
```

- `sendL1FundedContractTransaction`
  - Sends the transaction _and_ transfers additional funds from a parent to child chain

```solidity
function sendL1FundedContractTransaction(
    uint256 gasLimit,
    uint256 maxFeePerGas,
    address to,
    bytes calldata data
) external payable returns (uint256);
```

In these methods, a "delayed message" is created and passed to the parent chain bridge contract, which then arranges its inclusion on a child chain.

### Messages types

<a data-quicklook-from="arbitrum-nitro">Arbitrum Nitro</a> defines various **message types** to distinguish
between the categories described above (signed vs. unsigned, EOAs vs. contracts, etc.). These message
types help the protocol route and process each incoming message securely.

You can find additional details on message types in the next section of this documentation.

:::note

Please refer to the [Address aliasing](#address-aliasing) discussion for more background on address aliasing. This mechanism ensures that a parent chain contract can't impersonate a child chain address unless it provides a vlaid signature as an EOA.

:::

## Retryable tickets

Retryable tickets are Arbitrum's canonical method for creating parent-to-child chain messages, i.e., parent-chain transactions that initiate a message to get executed on a child chain. A retryable is submittable for a fixed-cost (dependent only on its calldata size) paid at the parent chain; its _submission_ on the parent chain is separable/asynchronous with its _execution_ on the child chain. Retryables provide atomicity between the cross-chain operations; if the parent chain transaction to request submission succeeds (i.e., does not revert), then the execution of the retryable on the child chain has a strong guarantee to succeed.

### Retryable ticket lifecycle

Here, we walk through the different stages of the lifecycle of a <a data-quicklook-from="retryable-ticket">retryable ticket</a>: (1) submission, (2) auto-redemption, and (3) manual redemption.

#### Submission

1. Creating a retryable ticket is initiated with a call (direct or internal) to the `createRetryableTicket` function of the [`inbox` contract](https://github.com/OffchainLabs/nitro-contracts/blob/67127e2c2fd0943d9d87a05915d77b1f220906aa/src/bridge/Inbox.sol). A ticket is guaranteed to get created if this call succeeds. Here, we describe parameters that need adjusting with care. Note that this function forces the sender to provide _a reasonable_ amount of funds (at least enough for submitting and _attempting_ to execute the ticket), but that doesn't guarantee a successful auto-redemption.

| Parameter                                   | Description                                                                                                                                                                                                                                                                                                             |
| ------------------------------------------- | ----------------------------------------------------------------------------------------------------------------------------------------------------------------------------------------------------------------------------------------------------------------------------------------------------------------------- |
| `l1CallValue` (also referred to as deposit) | Not a real function parameter; it is rather the `callValue` that gets sent along with the transaction                                                                                                                                                                                                                   |
| `address to`                                | The destination child chain address                                                                                                                                                                                                                                                                                     |
| `uint256 l2CallValue`                       | The `callvalue` for the retryable child chain message that is supplied within the deposit (`l1CallValue`)                                                                                                                                                                                                               |
| `uint256 maxSubmissionCost`                 | The maximum amount of `ETH` payable for submitting the ticket. This amount is (1) supplied within the deposit (`l1CallValue`) to be later deducted from the sender's child chain balance and is (2) directly proportional to the size of the retryable's data and parent chain basefee.                                 |
| `address excessFeeRefundAddress`            | The unused gas cost and submission cost will deposit to this address, formula is: `(gasLimit x maxFeePerGas - execution cost) + (maxSubmission - (autoredeem ? 0 : submission cost))`. (**Note**: The excess deposit will transfer to the alias address of the parent chain tx's `msg.sender` rather than this address) |
| `address callValueRefundAddress`            | The child chain address to which the `l2CallValue` is credited if the ticket times out or gets canceled (also called the `beneficiary`, who's got a critical permission to cancel the ticket).                                                                                                                          |
| uint256 gasLimit                            | Maximum amount of gas used to cover the child chain execution of the ticket                                                                                                                                                                                                                                             |
| uint256 maxFeePerGas                        | The gas price bid for child chain execution of the ticket supplied within the deposit (`l1CallValue`)                                                                                                                                                                                                                   |
| bytes calldata data                         | The calldata to the destination child chain address                                                                                                                                                                                                                                                                     |

2. The sender's deposit must be enough to make the parent chain submission succeed and for child chain execution to be _attempted_. If provided correctly, a new ticket with a unique `TicketID` is created and added to the retryable buffer. Also, funds (`submissionCost` + `l2CallValue`) are deducted from the sender and placed into escrow for later use in redeeming the ticket.

3. Ticket creation causes the [`ArbRetryableTx`](/build-decentralized-apps/precompiles/02-reference.mdx#arbretryabletx) precompile to emit a `TicketCreated` event containing the `TicketID` on the child chain.

**Ticket Submission**

1. User initiates a parent-to-child message
2. Initiating a parent-child message

- A call to `inbox.createRetryableTicket` function that puts the message in the child chain inbox that can be re-executed for some fixed amount of time if it reverts.

3. Check the user's deposit

- Logic that checks if the user has enough funds to create a ticket. A process that checks if the `msg.value` provided by the user is greater than or equal to `maxSubmissionCost + l2CallValue + gasLimit * maxFeePerGas`.

4. Ticket creation fails, and no funds get deducted from the user
5. Ticket creation

- A ticket is created and added to the retryable buffer on the child chain. Funds (`l2CallValue + submissionCost`) get deducted to cover the `callValue` from the user and are placed into escrow (on the child chain) for later use in redeeming the ticket.

#### Automatic redemption

1. It is very important to note that submitting a ticket on the parent chain is separable/asynchronous from its execution on the child chain, i.e., a successful parent chain ticket creation does not guarantee successful redemption. Upon successful ticket creation, checks validate the two following conditions:

- if the user's child chain balance is greater than (or equal to) `maxFeePerGas * gasLimit` **and**
- if the `maxFeePerGas` (provided by the user in the ticket submission process) is greater than (or equal to) the `l2BaseFee`. If these conditions are both met, an attempt to execute the ticket on the child chain triggers (i.e., **auto-redeem** using the supplied gas, as if the `redeem` method of the `[ArbyRetryableTx]` precompile had been called). Depending on how much gas the sender has provided in Step 1, the ticket's redemption can either (1) immediately succeed or (2) fail. We explain both situations below:

**Immediate success**

If the ticket is successfully auto-redeemed, it will execute with the original submission's sender, destination, callvalue, and calldata. The submission fee is refunded to the user on the child chain (`excessFeeRefundAddress`). Note that to ensure successful auto-`redeem` of the ticket, one could use the Arbitrum SDK, which provides a [convenience function](https://github.com/OffchainLabs/arbitrum-sdk/blob/4cedb1fcf1c7302a4c3d0f8e75fb33d82bc8338d/src/lib/message/L1ToL2MessageGasEstimator.ts#L215) that returns the desired gas parameters when sending parent-to-child messages.

**Fail**

If a `redeem` is not done at submission or the submission's initial `redeem` fails (for example, because the child chain's gas price has increased unexpectedly), the submission fee is collected on the child chain to cover the resources required to temporarily keep the ticket in memory for a fixed period (one week), and only in this case, a manual redemption of the ticket is required (see the next section).

**Automatic redemption of the `TicketManual` redemption of the ticket**

1. Does the auto-`redeem` succeed?

- Logic that determines if the user's child chain balance is greater than (or equal to) `maxFeePerGas * gasLimit && maxFeePerGas` is greater than (or equal to) the `l2BaseFee`.

2. Ticket is executed

- The actual `submissionFee` is refunded to the `excessFeeRefundAddress` because the ticket cleared from the buffer of the child chain.

3. The ticket is deleted from the child chain retryable buffer.
4. Refund `callValueRefundAddress`

- Refunded with (`maxGas - gasUsed) * gasPrice`. Note that the cap amount is the `l2CallValue` in the auto-`redeem`.

#### Manual redemption

1. At this point, _anyone_ can attempt to manually redeem the ticket again by calling [`ArbRetryableTx`](/build-decentralized-apps/precompiles/02-reference.mdx#arbretryabletx) `redeem` precompile method, which donates the call's gas to the next attempt. Note that the amount of gas is **not** limited by the original `gasLimit` set during the ticket creation. <a data-quicklook-from="arbos">ArbOS</a> will [enqueue the `redeem`](https://github.com/OffchainLabs/nitro/blob/fa36a0f138b8a7e684194f9840315d80c390f324/arbos/block_processor.go#L245) before moving on to the next non-`redeem` transaction in the block it's forming. In this manner, `redeem`'s are scheduled to happen as soon as possible and will always be in the same block as the tx that scheduled it. Note that the `redeem` attempt's gas comes from the call to `redeem`, so there's no chance to reach the block's gas limit before execution.

2. If the fixed period (one week) elapses without a successful `redeem`, the ticket **expires** and will be [automatically discarded](https://github.com/OffchainLabs/nitro/blob/fa36a0f138b8a7e684194f9840315d80c390f324/arbos/retryables/retryable.go#L262), unless some party has paid a fee to [keep the ticket alive](https://github.com/OffchainLabs/nitro-contracts/blob/a68783436b5105a64f54efe5fbd55174704a7618/src/precompiles/ArbRetryableTx.sol#L41) for another full period. A ticket can live indefinitely as long as it continues to renew each time before it expires.

**Process flow**

1. Is the ticket manually created or not redeemed within seven days?

- Logic that determines if the ticket is manually canceled or not redeemed within seven days (i.e., it is expired).

2. Refunding `callValueRefundAddress`

- The `l2CallValue` is refunded to the `callValueRefundAddress`

3. The ticket is deleted from the child chain retryable buffer.
4. Is the ticket manually redeemed?

- Logic that determines if the ticket is manually redeemed.

#### Avoid losing funds!

Any associated messages and values, excluding the escrowed `callValue`, may be permanently lost if a ticket is not redeemed or rescheduled within seven days.

On success, the `To` address receives the escrowed `callValue`, and any unused gas returns to ArbOS's gas pools. On failure, the `callValue` is returned to the escrow for the future `redeem` attempt. In either case, the network fee gets paid during the scheduling tx, so no fee charges or refunds get made.

During ticket redemption, attempts to cancel the same ticket or schedule another `redeem` of the same ticket will revert. In this manner, retryable tickets are not self-modifying.

If a ticket with a `callValue` is eventually discarded (canceled or expired) having never successfully run, the escrowed `callValue` will be paid out to a `callValueRefundAddress` account that was specified in the initial submission (Step 1).

:::info Important notes

If a `redeem` is not done at submission or the submission's initial `redeem` fails, anyone can attempt to redeem the retryable again by calling [`ArbRetryableTx`](/build-decentralized-apps/precompiles/02-reference.mdx#arbretryabletx) `redeem` precompile method, which donates the call's gas to the next attempt.

- One can `redeem` live tickets using the [Arbitrum Retryables Transaction Panel](https://retryable-dashboard.arbitrum.io/tx)
- The calldata of a ticket is saved on the child chain until it is redeemed or expired
- Redeeming the cost of a ticket will not increase over time; it only depends on the current gas price and gas required for execution.

:::

#### Receipts

In the lifecycle of a retryable ticket, two types of child chain transaction receipts will emit:

- **Ticket creation receipt**: This receipt indicates successful ticket creation; any successful parent chain call to the `Inbox`'s `createRetryableTicket` method is guaranteed to create a ticket. The ticket creation receipt includes a `TicketCreated` event (from `ArbRetryableTx`), which includes a `ticketId` field. This `ticketId` is computable via RLP encoding and hashing the transaction; see `[calculateSubmitRetryableId]`(https://github.com/OffchainLabs/arbitrum-sdk/blob/6cc143a3bb019dc4c39c8bcc4aeac9f1a48acb01/src/lib/message/L1ToL2Message.ts#L109).
- **`redeem` attempt**: A `redeem` attempt receipt represents the results of an attempted child chain execution of a ticket, i.e., success/failure of that specified `redeem` attempt. It includes a `RedeemScheduled` event from `ArbRetryableTx`, with a `ticketId` field. At most, one successful `redeem` attempt can ever exist for a given ticket; if, e.g., the auto-`redeem` upon initial creation succeeds, only the receipt from the auto-`redeem` will ever get emitted for that ticket. If the auto-`redeem` fails (or was never attempted–i.e., the provided `child chain gas limit * child chain gas price = 0`), each initial attempt will emit a `redeem` attempt receipt until one succeeds.

#### Alternative "unsafe" retryable ticket creation

The `Inbox.createRetryableTicket` convenience method includes sanity checks to help minimize the risk of user error: the method will ensure enough funds are provided directly from a parent chain to cover the current cost of ticket creation. It also will convert the provided `callValueRefundAddress` and `excessFeeRefundAddress` to their [address alias](#address-aliasing) if either is a contract (determined by if the address has code during the call), providing a path for the parent chain contract to recover funds. A power-user may bypass these sanity-check measures via the `Inbox`'s `unsafeCreateRetryableTicket` method; as the method's name desperately attempts to warn you, only a user who knows what they are doing should access it.

## Token bridging

We can build **customized feature messaging** (for example, token bridging) using the messaging systems described in previous sections. In particular, **retryable tickets** power Arbitrum's **canonical token bridge**, which <a data-quicklook-from="offchain-labs">Offchain Labs</a> developed. By leveraging retryable tickets under the hood, this token bridge provides a seamless user experience for transferring assets from a parent-to-child chain. An overview of how the system works is below:

### `ERC-20` token bridging

The Arbitrum protocol technically has no native notion of any token standards and gives no built-in advantage or special recognition to any particular token bridge. In this page, we describe the "canonical bridge", which was implemented by Offchain Labs and should be the primary bridge most users and applications use; it is (effectively) a decentralized app (<a data-quicklook-from="dapp">dApp</a>) with contracts on both parent and child chains that leverages Arbitrum's [cross-chain message passing system](/build-decentralized-apps/04-cross-chain-messaging.mdx) to achieve basic desired token-bridging functionality. We recommend that you use it!

### Design rationale

In our token bridge design, we use the term "gateway" as per [this proposal](https://ethereum-magicians.org/t/outlining-a-standard-interface-for-cross-domain-erc20-transfers/6151); i.e., one of a pair of contracts on two different domains (i.e., Ethereum and an Arbitrum One chain), used to facilitate cross-domain asset transfers.

We will now outline some core goals that motivated the design of our bridging system.

#### Custom gateway functionality

For many `ERC-20` tokens, "standard" bridging functionality is sufficient, which entails the following: a token contract on the parent chain (i.e., Ethereum) is associated with a "paired" token contract on the child chain (i.e., Arbitrum).

Depositing a token entails escrowing some of the tokens in a parent chain bridge contract and minting the same amount of the paired token contract on a child chain. On the child chain, the paired contract behaves much like a standard `ERC-20` token contract. Withdrawing entails burning some amount of the token in the child chain contract, which is claimable from the parent chain bridge contract at a later time.

Many tokens, however, require <a data-quicklook-from="custom-gateway">custom gateway</a> systems, the possibilities which are hard to generalize:

- Tokens that accrue interest to their holders must ensure that the interest is dispersed properly across layers, and doesn't simply accrue to the bridge contracts.
- Our cross-domain `WETH` implementations require wrapping and unwrapping tokens as they move across layers.

Thus, our bridge architecture must allow the standard deposit and withdrawal functionalities, and new, custom gateways can be added dynamically over time.

#### Canonical child chain representation per parent chain token contract

Having multiple custom gateways is well and good. Still, we also want to avoid a situation in which a single parent chain token that uses our bridging system can be represented at multiple addresses/contracts on the child chain, as this adds significant friction and confusion for users and developers. Thus, we need a way to track which parent chain token uses which gateway and, in turn, to have a canonical address oracle that maps the token addresses across the parent and child chain domains.

### Canonical token bridge implementation

With this in mind, we provide an overview of our token-bridging architecture.

Our architecture consists of three types of contracts:

1. **Asset contracts**: These are the token contracts, i.e., an `ERC-20` on a parent chain and its counterpart on the child chain.
2. **Gateways**: Pairs of contracts (one on the parent and one on the child chain) implementing a particular type of cross-chain asset bridging.
3. **Routers**: Exactly two contracts (one on parent and one on child chain) route each asset to its designated gateway.

<ImageZoom src="/img/haw-canonical-bridge.svg" alt="Canonical bridge" className="img-600px" />

All parent-to-child token transfers initiate via the router contract on the parent chain, the `L1GatewayRouter` contract. `L1GatewayRouter` forwards the token's deposit call to the appropriate gateway contract on the parent chain, the `L1ArbitrumGateway` contract. `L1GatewayRouter` is responsible for mapping the parent chain token addresses to L1Gateway contracts, thus acting as a parent/child address oracle and ensuring each token corresponds to only one gateway. The `L1ArbitrumGateway` then communicates to its counterpart gateway contract on the child chain, the `L2ArbitrumGateway` contract (typically/expectedly via [retryable tickets](#retryable-tickets)).

<ImageZoom src="/img/haw-token-gateway.svg" alt="Token gateway" className="img-600px" />

For any given gateway pairing, we require that calls initiate through the corresponding router (`L1GatewayRouter`) and that the gateways conform to the [TokenGateway](https://github.com/OffchainLabs/token-bridge-contracts/blob/main/contracts/tokenbridge/libraries/gateway/TokenGateway.sol) interfaces; the `TokenGateway` interfaces should be flexible and extensible enough to support any bridging functionality a particular token may require.

### The standard `ERC-20` gateway

Any `ERC-20` token on a parent chain not registered to a gateway can be permissionlessly bridged through the `StandardERC20Gateway` by default.

You can use the [bridge UI](https://bridge.arbitrum.io/) or follow the instructions in [How to bridge tokens via Arbitrum's standard ERC-20 gateway](/build-decentralized-apps/token-bridging/bridge-tokens-programmatically/02-how-to-bridge-tokens-standard.mdx) to bridge a token to a child chain via this gateway.

#### Example: Standard `Arb-ERC20` deposit and withdraw

To help illustrate what this all looks like in practice, let's go through the steps of what depositing and withdrawing `SomeERC20Token` via our standard `ERC-20` gateway looks like. We assume that `SomeERC20Token` has already been registered in the `L1GatewayRouter` to use the standard `ERC-20` gateway.

#### Deposits

1. A user calls `L1GatewayRouter.outboundTransferCustomRefund` (with `SomeERC20Token`'s parent chain address as an argument).

:::warning

Please keep in mind that some older custom gateways might not have `outboundTransferCustomRefund` implemented, and `L1GatewayRouter.outboundTransferCustomRefund` does not fall to `outboundTransfer`. In those cases, please use the function `L1GatewayRouter.outboundTransfer`.

:::

2. `L1GatewayRouter` looks up `SomeERC20Token`'s gateway and finds its standard `ERC-20` gateway (the `L1ERC20Gateway` contract).

3. `L1GatewayRouter` calls `L1ERC20Gateway.outboundTransferCustomRefund`, forwarding the appropriate parameters.

4. `L1ERC20Gateway` escrows the tokens sent and creates a retryable ticket to trigger `L2ERC20Gateway`'s `finalizeInboundTransfer` method on the child chain.

5. `L2ERC20Gateway.finalizeInboundTransfer` mints the appropriate token amount at the `arbSomeERC20Token` contract on the child chain.

Note that `arbSomeERC20Token` is an instance of [`StandardArbERC20`](https://github.com/OffchainLabs/token-bridge-contracts/blob/main/contracts/tokenbridge/arbitrum/StandardArbERC20.sol), which includes `bridgeMint` and `bridgeBurn` methods only callable by the `L2ERC20Gateway`.

### The Arbitrum generic-custom gateway

Just because a token has requirements beyond what the standard `ERC-20` gateway offers doesn't necessarily mean that a unique gateway needs to be tailor-made for the token in question. Our <a data-quicklook-from="generic-custom-gateway">generic-custom gateway</a> design is flexible enough to be suitable for most (but not necessarily all) custom fungible token needs.

:::info As a general rule

Suppose your custom token can increase its supply (i.e., mint) directly on the child chain, and you want the child-chain-minted tokens to be withdrawable back to the parent chain and recognized by the parent chain contract. In that case, a special gateway is likely required. Otherwise, the generic-custom gateway is likely the solution for you!

:::

Some examples of token features suitable for the generic-custom gateway:

- A child chain token contract upgradable via a proxy
- A child chain token contract that includes address whitelisting/blacklisting
- The deployer determines the address of the child chain token contract

#### Setting up your token with the generic-custom gateway

The following steps can set up your token for the generic-custom gateway. You can also find more detailed instructions on the page [How to bridge tokens via Arbitrum's generic-custom gateway](/build-decentralized-apps/token-bridging/bridge-tokens-programmatically/03-how-to-bridge-tokens-generic-custom.mdx).

**Pre-requisites**

Your token on the parent chain should conform to the [ICustomToken](https://github.com/OffchainLabs/token-bridge-contracts/blob/main/contracts/tokenbridge/ethereum/ICustomToken.sol) interface (see [`TestCustomTokenL1`](https://github.com/OffchainLabs/token-bridge-contracts/blob/main/contracts/tokenbridge/test/TestCustomTokenL1.sol) for an example implementation). Crucially, it must have an `isArbitrumEnabled` method in its interface.

1. Deploy your token on the child chain

- Your token should conform to the minimum [IArbToken](https://github.com/OffchainLabs/token-bridge-contracts/blob/main/contracts/tokenbridge/arbitrum/IArbToken.sol) interface, i.e., it should have `bridgeMint` and `bridgeBurn` methods only callable by the `L2CustomGateway` contract, and the address of its corresponding Ethereum token accessible via `l1Address`. For an example implementation, see [`L2GatewayToken`](https://github.com/OffchainLabs/token-bridge-contracts/blob/main/contracts/tokenbridge/libraries/L2GatewayToken.sol).
- Token compatibility with available tooling
  - If you want your token to be compatible out of the box with all the tooling available (e.g., the [Arbitrum bridge]), we recommend that you keep the implementation of the IArbToken interface as close as possible to the [`L2GatewayToken`](https://github.com/OffchainLabs/token-bridge-contracts/blob/main/contracts/tokenbridge/libraries/L2GatewayToken.sol) implementation example.
  - For example, if an allowance check is added to the `bridgeBurn()` function, the token will not be easily withdrawable through the <a data-quicklook-from="arbitrum-bridge-ui">Arbitrum Bridge UI</a>, as the UI does not prompt an approval transaction of tokens by default (it expects the tokens to follow the recommended `L2GatewayToken` implementation).

2. Register your token on the parent chain to your token on the child chain via the `L1CustomGateway` contract

- Have your parent chain token's contract make an external call to `L1CustomGateway.registerTokenToL2`. Alternatively, this registration is submittable as a chain-owner registration via an [Arbitrum DAO](https://forum.arbitrum.foundation/) proposal.

3. Register your token on the parent chain to the `L1GatewayRouter`

- After your token's registration to the generic-custom gateway is complete, have your parent chain token's contract make an external call to `L1GatewayRouter.setGateway`; Alternatively, this registration is submittable as a chain-owner registration via an [Arbitrum DAO](https://forum.arbitrum.foundation/) proposal.

:::info We are here to help

If you have questions about your custom token needs, please reach out on our [Discord](https://discord.gg/arbitrum) server.

:::

### Other flavors of gateways

Note that in the system described above, one pair of gateway contracts handles the bridging of many `ERC-20`'s; i.e., many `ERC-20`'s on parent chain's are each paired with their own `ERC-20`'s on child chain's via a single gateway contract pairing. Other gateways may bear different relations with the contracts they bridge.

Take our wrapped Ether implementation; for example, a single `WETH` contract on a parent chain connects to a single `WETH` contract on a child chain. When transferring `WETH` from one domain to another, the parent/child gateway architecture unwraps the `WETH` on domain A, transfers the now-unwrapped Ether, and re-wraps it on domain B. This process ensures that `WETH` can behave on the child chain the way users are used to it behaving on the parent chain while ensuring that all `WETH` tokens are always fully collateralized on the layer in which they reside.

No matter the complexity of a particular token's bridging needs, a gateway can, in principle, be created to accommodate it within our canonical bridging system.

You can find an example of the implementation of a custom gateway on the page [How to bridge tokens via a custom gateway](/build-decentralized-apps/token-bridging/bridge-tokens-programmatically/04-how-to-bridge-tokens-custom-gateway.mdx).

### Demos

Our [How to bridge tokens](/build-decentralized-apps/token-bridging/bridge-tokens-programmatically/01-get-started.mdx) section provides examples of interacting with Arbitrum's token bridge via the [Arbitrum SDK](https://github.com/OffchainLabs/arbitrum-sdk).

### "I've got a bridge to sell you," a word of caution

Cross-chain bridging is an exciting design space. Alternative bridge designs can potentially offer faster withdrawals, interoperability with other chains, different trust assumptions with potentially valuable UX tradeoffs, and more. However, they can also potentially be completely insecure and/or outright scams. Users should treat other non-canonical bridge applications the same way they treat any application running on Arbitrum, exercise caution, and do their due diligence before entrusting them with their value.<|MERGE_RESOLUTION|>--- conflicted
+++ resolved
@@ -7,11 +7,7 @@
 content_type: get-started
 ---
 
-<<<<<<< HEAD
-import { AddressAliasHelper } from '@site/src/components/AddressAliasHelper';
-=======
 import ImageZoom from '@site/src/components/ImageZoom';
->>>>>>> aee5740d
 
 In the [Bypassing the Sequencer](/how-arbitrum-works/02-transaction-lifecycle.mdx#bypassing-the-sequencer) section, we introduced an alternative way for users to submit transactions to a <a data-quicklook-from="child-chain">child chain</a> by going through the <a data-quicklook-from="parent-chain">parent chain</a>'s <a data-quicklook-from="delayed-inbox">delayed inbox</a> contract instead of sending them directly to the <a data-quicklook-from="sequencer">Sequencer</a>. This approach is one example of a parent-to-child messaging path. More broadly, parent-to-child chain messaging covers all ways to:
 
@@ -42,11 +38,7 @@
 
 ## Native token bridging
 
-<<<<<<< HEAD
-![400px-img](../assets/ticket-submission.svg)
-=======
 Arbitrum chains can use `ETH` or any other `ERC-20` tokens as their gas fee currency. <a data-quicklook-from="arbitrum-one">Arbitrum One</a> and Nova use `ETH` as their native token, while some Orbit chains opt for a custom gas token. For more details about chains that use custom gas tokens, refer to the [Custom gas token SDK](/launch-orbit-chain/concepts/custom-gas-token-sdk.mdx).
->>>>>>> aee5740d
 
 Whether a chain uses `ETH` or a custom gas token, users can deposit the token from a parent chain (for Arbitrum One, it is Ethereum) to a child chain. Below, we describe how to deposit `ETH` on chains that use `ETH` as the native gas token. The process for depositing custom gas tokens follows the same steps, except it uses the chain's delayed inbox contract.
 
@@ -66,11 +58,7 @@
 
 #### Using retryable tickets instead
 
-<<<<<<< HEAD
-![400px-img](../assets/automatic-redemption-of-the-ticket.png)
-=======
 While `depositEth` is often the simplest path, you can also use _retryable tickets_ to deposit `ETH`. This method may be preferable if you need additional flexibility–for example, specifying an alternative destination address or triggering a fallback function on a child chain.
->>>>>>> aee5740d
 
 #### How deposits work
 
@@ -108,9 +96,6 @@
 }
 ```
 
-<<<<<<< HEAD
-![400px-img](../assets/manual-redemption-of-the-ticket.png)
-=======
 ## Transacting via the delayed inbox
 
 Arbitrum provides a _delayed inbox_ contract on the parent chain that can deliver arbitrary messages to the child chain. This functionality is important for two reasons:
@@ -161,7 +146,6 @@
     bytes calldata messageData
 ) external whenNotPaused onlyAllowed returns (uint256)
 ```
->>>>>>> aee5740d
 
 2. `sendL2MessageFromOrigin`
 
