---
title: Optimistic Rollup
description: Learn the fundamentals of Arbitrum's Optimistic Rollup.
author: pete-vielhaber
sme: TucksonDev
user_story: As a current or prospective Arbitrum user, I need to learn more about Arbitrum's Optimistic Rollup protocol.
content_type: get-started
---

<a data-quicklook-from="arbitrum">Arbitrum</a> is an optimistic rollup. Let’s unpack that term.

_Rollup_

<<<<<<< HEAD
Arbitrum is a Rollup, which means that the inputs to the chain -- the messages that are put into the inbox -- are all recorded on a parent chain (for Arbitrum One, the Ethereum chain) as calldata or blobs (or another format, depending on the configuration of the chain). For the purposes of this article, we also refer to the parent chain as L1, and the Rollup chain as L2.

Because of this, everyone has the information they would need to determine the current correct state of the chain -- they have the full history of the inbox, and the results are uniquely determined by the inbox history, so they can reconstruct the state of the chain based only on public information, if needed.
=======
Arbitrum is a rollup, which means that the inputs to the chain -- the messages that are put into the inbox -- are all recorded on the Ethereum chain as calldata. Because of this, everyone has the information they would need to determine the current correct state of the chain -- they have the full history of the inbox, and the results are uniquely determined by the inbox history, so they can reconstruct the state of the chain based only on public information, if needed.
>>>>>>> 07adc348

This also allows anyone to be a full participant in the Arbitrum protocol, to run an Arbitrum node or participate as a <a data-quicklook-from="validator">Validator</a>. Nothing about the history or state of the chain is a secret.

_Optimistic_

<<<<<<< HEAD
Arbitrum chains are Optimistic, which means that Arbitrum chains advances the state of its chain by letting any party (a “proposer”) post on its parent chain an assertion that the party claims is correct (alongside a bond), and then giving everyone else a chance to <a data-quicklook-from="challenge">Challenge</a> that claim (with an accompanying bond). If the <a data-quicklook-from="challenge-period">Challenge Period</a> (6.4 days) passes and nobody has challenged the claimed assertion, the protocol confirms the assertion as correct. Arbitrum chains use an efficient dispute resolution protocol to identify which party is lying if the assertion is challenged during the challenge period. A brief overview of the protocol is included below; for more details, see the [Bold dispute protocol](/how-arbitrum-works/bold/gentle-introduction.mdx) section of the documentation. After the protocol finishes, any liar or liars will forfeit their bonds, and the truth-teller(s) will take part of that deposit as a reward for their efforts (most of the bond is taken away by the chain owner, guaranteeing that the liar is punished even if there's some collusion going on).
=======
Arbitrum is optimistic, which means that Arbitrum advances the state of its chain by letting any party (a “validator”) post on the parent chain a rollup block that that party claims is correct, and then giving everyone else a chance to <a data-quicklook-from="challenge">Challenge</a> that claim. If the <a data-quicklook-from="challenge-period">Challenge Period</a> (6.4 days) passes and nobody has challenged the claimed rollup block, Arbitrum confirms the rollup block as correct. If someone challenges the claim during the challenge period, then Arbitrum uses an efficient dispute resolution protocol (detailed below) to identify which party is lying. The liar will forfeit a deposit, and the truth-teller will take part of that deposit as a reward for their efforts (some of the deposit is burned, guaranteeing that the liar is punished even if there's some collusion going on).
>>>>>>> 07adc348

Because a party who tries to cheat will lose a deposit, attempts to cheat should be very rare, and the normal case will be a single party posting a correct rollup block, and nobody challenging it.

## Resolving disputes using interactive fraud proofs

Among optimistic rollups, the most important design decision is how to resolve disputes. Suppose Alice claims that the chain will produce a certain result, and Bob disagrees. How will the protocol decide which version to accept?

There are basically two choices: interactive proving, or re-executing transactions. Arbitrum uses interactive proving, which we believe is more efficient and more flexible. Much of the design of Arbitrum follows from this fact.

:::note

Zero-knowledge Rollups are able to avoid this situation entirely by using ZK proofs to prove directly to the parent chain that the posted result is correct.

:::

### Interactive proving

<<<<<<< HEAD
The idea of interactive proving is that Alice (along with anyone who agrees with her assertion); Bob (along with anyone who agrees with his assertion); and possibly other parties backing other assertions will engage in an "all-vs-all" challenge game. This is a protocol, refereed by a contract on the parent chain, to resolve their dispute with minimal work required from any contract on the parent chain.

Arbitrum's approach is based on the bisection of the dispute. First, Alice posts a claim covering `N` steps of execution. If Bob disagrees with her claim, he proceeds by posting his own claim about the result of execution, which we say "rivals" Alice's. To defend her claim, Alice (or someone acting in support of her claim) posts two size `N/2` claims, which combine to yield her initial `N-step` claim. If Bob wants to continue the dispute, he (or an ally supporting his claim) must do the same. Bob (or an ally) will then pick one of Alice's `N/2`-step claims to challenge. Now, the size of the dispute has been cut in half. This process continues, cutting the dispute in half at each stage until they disagree about a single execution step. Note that so far, the parent chain referee hasn't had to think about execution "on the merits". Only once the dispute is narrowed down to a single step does the parent chain referee need to resolve it by looking at what the instruction does and whether Alice's claim about it is correct.

:::note

Again, this is a very high-level overview. Please refer to the [Gentle introduction](/how-arbitrum-works/bold/gentle-introduction.mdx) and [Technical deep dive](/bold/concepts/bold-technical-deep-dive.mdx) under the **BoLD dispute protocol** section in the documentation for more details.
=======
The idea of interactive proving is that Alice and Bob will engage in a back-and-forth protocol, refereed by a parent chain contract, to resolve their dispute with minimal work required from any parent chain contract.

Arbitrum's approach is based on <a data-quicklook-from="dissection">Dissection</a> of the dispute. If Alice's claim covers `N` steps of execution, she posts two claims of size `N/2` which combine to yield her initial `N`-step claim, then Bob picks one of Alice's `N/2`-step claims to challenge. Now the size of the dispute has been cut in half. This process continues, cutting the dispute in half at each stage, until they are disagreeing about a single step of execution. Note that so far the parent chain referee hasn't had to think about execution "on the merits". It is only once the dispute is narrowed down to a single step that the parent chain referee needs to resolve the dispute by looking at what the instruction actually does and whether Alice's claim about it is correct.
>>>>>>> 07adc348

The key principle behind interactive proving is that if Alice and Bob are in a dispute, Alice and Bob should do as much off-chain work as possible needed to resolve their dispute, rather than putting that work onto a parent chain contract.

### Re-executing transactions

The alternative to interactive proving would be to have a rollup block contain a claimed machine state hash after every individual <a data-quicklook-from="transaction">Transaction</a>. Then in case of a dispute, the parent chain referee would emulate the execution of an entire transaction, to see whether the outcome matches Alice's claim.

### Why interactive proving is better

We believe strongly that interactive proving is the superior approach, for the following reasons.

<<<<<<< HEAD
**More efficient in the optimistic case**: Because interactive proving can resolve disputes larger than one transaction, it can allow an assertion to contain only a single claim about the end state of the chain after all of the execution covered by the block. By contrast, re-execution requires posting a state claim for each transaction within the rollup block. With hundreds or thousands of transactions per rollup block, there is a substantial difference in computational footprint on the parent chain, and the computational element on the parent chain is usually the main component of the cost of operating a rollup.

**More efficient in the pessimistic case**: In case of a dispute, interactive proving only requires the referee contract on the parent chain to check that Alice and Bob's actions "have the right shape". For example, that Alice has divided her `N`-step claim into two claims half as large. (The referee doesn't need to evaluate the correctness of Alice's claims--Bob does that off-chain.) Only one instruction needs to be re-executed. By contrast, re-execution requires the parent chain referee contract to emulate the execution of an entire transaction.
=======
**More efficient in the optimistic case**: Because interactive proving can resolve disputes that are larger than one transaction, it can allow a rollup block to contain only a single claim about the end state of the chain after all of the execution covered by the block. By contrast, reexecution requires posting a state claim for each transaction within the rollup block. With hundred or thousands of transactions per rollup block, this is a substantial difference in the parent chain footprint -- and the parent chain footprint is the main component of cost.

**More efficient in the pessimistic case**: In case of a dispute, interactive proving requires the parent chain referee contract only to check that Alice and Bob's actions "have the right shape", for example, that Alice has divided her `N`-step claim into two claims half as large. (The referee doesn't need to evaluate the correctness of Alice's claims--Bob does that, off-chain.) Only one instruction needs to be reexecuted. By contrast, reexecution requires the parent chain referee to emulate the execution of an entire transaction.
>>>>>>> 07adc348

**Higher per-txn gas limit:** Interactive proving can escape from Ethereum's tight per-transaction gas limit. The gas limit isn't infinite, for obvious reasons, but it can be larger than on Ethereum. As far as Ethereum is concerned, the only downside of a gas-heavy Arbitrum transaction is that it may require an interactive <a data-quicklook-from="fraud-proof">fraud proof</a> with slightly more steps (and only if a fraud proof is actually needed; i.e., in the event of a dispute). By contrast, re-execution must impose a _lower_ gas limit than Ethereum, because it must be possible to emulate execution of the transaction (which is more expensive than executing it directly) within a single Ethereum transaction.

**More implementation flexibility:** Interactive proving allows more flexibility in implementation. All that is necessary is the ability to verify a one-step proof on the parent chain, Ethereum. By contrast, re-execution approaches are tethered to limitations of the Ethereum Virtual Machine (EVM).

### Interactive proving drives the design of Arbitrum

Much of the design of Arbitrum is driven by the opportunities opened up by interactive proving. If you're reading about some feature of Arbitrum, and you're wondering why it exists, two good questions to ask are: "How does this support interactive proving?" and "How does this take advantage of interactive proving?" The answers to most "why" questions about Arbitrum relate to interactive proving.

## Arbitrum Rollup protocol

Before diving into the Rollup protocol, there are two things we need to cover.

First, _if you’re an Arbitrum user or developer, you don’t need to understand the Rollup protocol_. You don’t ever need to think about it unless you want to. Your relationship with it can be like a train passenger’s relationship with the train’s engine: you know it exists, and you rely on it to keep working, but you don’t spend your time monitoring it or studying its internals.

You’re welcome to study, observe, and even participate in the Rollup protocol, but you don’t need to, and most people won’t. So if you’re a typical train passenger who just wants to read or talk to your neighbor, you can skip right to the [next section](#validators) of this document. If not, read on!

The second thing to understand about the Rollup protocol is that _the protocol doesn’t decide the results of transactions, it only confirms the results_. The results are uniquely determined by the sequence of messages in the chain’s inbox. So once your transaction message is in the chain’s inbox, its result is knowable, and Arbitrum nodes will report that your transaction has been completed. The role of the Rollup protocol is to confirm transaction results that, as far as Arbitrum users are concerned, have already occurred. (This is why Arbitrum users can effectively ignore the Rollup protocol.)

You might wonder why we need the Rollup protocol. If everyone knows the results of transactions already, why bother confirming them? The Rollup protocol exists for two reasons. First, somebody might lie about a result, and we need a definitive, <a data-quicklook-from="trustless">Trustless</a> way to tell who is lying. Second, Ethereum doesn’t know the results. The whole point of a child chain scaling system is to run transactions without Ethereum needing to do all of the work--and indeed, Arbitrum can go fast enough that Ethereum couldn’t hope to monitor every Arbitrum transaction. However, once the result is confirmed, Ethereum knows about it and can rely on it, enabling operations on Ethereum, such as processing withdrawals of funds from Nitro back to the parent chain.

With those preliminaries behind us, let’s jump into the details of the Rollup protocol.

The parties who participate in the protocol are called _validators_. Some validators will choose to be proposers--they will place a `WETH` deposit which they’ll be able to recover if they’re not caught cheating. In the common case, it's expected that only one validator will need to play the role of a proposer, since as long as the validator is bonded to the current outcome, and there are no conflicting claims, there's no need for other parties to bond/take any action. Deployment of the BoLD dispute protocol for Arbitrum One makes these roles permissionless to perform. "Watchtower validators," who monitor the chain but don't take any on-chain actions, can also be run permissionlessly (see ["validators"](#validators) below).

The key security property of the Rollup protocol is that any one honest validator can force the correct execution of the chain to be confirmed. This means that the execution of an <a data-quicklook-from="arbitrum-chain">Arbitrum chain</a> is as trustless as Ethereum. You, and you alone (or someone you hire), can force your transactions to be processed correctly. And that is true, no matter how many malicious people are trying to stop you.

### The rollup Chain

The Rollup protocol tracks a chain of rollup blocks---we'll call these "RBlocks" for clarity. They're not the same as the parent chain Ethereum blocks, and also not the same as the child chain Nitro blocks. You can think of the RBlocks as forming a separate chain, which the <a data-quicklook-from="arbitrum-rollup-protocol">Arbitrum Rollup Protocol</a> manages and oversees.

Validators can propose RBlocks. New RBlocks will be _unresolved_ at first. Eventually, every <a data-quicklook-from="rblock">RBlock</a> will be _resolved_, by being either _confirmed_ or _rejected_. The confirmed RBlocks make up the confirmed history of the chain.

For more details on how the Rollup Chain works under BoLD, the [Gentle introduction](/how-arbitrum-works/bold/gentle-introduction.mdx) provides an overview that touches on the Rollup Chain.

:::note

Validators and proposers serve different roles. Validators validate transactions by computing the next Chain state using the chain's <a data-quicklook-from="state-transition-function">State Transition Function</a> (STF), whereas proposers can also assert and challenge the chain state on the parent chain.

:::

Each RBlock contains:

- the RBlock number
- the predecessor RBlock number: RBlock number of the last RBlock before this one that is (claimed to be) correct
- the number of child chain blocks that have been created in the chain's history
- the number of inbox messages that have been consumed in the chain’s history
- a hash of the outputs produced over the chain’s history.

Except for the RBlock number, the contents of the RBlock are all just claims by the RBlock's proposer. Arbitrum doesn’t know at first whether any of these fields are correct. If all of these fields are correct, the protocol should eventually confirm the RBlock. If one or more of these fields are incorrect, the protocol should eventually reject the RBlock.

An RBlock is implicitly claiming that its predecessor RBlock is correct. This implies, transitively, that an RBlock implicitly claims the correctness of a complete history of the chain: a sequence of ancestor RBlocks that reaches all the way back to the birth of the chain.

An RBlock is also implicitly claiming that its older siblings (older RBlocks with the same predecessor), if there are any, are incorrect. If two RBlocks are siblings, and the older sibling is correct, then the younger sibling is considered incorrect, even if everything else in the younger sibling is true.

The RBlock is assigned a deadline, which says how long other validators have to respond to it. For an RBlock R with no older siblings, this will equal the time the RBlock was posted, plus an interval of time known as the Challenge Period; subsequent younger siblings will have the same deadline as their oldest sibling (R). If you’re a validator, and you agree that an RBlock is correct, you don’t need to do anything. If you disagree with an RBlock, you can post another RBlock with a different result, and you’ll probably end up in a challenge against the party who proposed the first RBlock (or another party acting in support of that RBlock). More on challenges below:

In the normal case, the rollup chain will look like this:

![400px-img](../assets/normal-rollup.svg)

On the left, representing an earlier part of the chain’s history, we have confirmed RBlocks. These have been fully accepted and recorded by the parent chain contracts that manage the chain. The newest of the confirmed RBlocks, RBlock 94, is called the “latest confirmed RBlock.” On the right, we see a set of newer proposed RBlocks. The protocol can’t yet confirm or reject them, because their deadlines haven’t run out yet. The oldest RBlock whose fate has yet to be determined, RBlock 95, is called the “first unresolved RBlock.”

Notice that a proposed RBlock can build on an earlier proposed RBlock. This allows validators to continue proposing RBlocks without needing to wait for the protocol to confirm the previous one. Normally, all of the proposed RBlocks will be valid, so they will all eventually be accepted.

Here’s another example of what the chain state might look like, if several validators are being malicious. It’s a contrived example, designed to illustrate a variety of cases that can come up in the protocol, all smashed into a single scenario.

![600px-img](../assets/rollup-malicious-validator.svg)

There’s a lot going on here, so let’s unpack it.

- RBlock 100 has been confirmed.
- RBlock 101 claimed to be a correct successor to RBlock 100, but 101 was rejected (hence it is orange).
- RBlock 102 was eventually confirmed as the correct successor to 100.
- RBlock 103 was confirmed and is now the latest confirmed RBlock.
- RBlock 104 was proposed as a successor to RBlock 103, and 105 was proposed as a successor to 104. 104 was rejected as incorrect, and as a consequence 105 was rejected because its predecessor was rejected.
- RBlock 106 is unresolved. It claims to be a correct successor to RBlock 103 but the protocol hasn’t yet decided whether to confirm or reject it. It is the first unresolved RBlock.
- RBlocks 107 and 108 claim to chain from 106. They are also unresolved. If 106 is rejected, they will be automatically rejected too.
- RBlock 109 disagrees with RBlock 106, because they both claim the same predecessor. At least one of them will eventually be rejected, but the protocol hasn’t yet resolved them.
- RBlock 110 claims to follow 109. It is unresolved. If 109 is rejected, 110 will be automatically rejected too.
- RBlock 111 claims to follow 104. 111 will inevitably be rejected because its predecessor has already been rejected. But it hasn’t been rejected yet, because the protocol resolves RBlocks in RBlock number order, so the protocol will have to resolve 106 through 110, in order, before it can resolve 111. After 110 has been resolved, 111 can be rejected immediately.

Again, this sort of thing is very unlikely in practice. In this diagram, at least four different bonds must have been placed on wrong RBlocks, and when the dust settles at least four bonds will be forfeited. The protocol handles these cases correctly, of course, but they’re rare corner cases. This diagram is designed to illustrate the variety of situations that are possible in principle, and how the protocol would deal with them.

### Staking

At any given time, some validators will be bonders, and some will not. Bonders deposit funds that are held by the Arbitrum parent chain contracts and will be confiscated if the bonder loses a challenge. Nitro chains accept bonds in ETH.

A single bond can cover a chain of RBlocks. Every bonder is bonded on the latest confirmed RBlock; and if you’re bonded on an RBlock, you can also bond on one successor of that RBlock. So you might be bonded on a sequence of RBlocks that represent a single coherent claim about the correct history of the chain. A single bond suffices to commit you to that sequence of RBlocks.

In order to create a new RBlock, you must be a bonder, and you must already be bonded on the predecessor of the new RBlock you’re creating. The bond requirement for RBlock creation ensures that anyone who creates a new RBlock has something to lose if that RBlock is eventually rejected.

The rules for staking are as follows:

- If you’re not bonded, you can bond on the latest confirmed RBlock. When doing this, you deposit the current minimum bond amount.
- If you’re bonded on an RBlock, you can also add your bond to any one successor of that RBlock. (The protocol tracks the maximum RBlock number you’re bonded on, and lets you add your bond to any successor of that RBlock, updating your maximum to that successor.) This doesn’t require you to place a new bond.
  - A special case of adding your bond to a successor RBlock is when you create a new RBlock as a successor to an RBlock you’re already bonded on.
- If you’re bonded only on the latest confirmed RBlock (and possibly earlier RBlocks), you or anyone else can ask to have your bond refunded. Your bonded funds will be returned to you, and you will no longer be a bonder.
- If you lose a challenge, your bond is removed from all RBlocks and you forfeit your bonded funds.

Notice that once you are bonded on an RBlock, there is no way to unbond. You are committed to that RBlock. Eventually one of two things will happen: that RBlock will be confirmed, or you will lose your bond. The only way to get your bond back is to wait until all of the RBlocks you are bonded on are confirmed.

### Rules for Confirming or Rejecting RBlocks

The rules for resolving RBlocks are fairly simple.

Any unresolved RBlock can be confirmed if:

- the RBlock's predecessor is the latest confirmed RBlock, and
- the RBlock's deadline has passed

Any unresolved RBlock can be rejected if:

- the RBlock's predecessor has been rejected, or
- the RBlock has a sibling that has been confirmed

A consequence of these rules is that once the first unresolved RBlock's deadline has passed (and assuming there is at least one bonder bonded on something other than the latest confirmed RBlock), the only way the RBlock can be unresolvable is if at least one bonder is bonded on it and at least one bonder is bonded on a different RBlock with the same predecessor. If this happens, the two bonders are disagreeing about which RBlock is correct. It’s time for a challenge, to resolve the disagreement.

## Delays

Even if the <a data-quicklook-from="assertion">Assertion</a> Tree has multiple conflicting RBlocks and, say, multiple disputes are in progress, validators can continue making assertions; honest validators will simply build on the one valid RBlock (intuitively: an assertion is also an implicit claim of the validity of all of its parent-assertions.) Likewise, users can continue transacting on the child chain, since transactions continue to be posted in the chain's inbox.

The only delay that users experience during a dispute is of their [L2 to L1 messages](/how-arbitrum-works/11-l2-to-l1-messaging.mdx) (i.e., "withdrawals"). A key property of BoLD is that we can guarantee that in the common case, their withdrawals/messages will be delayed by only one challenge period; and in the case of an actual dispute, the withdrawals/messages will be delayed by no more than two challenge periods, regardless of the adversaries' behavior during the challenge.

## Validators

Arbitrum full nodes normally "live at the child chain" which means that they don’t worry about the Rollup protocol but simply treat their Arbitrum chain as a mechanism that feeds inbox messages to the State Transition Function to evolve the child chain chain and produce outputs.

Some Arbitrum nodes will choose to act as _validators_. This means that they watch the progress of the Rollup protocol and participate in that protocol to advance the state of the chain securely.

Not all nodes will choose to do this. Because the Rollup protocol doesn’t decide what the chain will do but merely confirms the correct behavior that is fully determined by the inbox messages, a node can ignore the Rollup protocol and simply compute for itself the correct behavior.

<a data-quicklook-from="offchain-labs">Offchain Labs</a> provides open source validator software, including
a pre-built Docker image.

Every validator can choose their own approach, but we expect validators to follow three common strategies (For more details on these strategies see [Run a validator](/run-arbitrum-node/more-types/02-run-validator-node.mdx)):

- The _active validator_ strategy tries to advance the state of the chain by proposing new RBlocks. An <a data-quicklook-from="active-validator">Active Validator</a> is always bonded, because creating an RBlock requires being bonded. A chain really only needs one honest active validator; any more is an inefficient use of resources. For the Arbitrum One chain, Offchain Labs runs an active validator.
- The _defensive validator_ strategy watches the Rollup protocol operate. If only correct RBlocks are proposed, this strategy doesn't bond. But if an incorrect RBlock is proposed, this strategy intervenes by posting a correct RBlock or staking on a correct RBlock that another party has posted. This strategy avoids staking when things are going well, but if someone is dishonest it bonds in order to defend the correct outcome.
- The _watchtower validator_ strategy never bonds. It simply watches the Rollup protocol, and if an incorrect RBlock is proposed, it raises the alarm (by whatever means it chooses) so that others can intervene. This strategy assumes that other parties who are willing to bond will be willing to intervene in order to take some of the dishonest proposer’s bond and that that can happen before the dishonest RBlock’s deadline expires. (In practice, this will allow several days for a response.)

Under normal conditions, validators using the defensive and watchtower strategies won’t do anything except observe. A malicious actor who is considering whether to try cheating won’t be able to tell how many defensive and watchtower validators are operating incognito. Perhaps some defensive validators will announce themselves, but others probably won’t, so a would-be attacker will always have to worry that defenders are waiting to emerge.

The underlying protocol supports permissionless validation, i.e., anyone can do it. Currently on Arbitrum One, validators that require bond (i.e., active and defensive validators) are whitelisted; see ["State of Progressive Decentralization"](https://docs.arbitrum.foundation/state-of-progressive-decentralization).

Who will be validators? Anyone will be able to do it, but most people will choose not to. In practice we expect people to validate a chain for several reasons.

- Validators could be paid for their work, by the party that created the chain or someone else. A chain could be configured such that a portion of the funds from user transaction fees are paid directly to validators.
- Parties who have significant assets at bond on a chain, such as <a data-quicklook-from="dapp">dApp</a> developers, exchanges, power-users, and liquidity providers, may choose to validate in order to protect their investment.
- Anyone who chooses to validate can do so. Some users will probably choose to validate in order to protect their own interests or just to be good citizens. But ordinary users don’t need to validate, and we expect that the vast majority of users won’t.<|MERGE_RESOLUTION|>--- conflicted
+++ resolved
@@ -11,23 +11,15 @@
 
 _Rollup_
 
-<<<<<<< HEAD
 Arbitrum is a Rollup, which means that the inputs to the chain -- the messages that are put into the inbox -- are all recorded on a parent chain (for Arbitrum One, the Ethereum chain) as calldata or blobs (or another format, depending on the configuration of the chain). For the purposes of this article, we also refer to the parent chain as L1, and the Rollup chain as L2.
 
 Because of this, everyone has the information they would need to determine the current correct state of the chain -- they have the full history of the inbox, and the results are uniquely determined by the inbox history, so they can reconstruct the state of the chain based only on public information, if needed.
-=======
-Arbitrum is a rollup, which means that the inputs to the chain -- the messages that are put into the inbox -- are all recorded on the Ethereum chain as calldata. Because of this, everyone has the information they would need to determine the current correct state of the chain -- they have the full history of the inbox, and the results are uniquely determined by the inbox history, so they can reconstruct the state of the chain based only on public information, if needed.
->>>>>>> 07adc348
 
 This also allows anyone to be a full participant in the Arbitrum protocol, to run an Arbitrum node or participate as a <a data-quicklook-from="validator">Validator</a>. Nothing about the history or state of the chain is a secret.
 
 _Optimistic_
 
-<<<<<<< HEAD
 Arbitrum chains are Optimistic, which means that Arbitrum chains advances the state of its chain by letting any party (a “proposer”) post on its parent chain an assertion that the party claims is correct (alongside a bond), and then giving everyone else a chance to <a data-quicklook-from="challenge">Challenge</a> that claim (with an accompanying bond). If the <a data-quicklook-from="challenge-period">Challenge Period</a> (6.4 days) passes and nobody has challenged the claimed assertion, the protocol confirms the assertion as correct. Arbitrum chains use an efficient dispute resolution protocol to identify which party is lying if the assertion is challenged during the challenge period. A brief overview of the protocol is included below; for more details, see the [Bold dispute protocol](/how-arbitrum-works/bold/gentle-introduction.mdx) section of the documentation. After the protocol finishes, any liar or liars will forfeit their bonds, and the truth-teller(s) will take part of that deposit as a reward for their efforts (most of the bond is taken away by the chain owner, guaranteeing that the liar is punished even if there's some collusion going on).
-=======
-Arbitrum is optimistic, which means that Arbitrum advances the state of its chain by letting any party (a “validator”) post on the parent chain a rollup block that that party claims is correct, and then giving everyone else a chance to <a data-quicklook-from="challenge">Challenge</a> that claim. If the <a data-quicklook-from="challenge-period">Challenge Period</a> (6.4 days) passes and nobody has challenged the claimed rollup block, Arbitrum confirms the rollup block as correct. If someone challenges the claim during the challenge period, then Arbitrum uses an efficient dispute resolution protocol (detailed below) to identify which party is lying. The liar will forfeit a deposit, and the truth-teller will take part of that deposit as a reward for their efforts (some of the deposit is burned, guaranteeing that the liar is punished even if there's some collusion going on).
->>>>>>> 07adc348
 
 Because a party who tries to cheat will lose a deposit, attempts to cheat should be very rare, and the normal case will be a single party posting a correct rollup block, and nobody challenging it.
 
@@ -44,8 +36,6 @@
 :::
 
 ### Interactive proving
-
-<<<<<<< HEAD
 The idea of interactive proving is that Alice (along with anyone who agrees with her assertion); Bob (along with anyone who agrees with his assertion); and possibly other parties backing other assertions will engage in an "all-vs-all" challenge game. This is a protocol, refereed by a contract on the parent chain, to resolve their dispute with minimal work required from any contract on the parent chain.
 
 Arbitrum's approach is based on the bisection of the dispute. First, Alice posts a claim covering `N` steps of execution. If Bob disagrees with her claim, he proceeds by posting his own claim about the result of execution, which we say "rivals" Alice's. To defend her claim, Alice (or someone acting in support of her claim) posts two size `N/2` claims, which combine to yield her initial `N-step` claim. If Bob wants to continue the dispute, he (or an ally supporting his claim) must do the same. Bob (or an ally) will then pick one of Alice's `N/2`-step claims to challenge. Now, the size of the dispute has been cut in half. This process continues, cutting the dispute in half at each stage until they disagree about a single execution step. Note that so far, the parent chain referee hasn't had to think about execution "on the merits". Only once the dispute is narrowed down to a single step does the parent chain referee need to resolve it by looking at what the instruction does and whether Alice's claim about it is correct.
@@ -53,11 +43,6 @@
 :::note
 
 Again, this is a very high-level overview. Please refer to the [Gentle introduction](/how-arbitrum-works/bold/gentle-introduction.mdx) and [Technical deep dive](/bold/concepts/bold-technical-deep-dive.mdx) under the **BoLD dispute protocol** section in the documentation for more details.
-=======
-The idea of interactive proving is that Alice and Bob will engage in a back-and-forth protocol, refereed by a parent chain contract, to resolve their dispute with minimal work required from any parent chain contract.
-
-Arbitrum's approach is based on <a data-quicklook-from="dissection">Dissection</a> of the dispute. If Alice's claim covers `N` steps of execution, she posts two claims of size `N/2` which combine to yield her initial `N`-step claim, then Bob picks one of Alice's `N/2`-step claims to challenge. Now the size of the dispute has been cut in half. This process continues, cutting the dispute in half at each stage, until they are disagreeing about a single step of execution. Note that so far the parent chain referee hasn't had to think about execution "on the merits". It is only once the dispute is narrowed down to a single step that the parent chain referee needs to resolve the dispute by looking at what the instruction actually does and whether Alice's claim about it is correct.
->>>>>>> 07adc348
 
 The key principle behind interactive proving is that if Alice and Bob are in a dispute, Alice and Bob should do as much off-chain work as possible needed to resolve their dispute, rather than putting that work onto a parent chain contract.
 
@@ -69,15 +54,9 @@
 
 We believe strongly that interactive proving is the superior approach, for the following reasons.
 
-<<<<<<< HEAD
 **More efficient in the optimistic case**: Because interactive proving can resolve disputes larger than one transaction, it can allow an assertion to contain only a single claim about the end state of the chain after all of the execution covered by the block. By contrast, re-execution requires posting a state claim for each transaction within the rollup block. With hundreds or thousands of transactions per rollup block, there is a substantial difference in computational footprint on the parent chain, and the computational element on the parent chain is usually the main component of the cost of operating a rollup.
 
 **More efficient in the pessimistic case**: In case of a dispute, interactive proving only requires the referee contract on the parent chain to check that Alice and Bob's actions "have the right shape". For example, that Alice has divided her `N`-step claim into two claims half as large. (The referee doesn't need to evaluate the correctness of Alice's claims--Bob does that off-chain.) Only one instruction needs to be re-executed. By contrast, re-execution requires the parent chain referee contract to emulate the execution of an entire transaction.
-=======
-**More efficient in the optimistic case**: Because interactive proving can resolve disputes that are larger than one transaction, it can allow a rollup block to contain only a single claim about the end state of the chain after all of the execution covered by the block. By contrast, reexecution requires posting a state claim for each transaction within the rollup block. With hundred or thousands of transactions per rollup block, this is a substantial difference in the parent chain footprint -- and the parent chain footprint is the main component of cost.
-
-**More efficient in the pessimistic case**: In case of a dispute, interactive proving requires the parent chain referee contract only to check that Alice and Bob's actions "have the right shape", for example, that Alice has divided her `N`-step claim into two claims half as large. (The referee doesn't need to evaluate the correctness of Alice's claims--Bob does that, off-chain.) Only one instruction needs to be reexecuted. By contrast, reexecution requires the parent chain referee to emulate the execution of an entire transaction.
->>>>>>> 07adc348
 
 **Higher per-txn gas limit:** Interactive proving can escape from Ethereum's tight per-transaction gas limit. The gas limit isn't infinite, for obvious reasons, but it can be larger than on Ethereum. As far as Ethereum is concerned, the only downside of a gas-heavy Arbitrum transaction is that it may require an interactive <a data-quicklook-from="fraud-proof">fraud proof</a> with slightly more steps (and only if a fraud proof is actually needed; i.e., in the event of a dispute). By contrast, re-execution must impose a _lower_ gas limit than Ethereum, because it must be possible to emulate execution of the transaction (which is more expensive than executing it directly) within a single Ethereum transaction.
 
