---
title: 'Challenges: Interactive Fraud Proofs'
description: Learn the fundamentals of Arbitrum's Interactive Fraud Proofs and challenges.
author: pete-vielhaber
sme: TucksonDev
user_story: As a current or prospective Arbitrum user, I need to learn more about Interactive Fraud Proofs and challenges.
content_type: get-started
---

This document attempts to give an account of BoLD, Arbitrum's new all-vs-all challenge protocol, in terms that might be familiar to people used to studying Arbitrum's previous, 1-vs-1 challenge protocol. For another explanation of BoLD's concepts, refer to [Gentle Introduction](/how-arbitrum-works/bold/gentle-introduction.mdx), [Technical deep dive](/bold/concepts/bold-technical-deep-dive.mdx), or the BoLD [Research whitepaper](https://arxiv.org/abs/2404.10491).

Suppose the Rollup chain looks like this:

![600px-img](../assets/interactive-fraud-proof.svg)

RBlocks 93 and 95 are siblings (they both have 92 as predecessor). Alice is bonded on 93 and Bob is bonded on 95.

At this point we know that Alice and Bob disagree about the correctness of <a data-quicklook-from="rblock">RBlock</a> 93, with Alice committed to 93 being correct and Bob committed to 93 being incorrect. (Bob is bonded on 95, and 95 implicitly claims that 92 is the last correct RBlock before it, which implies that 93 must be incorrect.)

<<<<<<< HEAD
Whenever two (or more) proposers are bonded on sibling RBlocks, a challenge begins between all of them. (There can only be one bonder per RBlock, but multiple RBlocks may participate in a challenge.) The Rollup protocol will record and referee the challenge, eventually declaring a winner and confiscating the losers' bonds. This will cause the losers to be removed as proposers.
=======
Whenever two bonders are bonded on sibling RBlocks, and neither of those bonders is already in a <a data-quicklook-from="challenge">Challenge</a>, anyone can start a challenge between the two. The Rollup protocol will record the challenge and referee it, eventually declaring a winner and confiscating the loser’s bond. The loser will be removed as a bonder.
>>>>>>> 07adc348

The challenge is a game in which two or more parties make moves in an attempt to defend the correctness of RBlocks they (or their allies) have staked on, with an Ethereum contract as the referee. The goal of the system is to determine which RBlock corresponds to the correct execution.

The game will operate in two phases: Bisection, followed by one-step proof. Bisection will narrow down the size of the dispute until it is a dispute about just one instruction of execution. Then the one-step proof will determine who is right about that one instruction.

We’ll describe the bisection part of the protocol twice. First, we’ll give a simplified version which is easier to understand. Then we’ll describe some ways in which the real version differs from the simplified one. For an even more thorough explanation, please see the [BoLD research whitepaper](https://arxiv.org/abs/2404.10491).

<<<<<<< HEAD
## Bisection Protocol: Simplified Version

Alice (or one of her allies - for the sake of brevity we'll refer to this party as Alice) is defending the claim that starting with the state in the predecessor RBlock, the state of the Virtual Machine can advance to the state specified in RBlock A. Once a challenge starts, Alice has to provide a commitment to the entire history of the computation: that is, to the state after each step of execution.

Alice’s first move requires her to bisect her claims about intermediate states between the beginning (0 instructions executed) and the end (`N` instructions executed). So we require Alice to divide her claim in half, and post the state at the half-way point, after `N/2` instructions have been executed.

Now Alice has effectively bisected her `N`-step <a data-quicklook-from="assertion">Assertion</a> into two (`N/2`)-step assertions. Bob (or one of his allies; for brevity, Bob) needs to do the same for his assertion, also deriving two new (`N/2`)-step assertions. At most one of these will be a "rival" of one of Alice's assertions. Two assertions are "rivals" if they agree on a prefix of the state history to which they commit but disagree on the rest; this is very similar to the concept of "siblings" for RBlocks. Whichever of the two of Alice's assertions now has a rival, Alice will proceed to defend it.

At this point we’re effectively back in the original situation: Alice having made an assertion that Bob disagrees with. But we have cut the size of the assertion in half, from `N` to `N/2`. We can apply the same method again, with Alice bisecting and Bob choosing one of the halves, to reduce the size to `N/4`. And we can continue bisecting, so that after a logarithmic number of rounds Alice and Bob will be disagreeing about a single step of execution. That’s where the bisection phase of the protocol ends, and Alice must make a one-step proof which will be checked by the EthBridge.

## Why Bisection Correctly Identifies a Cheater
=======
## Dissection protocol: simplified version

Alice is defending the claim that starting with the state in the predecessor RBlock, the state of the Virtual Machine can advance to the state specified in RBlock A. Essentially she is claiming that the Virtual Machine can execute `N` instructions, and that that execution will consume `M` inbox messages and transform the hash of outputs from `H’` to `H`.

Alice’s first move requires her to dissect her claims about intermediate states between the beginning (0 instructions executed) and the end (`N` instructions executed). So we require Alice to divide her claim in half, and post the state at the half-way point, after `N/2` instructions have been executed.

Now Alice has effectively bisected her `N`-step <a data-quicklook-from="assertion">Assertion</a> into two (`N/2`)-step assertions. Bob has to point to one of those two half-size assertions and claim it is wrong.

At this point we’re effectively back in the original situation: Alice having made an assertion that Bob disagrees with. But we have cut the size of the assertion in half, from `N` to `N/2`. We can apply the same method again, with Alice bisecting and Bob choosing one of the halves, to reduce the size to `N/4`. And we can continue bisecting, so that after a logarithmic number of rounds Alice and Bob will be disagreeing about a single step of execution. That’s where the dissection phase of the protocol ends, and Alice must make a one-step proof which will be checked by the EthBridge.

## Why dissection correctly identifies a cheater
>>>>>>> 07adc348

Before talking about the complexities of the real <a data-quicklook-from="challenge-protocol">Challenge protocol</a>, let’s stop to understand why the simplified version of the protocol is correct. Here correctness means two things: (1) if Alice’s initial claim is correct, Alice (or her ally) can always win the challenge, and (2) if Alice’s initial claim is incorrect, and there is at least one honest validator participating in the protocol, Alice and her allies never win the challenge.

To prove (1), observe that if Alice’s initial claim is correct, she can offer a truthful midpoint claim, and both of the implied half-size claims will be correct. So whichever half Bob objects to, Alice will again be in the position of defending a correct claim. At each stage of the protocol, Alice will be defending a correct claim. At the end, Alice will have a correct one-step claim to prove, so that claim will be provable and Alice can win the challenge.

<<<<<<< HEAD
To prove (2), observe that if Alice’s initial claim is incorrect, this can only be because her claimed endpoint after `N` steps is incorrect. Now when Alice offers her midpoint state claim, that midpoint claim is either correct or incorrect. If it’s incorrect, then Bob can force Alice to defend her first-half claim, which will be incorrect. If Alice’s midpoint state claim is correct, then her second-half claim must be incorrect, and Bob can force her to defend that. So whatever Alice does, Bob will be able to challenge an incorrect half-size claim. At each stage of the protocol, Bob can identify an incorrect claim to challenge. At the end, Alice will have an incorrect one-step claim to prove, which she will be unable to do, so Bob can win the challenge.
=======
To prove (2), observe that if Alice’s initial claim is incorrect, this can only be because her claimed endpoint after `N` steps is incorrect. Now when Alice offers her midpoint state claim, that midpoint claim is either correct or incorrect. If it’s incorrect, then Bob can challenge Alice’s first-half claim, which will be incorrect. If Alice’s midpoint state claim is correct, then her second-half claim must be incorrect, so Bob can challenge that. So whatever Alice does, Bob will be able to challenge an incorrect half-size claim. At each stage of the protocol, Bob can identify an incorrect claim to challenge. At the end, Alice will have an incorrect one-step claim to prove, which she will be unable to do, so Bob can win the challenge.

(If you’re a stickler for mathematical precision, it should be clear how these arguments can be turned into proofs by induction on `N`.)

## The real dissection protocol
>>>>>>> 07adc348

:::note

<<<<<<< HEAD
If you’re a stickler for mathematical precision, we invite you to read the [BoLD research whitepaper](https://arxiv.org/abs/2404.10491). Formalizing these and other arguments pertaining to BoLD is quite tricky and subtle!

:::

## The real bisection protocol

The real bisection protocol is conceptually similar to the simplified one described above, but with several changes that improve efficiency or deal with necessary corner cases. Here is a list of the differences.
=======
**Dissection over child chain blocks, then over instructions:** Alice's assertion is over an RBlock, which asserts the result of creating some number of child chain Nitro blocks. Dissection first occurs over these child chain blocks, to narrow the dispute down to a dispute about a single child chain Nitro block. At this point, the dispute transforms into a dispute about a single execution of the <a data-quicklook-from="state-transition-function">State Transition Function</a> or in other words about the execution of a sequence of WAVM instructions. The protocol then executes the recursive dissection sub-protocol again, this time over WAVM instructions, to narrow the dispute to a single instruction. The dispute concludes with a one-step proof of a single instruction (or a party failing to act and losing by timeout).

**K-way dissection:** Rather than dividing a claim into two segments of size `N/2`, we divide it into `K` segments of size `N/K`. This requires posting `K-1` intermediate claims, at points evenly spaced through the claimed execution. This reduces the number of rounds by a factor of `log(K)/log(2)`.

**Answer a dissection with a dissection:** Rather than having each round of the protocol require two moves, where Alice dissects and Bob chooses a segment to challenge, we instead require Bob, in challenging a segment, to post his own claimed endpoint state for that segment (which must differ from Alice’s) as well as his own dissection of his version of the segment. Alice will then respond by identifying a subsegment, posting an alternative endpoint for that segment, and dissecting it. This reduces the number of moves in the game by an additional factor of two, because the size is cut by a factor of `K` for every move, rather than for every two moves.

**Deal With the Empty-Inbox Case**: The real AVM can’t always execute `N` units of gas without getting stuck. The machine might halt, or it might have to wait because its inbox is exhausted so it can’t go on until more messages arrive. So Bob must be allowed to respond to Alice’s claim of `N` units of execution by claiming that `N` steps are not possible. The real protocol thus allows any response (but not the initial claim) to claim a special end state that means essentially that the specified amount of execution is not possible under the current conditions.
>>>>>>> 07adc348

**Bisection over L2 blocks, then over "big steps" of many instructions, then over single instructions: **Alice's assertion is over an RBlock, which asserts the result of creating some number of Layer 2 Nitro blocks. Bisection first occurs over these Layer 2 blocks, to narrow the dispute down to a dispute about a single Layer 2 Nitro block. Next, the dispute transforms into a dispute about executing a "big step" of 2^26 instructions (this intermediate level is needed to reduce the workload on the validator). At this point, the dispute transforms into a dispute about a single execution of the <a data-quicklook-from="state-transition-function">State Transition Function</a> or in other words about the execution of a sequence of WAVM instructions. The protocol then executes the recursive bisection sub-protocol again, this time over WAVM instructions, to narrow the dispute to a single instruction. For details about how these "subchallenges" work, see [BoLD: Technical deep dive](/bold/concepts/bold-technical-deep-dive.mdx)
**Time Limits:** The protocol can be seen as tracking a timer for each assertion, counting (essentially) how much time has passed while that assertion could be seen as the presumptive winner of the game (that is, the amount of time during which the onus is on parties opposing the assertion to act.) Think of the time allowance as being about a week. Once an assertion's timer reaches this time allowance, it can be confirmed. The time allowance is designed to give the honest parties in the protocol enough time to act, including the time needed to calculate, submit, and process moves, as well as to account for possible censorship on L1.

It should be clear that these changes don’t affect the basic correctness of the challenge protocol. They do, however, improve its efficiency and enable it to handle all of the cases that can come up in practice.

## Efficiency

<<<<<<< HEAD
The challenge protocol is designed to resolve the dispute with a minimum of work required by the protocol (via its parent chain contracts) in its role as referee. The protocol needs to track information for the assertions created by parties in the challenge, including their history commitments and timers that can be used to calculate how long they have gone without a rival. The protocol doesn’t need to pay attention to whether those claims are correct in any way; it only needs to know whether Alice’s move “has the right shape”. For more information on what the protocol needs to keep track of, see [BoLD: Technical deep dive](/bold/concepts/bold-technical-deep-dive.mdx)
=======
The challenge protocol is designed so that the dispute can be resolved with a minimum of work required by the protocol (via its parent chain Ethereum contracts) in its role as referee. When it is Alice’s move, the protocol only needs to keep track of the time Alice uses, and ensure that her move does include `K-1` intermediate points as required. The protocol doesn’t need to pay attention to whether those claims are correct in any way; it only needs to know whether Alice’s move “has the right shape”.
>>>>>>> 07adc348

The only point where the protocol needs to evaluate a move “on the merits” is at the one-step proof, where it needs to look at Alice’s proof and determine whether the proof that was provided does indeed establish that the virtual machine moves from the before state to the claimed after state after one step of computation.

## ChallengeManager

This section is a technical deep dive into the `ChallengeManager` and will walk through the arbitration of a challenge game in great detail. The `ChallengeManager` plays the role of the arbiter of challenge games. Here's a diagram of the challenge state machine:

![600px-img](../assets/challenge-manager.svg)

### Block challenge

The challenge begins by bisecting over global states (including block hashes).
Before actual machine execution is disputed, the dispute is narrowed down to an individual block.
Once the challenge has been bisected down to an individual block,
`challengeExecution` can be called by the current responder.
This operates similarly to a bisection in that the responder must provide a competing global state and machine state,
but it uses that information to transition to the execution challenge phase.

<<<<<<< HEAD
### "Big-Step" execution challenge

Once narrowed down to an individual block, the actual machine execution can be bisected. We begin by bisecting the machine execution until we reach a "chunk" of 2^26 `WASM` instructions. Once the disagreement has reached this granularity, we can proceed with a "small-step" execution challenge ([see below](#small-step-execution-challenge)). For more detail on why we use two levels of execution challenges ("big step" and "small-step"), see "[Challenge Resolution](/bold/concepts/bold-technical-deep-dive.mdx#challenge-resolution)" in the BoLD technical deep dive.

### "Small-Step" Execution challenge

After reaching a "chunk" of 2^26 instructions, we begin a new challenge level, bisecting this chunk until we reach a dispute over a single instruction. Once the execution has been bisected down to an individual step, `oneStepProveExecution` can be called by any player to resolve the one-step dispute. That player must provide proof data to execute a step of the machine. This proof is checked on L1. If it is correct, the one-step edge to which the one-step proof is applied and considered confirmed.

### Winning the challenge

Note that for the time being, winning the challenge isn't instant.
=======
### Execution challenge

Once narrowed down to an individual block, the actual machine execution can be bisected.
Once the execution has been bisected down to an individual step,
`oneStepProveExecution` can be called by the current responder.
The current responder must provide proof data to execute a step of the machine.
If executing that step ends in a different state than was previously asserted,
the current responder wins the challenge.

### General bisection protocol

:::note
The term bisection in this document is used for clarity but refers to a dissection of any degree.
:::

The `ChallengeLib` helper library contains a `hashChallengeState` method which hashes a list of segment hashes,
a start position, and a total segments length, which generates the `ChallengeLib.Challenge`'s `challengeStateHash`.
This is enough information to infer the position of each segment hash.
The challenge "degree" refers to the number of segment hashes minus one.
The distance (in steps) between one segment and the next is `floor(segmentsLength / degree)`, except for the
last pair of segments, where `segmentsLength % degree` is added to the normal distance, so that
the total distance is `segmentsLength`.

A challenge begins with only two segments (a degree of one), which is the asserter's initial assertion.
Then, the bisection game begins on the challenger's turn.
In each round of the game, the current responder must choose an adjacent pair of segments to challenge.
By doing so, they are disputing their opponent's claim that starting with the first segment and executing
for the specified distance (number of steps) will result in the second segment. At this point the two parties
agree on the correctness of the first segment but disagree about the correctness of the second segment.
The responder must provide a bisection with a start segment equal to the first segment, but an end segment
different from the second segment.
In doing so, they break the challenge down into smaller distances, and it becomes their opponent's turn.
Each bisection must have degree `min(40, numStepsInChallengedSegment)`, ensuring the challenge makes progress.

In addition, a segment with a length of only one step cannot be bisected.
What happens there is specific to the phase of the challenge, as either a `challengeExecution` or `oneStepProveExecution`.

Note that unlike in a traditional bisection protocol, where one party proposes segments and the other decides which to challenge, this protocol is symmetric in that both players take turns deciding where to challenge and proposing bisections when challenging.

### Winning the challenge

:::note
For the time being, winning the challenge isn't instant.
:::

Instead, it simply makes the current responder the winner's opponent,
and sets the state hash to 0. In that state the party does not have any
valid moves, so it will eventually lose by timeout.
>>>>>>> 07adc348
This is done as a precaution, so that if a challenge is resolved incorrectly,
there is time to diagnose and fix the error with a contract upgrade.

## One Step Proof Assumptions

The <a data-quicklook-from="one-step-proof">One Step Proof</a> (OSP) implementation makes certain assumptions about the cases that can arise
in a correct execution. This documents those assumptions about what's being executed.

If a case is "unreachable", that is, the case is assumed to never arise in correct execution,
then the OSP can implement any instruction semantics in that case.

<<<<<<< HEAD
- In a challenge between malicious assertions, that start from an unreachable machine state, any case
  can arise. The challenge protocol must do
  something safe in every case. But the instruction semantics can be weird in such cases because
  no honest party ever needs to try to refute an assertion that starts from an unreachable state. All assertions engaging in a dispute starting from an unreachable state must be malicious, and the protocol doesn't need to care which one wins. In particular, it is OK for the onchain one-step proof contract to differ in its behavior from the node software's execution engine in this case (and _only_ in this case).
- In a challenge with one honest party, the honest party will never need to one-step prove an
  unreachable case. The honest party will only assert correct executions, so it will only have to
  prove reachable cases.
- In a challenge with an honest party, a dishonest party could assert an execution that transitions
  into an unreachable case, but such an execution must include an invalid execution of a reachable case
  earlier in the assertion. Because a challenge involving an honest party will eventually require an OSP
  over the first instruction where the parties disagree, the eventual OSP will be over the earlier point
  of divergence, and not over the later execution from an unreachable case.

In general, some unreachable cases will be detectable by the OSP checker and some will not. For safety, the
detectable unreachable cases should be defined by transition the machine into an error state, allowing
governance to eventually push an upgrade to recover from the error. An undetectable unreachable case, if
=======
- In a challenge between malicious parties, any case can arise. The challenge protocol must do something safe in every case. But the instruction semantics can be weird in such cases because if both parties to a challenge are malicious, the protocol doesn't care who wins the challenge.
- In a challenge with one honest party, the honest party will never need to one-step prove an unreachable case. The honest party will only assert correct executions, so it will only have to prove reachable cases.
- In a challenge with one honest party, the dishonest party could assert an execution that transitions into an unreachable case, but such an execution must include an invalid execution of a reachable case earlier in the assertion. Because a challenge involving an honest party will eventually require an OSP over the first instruction where the parties disagree, the eventual OSP will be over the earlier point of divergence, and not over the later execution from an unreachable case.

In general, some unreachable cases will be detectable by the OSP checker and some will not. For safety, the detectable unreachable cases should be defined by transition the machine into an error state, allowing governance to eventually push an upgrade to recover from the error. An undetectable unreachable case, if
>>>>>>> 07adc348
such a case were reached in correct execution, could lead to a security failure.

The following assumptions, together, must prevent an unreachable case from arising in correct execution.

### The WAVM code is generated by Arbitrator from valid WASM

WAVM is the name of the custom instruction set similar to <a data-quicklook-from="wasm">WASM</a> used for proving.
Arbitrator transpiles WASM code into WAVM.
It also invokes wasm-validate from [wabt](https://github.com/WebAssembly/wabt)
(the WebAssembly Binary Toolkit) to ensure the input WASM is valid.
WAVM produced otherwise may not be executable, as it may try to close a non-existent block,
mismatch types, or do any other number of invalid things which are prevented by WASM validation.

WAVM code generated from by Arbitrator from valid WASM is assumed to never encounter an unreachable case.

### Inbox messages must not be too large

The current method of inbox hashing requires the full inbox message be available for proving.
That message must not be too large as to prevent it from being supplied for proving,
which is enforced by the inboxes.

The current length limit is 117,964 bytes, which is 90% of the
[max transaction size Geth will accept](https://github.com/ethereum/go-ethereum/blob/356bbe343a30789e77bb38f25983c8f2f2bfbb47/core/tx_pool.go#L53),
leaving 13,108 bytes for other proving data.

### Requested preimages must be known and not too large

WAVM has an opcode which resolves the preimage of a Keccak-256 hash.
This can only be executed if the preimage is already known to all nodes,
and can only be proven if the preimage isn't too long. Violations of this assumption are undetectable by the OSP checker.

The current length limit is 117,964 bytes for the reasons mentioned above.
Here's a list of which preimages may be requested by Nitro, and why they're known to all parties, and not too large:

#### Block headers

Nitro may request up to the last 256 <a data-quicklook-from="l2-block">L2 Block</a> headers.
The last block header is required to determine the current state,
and blocks before it are required to implement the `BLOCKHASH` EVM instruction.

This is safe as previous block headers are a fixed size, and are known to all nodes.

#### State trie access

To resolve state, Nitro traverses the state trie by resolving preimages.

This is safe as validators retain archive state of unconfirmed blocks,
each trie branch is of a fixed size, and the only variable sized entry in the trie is contract code, which is limited by EIP-170 to about 24KB.

## WASM to WAVM

Not all WASM instructions are 1:1 with WAVM opcodes.
This document lists those which are not, and explains how they're expressed in WAVM.
Many of the WAVM representations use opcodes not in WASM,
which are documented in [`wavm-custom-opcodes`](#wavm-custom-opcodes-not-in-wasm).

### `block` and `loop`

In WASM, a block contains instructions.
Branch instructions exit a fixed number of blocks, jumping to their destination.
A normal `block`'s destination is the end of the block, whereas a `loop`'s destination is the start of the loop.

In WAVM, instructions are flat.
At transpilation time, any branch instructions are replaced with jumps to the corresponding block's destination.
This means that WAVM interpreters don't need to track blocks, and thus block instructions are unnecessary.

### `if` and `else`

These are translated to a block with an `ArbitraryJumpIf` as follows:

```
begin block with endpoint end
  conditional jump to else
  [instructions inside if statement]
  branch
  else: [instructions inside else statement]
end
```

### `br` and `br_if`

`br` and `br_if` are translated into `ArbitraryJump` and `ArbitraryJumpIf` respectively.
The jump locations can be known at transpilation time, making blocks obsolete.

### `br_table`

`br_table` is translated to a check for each possible branch in the table,
and then if none of the checks hit, a branch of the default level.

Each of the non-default branches has a conditional jump to a section afterwards,
containing a `drop` for the selector, and then a jump to the target branch.

### `local.tee`

`local.tee` is translated to a WAVM `Dup` and then a `LocalSet`.

### `return`

To translate a return, the number of return values must be known from the function signature.
A WAVM `MoveFromStackToInternal` is added for each return value.
Then, a loop checks `IsStackBoundary` (which implicitly pops a value) until it's true and the stack boundary has been popped.
Next, a `MoveFromInternalToStack` is added for each return value to put the return values back on the stack.
Finally, a WAVM `Return` is added, returning control flow to the caller.

### Floating point instructions

A floating point library module must be present to translate floating point instructions.
They are translated by bitcasting `f32` and `f64` arguments to `i32`s and `i64`s,
then a cross module call to the floating point library,
and finally bitcasts of any return values from `i32`s and `i64`s to `f32`s and `f64`s.

## WAVM custom opcodes not in WASM

In addition to the MVP WASM specification,
WAVM implements the multi value and sign extension ops WASM proposals.

WAVM also implements the following unique opcodes,
which are not part of WASM nor any WASM proposal.

### Invariants

Many of these opcodes have implicit invariants about what's on the stack,
e.g., "Pops an i32 from the stack" assumes that the top of the stack has an i32.
If these conditions are not satisfied, execution is generally not possible.
These invariants are maintained by WASM validation and Arbitrator codegen. (See [One Step Proof Assumptions](#one-step-proof-assumptions).)

### Codegen internal

These are generated when breaking down a WASM instruction that does many things into many WAVM instructions which each do one thing.
For instance, a WASM `local.tee` is implemented in WAVM with `dup` and then `local.set`, the former of which doesn't exist in WASM.

Other times, these opcodes help out an existing WASM opcode by splitting out functionality.
For instance, the WAVM `return` opcode by itself does not clean up the stack,
but its WASM->WAVM codegen includes a loop that utilizes `IsStackBoundary` to perform the stack cleanup
specified for WASM's `return`.

| Opcode | Name                    | Description                                                                                                                                                                                                                 |
| ------ | ----------------------- | --------------------------------------------------------------------------------------------------------------------------------------------------------------------------------------------------------------------------- |
| 0x8000 | EndBlock                | Pops an item from the block stack.                                                                                                                                                                                          |
| 0x8001 | EndBlockIf              | Peeks the top value on the stack, assumed an i32. If non-zero, pops an item from the block stack.                                                                                                                           |
| 0x8002 | InitFrame               | Pops a caller module index i32, then a caller module internals offset i32, and finally a return InternalRef from the stack. Creates a stack frame with the popped info and the locals merkle root in proving argument data. |
| 0x8003 | ArbitraryJumpIf         | Pops an i32 from the stack. If non-zero, jumps to the program counter in the argument data.                                                                                                                                 |
| 0x8004 | PushStackBoundary       | Pushes a stack boundary to the stack.                                                                                                                                                                                       |
| 0x8005 | MoveFromStackToInternal | Pops an item from the stack and pushes it to the internal stack.                                                                                                                                                            |
| 0x8006 | MoveFromInternalToStack | Pops an item from the internal stack and pushes it to the stack.                                                                                                                                                            |
| 0x8007 | IsStackBoundary         | Pops an item from the stack. If a stack boundary, pushes an i32 with value 1. Otherwise, pushes an i32 with value 0.                                                                                                        |
| 0x8008 | Dup                     | Peeks an item from the stack and pushes another copy of that item to the stack.                                                                                                                                             |

The above opcodes eliminate the need for the following WASM opcodes (which are transpiled into other WAVM opcodes):

- loop
- if/else
- br_table
- local.tee

### Linking

This is only generated to link modules together.
Each import is replaced with a local function consisting primarily of this opcode,
which handles the actual work needed to change modules.

| Opcode | Name            | Description                                                                                                                                                                                                                                                          |
| ------ | --------------- | -------------------------------------------------------------------------------------------------------------------------------------------------------------------------------------------------------------------------------------------------------------------- |
| 0x8009 | CrossModuleCall | Pushes the current program counter, module number, and module's internals offset to the stack. Then splits its argument data into the lower 32 bits being a function index, and the upper 32 bits being a module index, and jumps to the beginning of that function. |

### Host calls

These are only used in the implementation of "host calls".
Each of these has an equivalent host call method, which can be invoked from libraries.
The exception is `CallerModuleInternalCall`,
which is used for the implementation of all of the `wavm_caller_*` host calls.
Those calls are documented in `wavm-modules.mdx`.

For these instruction descriptions, all pointers and offsets are represented as WASM i32s.

| Opcode | Name                     | Description                                                                                                                                                                                                                                                                                                                                                                                                                                                                                                                                                                                                                                                                                                                                                                                               |
| ------ | ------------------------ | --------------------------------------------------------------------------------------------------------------------------------------------------------------------------------------------------------------------------------------------------------------------------------------------------------------------------------------------------------------------------------------------------------------------------------------------------------------------------------------------------------------------------------------------------------------------------------------------------------------------------------------------------------------------------------------------------------------------------------------------------------------------------------------------------------- |
| 0x800A | CallerModuleInternalCall | Pushes the current program counter, module number, and module's internals offset (all i32s) to the stack. Then, it retrieves the caller module internals offset from the current stack frame. If 0, errors, otherwise, jumps to the caller module at function (internals offset + opcode argument data) and instruction 0.                                                                                                                                                                                                                                                                                                                                                                                                                                                                                |
| 0x8010 | GetGlobalStateBytes32    | Pops a pointer and then an index from the stack. If the index is greater than or equal to the number of global state bytes32s, errors. If the pointer mod 32 is not zero, errors. If the pointer + 32 is outside the programs memory, errors. Otherwise, writes the global state bytes32 value of the specified index to the specified pointer in memory.                                                                                                                                                                                                                                                                                                                                                                                                                                                 |
| 0x8011 | SetGlobalStateBytes32    | Pops a pointer and then an index from the stack. If the index is greater than or equal to the number of global state bytes32s, errors. If the pointer mod 32 is not zero, errors. If the pointer + 32 is outside the programs memory, errors. Otherwise, reads a bytes32 from the specified pointer in memory and sets the global state bytes32 value of the specified index to it.                                                                                                                                                                                                                                                                                                                                                                                                                       |
| 0x8012 | GetGlobalStateU64        | Pops a pointer and then an index from the stack. If the index is greater than or equal to the number of global state u64s, errors. If the pointer mod 32 is not zero, errors. If the pointer + 8 is outside the programs memory, errors. Otherwise, writes the global state u32 value of the specified index to the specified pointer in memory.                                                                                                                                                                                                                                                                                                                                                                                                                                                          |
| 0x8013 | SetGlobalStateU64        | Pops a pointer and then an index from the stack. If the index is greater than or equal to the number of global state u64s, errors. If the pointer mod 32 is not zero, errors. If the pointer + 8 is outside the programs memory, errors. Otherwise, reads a u64 from the specified pointer in memory and sets the global state u64 value of the specified index to it.                                                                                                                                                                                                                                                                                                                                                                                                                                    |
| 0x8020 | ReadPreImage             | Pops an offset and then a pointer from the stack. If the pointer mod 32 is not zero, errors. If the pointer + 32 is outside the programs memory, errors. Reads a 32 byte Keccak-256 hash from the specified pointer in memory. Writes up to 32 bytes of the preimage to that hash, beginning with the `offset` byte of the preimage. If `offset` is greater than or equal to the number of bytes in the preimage, writes nothing. Pushes the number of bytes written to the stack as an i32.                                                                                                                                                                                                                                                                                                              |
| 0x8021 | ReadInboxMessage         | Pops an offset, then a pointer, and then an i64 message number from the stack. If the pointer mod 32 is not zero, errors. If the pointer + 32 is outside the programs memory, errors. Attempts to read an inbox message from the inbox identifier contained in the argument data (0 for the <a data-quicklook-from="sequencer">Sequencer</a> inbox, 1 for the <a data-quicklook-from="delayed-inbox">Delayed Inbox</a>) at the specified message number. If this exceeds the machine's inbox limit, enters the "too far" state. Otherwise, writes up to 32 bytes of the specified inbox message, beginning with the `offset` byte of the message. If `offset` is greater than or equal to the number of bytes in the preimage, writes nothing. Pushes the number of bytes written to the stack as an i32. |
| 0x8022 | HaltAndSetFinished       | Sets the machine status to finished, halting execution and marking it as a success.                                                                                                                                                                                                                                                                                                                                                                                                                                                                                                                                                                                                                                                                                                                       |

## WAVM Floating point implementation

Implementing correct, consistent, and deterministic floating point operations directly in WAVM
(meaning both a Rust Arbitrator implementation and Solidity OSP implementation)
would be an extremely tricky endeavor.
WASM specifies floating point operations as being compliant to IEEE 754-2019,
which is not deterministic, and full of edge cases.

Instead, floating point operations (apart from trivial bit-casts like i32 \<-\> f32)
are implemented using the C Berkeley SoftFloat-3e library running inside WAVM.
Arbitrator links other WAVM guests against this,
by replacing float point operations with cross module calls to the library.

Berkeley SoftFloat does not implement all necessary floating point operations, however.
Most importantly, it does not provide a min function, despite IEEE 754-2019 specifying one.
The implementation of these operations,
along with the export of convenient APIs for WASM opcode implementations,
are contained in bindings32.c for 32 bit integers and bindings64.c for 64 bit integers.

This ensures that floating point operations are deterministic and consistent between Arbitrator and the OSP,
as they are implemented exclusively using operations already known to be deterministic and consistent.
However, it does not ensure that the floating point operations are perfectly compliant to the WASM specification.
Go uses floating points in its JS\<-\>Go WASM interface,
and floating points may be used outside core state transition code for imprecise computations,
but the former is well exercised as used in Nitro,
and the latter generally doesn't rely on details like the minimum of NaN and infinity.

### Known divergences from the WASM specification

Floating point to integer truncation will saturate on overflow, instead of erroring.
This is generally safer, because on x86, overflowing simply produces an undefined result.
A WASM proposal exists to add new opcodes which are defined to saturate, but it's not widely adopted.

## WAVM Modules

WASM natively has a notion of modules.
Normally, in WASM, a module is the entire program.
A `.wasm` file represents one module, and generally they aren't combined.
An exception to this is C compiled via Clang, where wasm files are also used as object files,
but [its linking scheme](https://github.com/WebAssembly/tool-conventions/blob/main/Linking.mdx) is not supported in other languages.

In WAVM this is extended to make the executing program composed of multiple modules.
These may call each other, and library modules may write to their caller's memory to return results.

### The entrypoint module

The entrypoint module is where execution begins.
It calls modules' `start` functions if specified,
and then calls the main module's main function, which is language specific.
For Go it sets argv to `["js"]` to match the JS environment, and calls `run`.
For Rust it calls `main` with no arguments.

### Library exports

Libraries may export functions with the name pattern `module__name`,
which future libraries or the main module can import as `"module" "name"`.

For instance, this is used for wasi-stub to provide functions Rust imports according
to the WebAssembly System Interface.

### Floating point operations

To provide floating point operations for future libraries,
the soft float library exports functions which perform floating point ops.
These have the same name as the WASM instruction names, except `.` is replaced with `_`.
Their type signature is also the same, except all `f32`s and `f64`s are bitcasted to `i32`s and `i64`s.

Future modules can implicitly use these by using WASM floating point operations,
which are replaced at the WASM->WAVM level with bitcasts and cross module calls to these functions.

### WAVM guest calls

Libraries may call the main module's exports via `"env" "wavm_guest_call__*"`.

For instance, go-stub calls Go's resume function when queueing async events
via `wavm_guest_call_resume()`, and then retrieves the new stack pointer with
`wavm_guest_call_getsp()`.

### Caller module internals call

Every stack frame retains its caller module and its caller module's "internals offset",
which is the first internal function index.
WAVM appends 4 "internal" functions to each module, which perform a memory load or store of 1 or 4 bytes.

Via `wavm_caller_{load,store}{8,32}`, a library may access its caller's memory,
which is implemented by calling these internal functions of the caller's module.
Only libraries can access their caller's memory; the main module cannot.

For instance, this is used to read arguments from and write return values to the Go stack,
when Go calls into go-stub.<|MERGE_RESOLUTION|>--- conflicted
+++ resolved
@@ -17,11 +17,7 @@
 
 At this point we know that Alice and Bob disagree about the correctness of <a data-quicklook-from="rblock">RBlock</a> 93, with Alice committed to 93 being correct and Bob committed to 93 being incorrect. (Bob is bonded on 95, and 95 implicitly claims that 92 is the last correct RBlock before it, which implies that 93 must be incorrect.)
 
-<<<<<<< HEAD
 Whenever two (or more) proposers are bonded on sibling RBlocks, a challenge begins between all of them. (There can only be one bonder per RBlock, but multiple RBlocks may participate in a challenge.) The Rollup protocol will record and referee the challenge, eventually declaring a winner and confiscating the losers' bonds. This will cause the losers to be removed as proposers.
-=======
-Whenever two bonders are bonded on sibling RBlocks, and neither of those bonders is already in a <a data-quicklook-from="challenge">Challenge</a>, anyone can start a challenge between the two. The Rollup protocol will record the challenge and referee it, eventually declaring a winner and confiscating the loser’s bond. The loser will be removed as a bonder.
->>>>>>> 07adc348
 
 The challenge is a game in which two or more parties make moves in an attempt to defend the correctness of RBlocks they (or their allies) have staked on, with an Ethereum contract as the referee. The goal of the system is to determine which RBlock corresponds to the correct execution.
 
@@ -29,7 +25,6 @@
 
 We’ll describe the bisection part of the protocol twice. First, we’ll give a simplified version which is easier to understand. Then we’ll describe some ways in which the real version differs from the simplified one. For an even more thorough explanation, please see the [BoLD research whitepaper](https://arxiv.org/abs/2404.10491).
 
-<<<<<<< HEAD
 ## Bisection Protocol: Simplified Version
 
 Alice (or one of her allies - for the sake of brevity we'll refer to this party as Alice) is defending the claim that starting with the state in the predecessor RBlock, the state of the Virtual Machine can advance to the state specified in RBlock A. Once a challenge starts, Alice has to provide a commitment to the entire history of the computation: that is, to the state after each step of execution.
@@ -41,53 +36,20 @@
 At this point we’re effectively back in the original situation: Alice having made an assertion that Bob disagrees with. But we have cut the size of the assertion in half, from `N` to `N/2`. We can apply the same method again, with Alice bisecting and Bob choosing one of the halves, to reduce the size to `N/4`. And we can continue bisecting, so that after a logarithmic number of rounds Alice and Bob will be disagreeing about a single step of execution. That’s where the bisection phase of the protocol ends, and Alice must make a one-step proof which will be checked by the EthBridge.
 
 ## Why Bisection Correctly Identifies a Cheater
-=======
-## Dissection protocol: simplified version
-
-Alice is defending the claim that starting with the state in the predecessor RBlock, the state of the Virtual Machine can advance to the state specified in RBlock A. Essentially she is claiming that the Virtual Machine can execute `N` instructions, and that that execution will consume `M` inbox messages and transform the hash of outputs from `H’` to `H`.
-
-Alice’s first move requires her to dissect her claims about intermediate states between the beginning (0 instructions executed) and the end (`N` instructions executed). So we require Alice to divide her claim in half, and post the state at the half-way point, after `N/2` instructions have been executed.
-
-Now Alice has effectively bisected her `N`-step <a data-quicklook-from="assertion">Assertion</a> into two (`N/2`)-step assertions. Bob has to point to one of those two half-size assertions and claim it is wrong.
-
-At this point we’re effectively back in the original situation: Alice having made an assertion that Bob disagrees with. But we have cut the size of the assertion in half, from `N` to `N/2`. We can apply the same method again, with Alice bisecting and Bob choosing one of the halves, to reduce the size to `N/4`. And we can continue bisecting, so that after a logarithmic number of rounds Alice and Bob will be disagreeing about a single step of execution. That’s where the dissection phase of the protocol ends, and Alice must make a one-step proof which will be checked by the EthBridge.
-
-## Why dissection correctly identifies a cheater
->>>>>>> 07adc348
-
 Before talking about the complexities of the real <a data-quicklook-from="challenge-protocol">Challenge protocol</a>, let’s stop to understand why the simplified version of the protocol is correct. Here correctness means two things: (1) if Alice’s initial claim is correct, Alice (or her ally) can always win the challenge, and (2) if Alice’s initial claim is incorrect, and there is at least one honest validator participating in the protocol, Alice and her allies never win the challenge.
 
 To prove (1), observe that if Alice’s initial claim is correct, she can offer a truthful midpoint claim, and both of the implied half-size claims will be correct. So whichever half Bob objects to, Alice will again be in the position of defending a correct claim. At each stage of the protocol, Alice will be defending a correct claim. At the end, Alice will have a correct one-step claim to prove, so that claim will be provable and Alice can win the challenge.
 
-<<<<<<< HEAD
 To prove (2), observe that if Alice’s initial claim is incorrect, this can only be because her claimed endpoint after `N` steps is incorrect. Now when Alice offers her midpoint state claim, that midpoint claim is either correct or incorrect. If it’s incorrect, then Bob can force Alice to defend her first-half claim, which will be incorrect. If Alice’s midpoint state claim is correct, then her second-half claim must be incorrect, and Bob can force her to defend that. So whatever Alice does, Bob will be able to challenge an incorrect half-size claim. At each stage of the protocol, Bob can identify an incorrect claim to challenge. At the end, Alice will have an incorrect one-step claim to prove, which she will be unable to do, so Bob can win the challenge.
-=======
-To prove (2), observe that if Alice’s initial claim is incorrect, this can only be because her claimed endpoint after `N` steps is incorrect. Now when Alice offers her midpoint state claim, that midpoint claim is either correct or incorrect. If it’s incorrect, then Bob can challenge Alice’s first-half claim, which will be incorrect. If Alice’s midpoint state claim is correct, then her second-half claim must be incorrect, so Bob can challenge that. So whatever Alice does, Bob will be able to challenge an incorrect half-size claim. At each stage of the protocol, Bob can identify an incorrect claim to challenge. At the end, Alice will have an incorrect one-step claim to prove, which she will be unable to do, so Bob can win the challenge.
-
-(If you’re a stickler for mathematical precision, it should be clear how these arguments can be turned into proofs by induction on `N`.)
-
-## The real dissection protocol
->>>>>>> 07adc348
 
 :::note
 
-<<<<<<< HEAD
 If you’re a stickler for mathematical precision, we invite you to read the [BoLD research whitepaper](https://arxiv.org/abs/2404.10491). Formalizing these and other arguments pertaining to BoLD is quite tricky and subtle!
 
 :::
 
 ## The real bisection protocol
-
 The real bisection protocol is conceptually similar to the simplified one described above, but with several changes that improve efficiency or deal with necessary corner cases. Here is a list of the differences.
-=======
-**Dissection over child chain blocks, then over instructions:** Alice's assertion is over an RBlock, which asserts the result of creating some number of child chain Nitro blocks. Dissection first occurs over these child chain blocks, to narrow the dispute down to a dispute about a single child chain Nitro block. At this point, the dispute transforms into a dispute about a single execution of the <a data-quicklook-from="state-transition-function">State Transition Function</a> or in other words about the execution of a sequence of WAVM instructions. The protocol then executes the recursive dissection sub-protocol again, this time over WAVM instructions, to narrow the dispute to a single instruction. The dispute concludes with a one-step proof of a single instruction (or a party failing to act and losing by timeout).
-
-**K-way dissection:** Rather than dividing a claim into two segments of size `N/2`, we divide it into `K` segments of size `N/K`. This requires posting `K-1` intermediate claims, at points evenly spaced through the claimed execution. This reduces the number of rounds by a factor of `log(K)/log(2)`.
-
-**Answer a dissection with a dissection:** Rather than having each round of the protocol require two moves, where Alice dissects and Bob chooses a segment to challenge, we instead require Bob, in challenging a segment, to post his own claimed endpoint state for that segment (which must differ from Alice’s) as well as his own dissection of his version of the segment. Alice will then respond by identifying a subsegment, posting an alternative endpoint for that segment, and dissecting it. This reduces the number of moves in the game by an additional factor of two, because the size is cut by a factor of `K` for every move, rather than for every two moves.
-
-**Deal With the Empty-Inbox Case**: The real AVM can’t always execute `N` units of gas without getting stuck. The machine might halt, or it might have to wait because its inbox is exhausted so it can’t go on until more messages arrive. So Bob must be allowed to respond to Alice’s claim of `N` units of execution by claiming that `N` steps are not possible. The real protocol thus allows any response (but not the initial claim) to claim a special end state that means essentially that the specified amount of execution is not possible under the current conditions.
->>>>>>> 07adc348
 
 **Bisection over L2 blocks, then over "big steps" of many instructions, then over single instructions: **Alice's assertion is over an RBlock, which asserts the result of creating some number of Layer 2 Nitro blocks. Bisection first occurs over these Layer 2 blocks, to narrow the dispute down to a dispute about a single Layer 2 Nitro block. Next, the dispute transforms into a dispute about executing a "big step" of 2^26 instructions (this intermediate level is needed to reduce the workload on the validator). At this point, the dispute transforms into a dispute about a single execution of the <a data-quicklook-from="state-transition-function">State Transition Function</a> or in other words about the execution of a sequence of WAVM instructions. The protocol then executes the recursive bisection sub-protocol again, this time over WAVM instructions, to narrow the dispute to a single instruction. For details about how these "subchallenges" work, see [BoLD: Technical deep dive](/bold/concepts/bold-technical-deep-dive.mdx)
 **Time Limits:** The protocol can be seen as tracking a timer for each assertion, counting (essentially) how much time has passed while that assertion could be seen as the presumptive winner of the game (that is, the amount of time during which the onus is on parties opposing the assertion to act.) Think of the time allowance as being about a week. Once an assertion's timer reaches this time allowance, it can be confirmed. The time allowance is designed to give the honest parties in the protocol enough time to act, including the time needed to calculate, submit, and process moves, as well as to account for possible censorship on L1.
@@ -95,12 +57,7 @@
 It should be clear that these changes don’t affect the basic correctness of the challenge protocol. They do, however, improve its efficiency and enable it to handle all of the cases that can come up in practice.
 
 ## Efficiency
-
-<<<<<<< HEAD
 The challenge protocol is designed to resolve the dispute with a minimum of work required by the protocol (via its parent chain contracts) in its role as referee. The protocol needs to track information for the assertions created by parties in the challenge, including their history commitments and timers that can be used to calculate how long they have gone without a rival. The protocol doesn’t need to pay attention to whether those claims are correct in any way; it only needs to know whether Alice’s move “has the right shape”. For more information on what the protocol needs to keep track of, see [BoLD: Technical deep dive](/bold/concepts/bold-technical-deep-dive.mdx)
-=======
-The challenge protocol is designed so that the dispute can be resolved with a minimum of work required by the protocol (via its parent chain Ethereum contracts) in its role as referee. When it is Alice’s move, the protocol only needs to keep track of the time Alice uses, and ensure that her move does include `K-1` intermediate points as required. The protocol doesn’t need to pay attention to whether those claims are correct in any way; it only needs to know whether Alice’s move “has the right shape”.
->>>>>>> 07adc348
 
 The only point where the protocol needs to evaluate a move “on the merits” is at the one-step proof, where it needs to look at Alice’s proof and determine whether the proof that was provided does indeed establish that the virtual machine moves from the before state to the claimed after state after one step of computation.
 
@@ -119,7 +76,6 @@
 This operates similarly to a bisection in that the responder must provide a competing global state and machine state,
 but it uses that information to transition to the execution challenge phase.
 
-<<<<<<< HEAD
 ### "Big-Step" execution challenge
 
 Once narrowed down to an individual block, the actual machine execution can be bisected. We begin by bisecting the machine execution until we reach a "chunk" of 2^26 `WASM` instructions. Once the disagreement has reached this granularity, we can proceed with a "small-step" execution challenge ([see below](#small-step-execution-challenge)). For more detail on why we use two levels of execution challenges ("big step" and "small-step"), see "[Challenge Resolution](/bold/concepts/bold-technical-deep-dive.mdx#challenge-resolution)" in the BoLD technical deep dive.
@@ -131,56 +87,7 @@
 ### Winning the challenge
 
 Note that for the time being, winning the challenge isn't instant.
-=======
-### Execution challenge
-
-Once narrowed down to an individual block, the actual machine execution can be bisected.
-Once the execution has been bisected down to an individual step,
-`oneStepProveExecution` can be called by the current responder.
-The current responder must provide proof data to execute a step of the machine.
-If executing that step ends in a different state than was previously asserted,
-the current responder wins the challenge.
-
-### General bisection protocol
-
-:::note
-The term bisection in this document is used for clarity but refers to a dissection of any degree.
-:::
-
-The `ChallengeLib` helper library contains a `hashChallengeState` method which hashes a list of segment hashes,
-a start position, and a total segments length, which generates the `ChallengeLib.Challenge`'s `challengeStateHash`.
-This is enough information to infer the position of each segment hash.
-The challenge "degree" refers to the number of segment hashes minus one.
-The distance (in steps) between one segment and the next is `floor(segmentsLength / degree)`, except for the
-last pair of segments, where `segmentsLength % degree` is added to the normal distance, so that
-the total distance is `segmentsLength`.
-
-A challenge begins with only two segments (a degree of one), which is the asserter's initial assertion.
-Then, the bisection game begins on the challenger's turn.
-In each round of the game, the current responder must choose an adjacent pair of segments to challenge.
-By doing so, they are disputing their opponent's claim that starting with the first segment and executing
-for the specified distance (number of steps) will result in the second segment. At this point the two parties
-agree on the correctness of the first segment but disagree about the correctness of the second segment.
-The responder must provide a bisection with a start segment equal to the first segment, but an end segment
-different from the second segment.
-In doing so, they break the challenge down into smaller distances, and it becomes their opponent's turn.
-Each bisection must have degree `min(40, numStepsInChallengedSegment)`, ensuring the challenge makes progress.
-
-In addition, a segment with a length of only one step cannot be bisected.
-What happens there is specific to the phase of the challenge, as either a `challengeExecution` or `oneStepProveExecution`.
-
-Note that unlike in a traditional bisection protocol, where one party proposes segments and the other decides which to challenge, this protocol is symmetric in that both players take turns deciding where to challenge and proposing bisections when challenging.
-
-### Winning the challenge
-
-:::note
-For the time being, winning the challenge isn't instant.
-:::
-
-Instead, it simply makes the current responder the winner's opponent,
-and sets the state hash to 0. In that state the party does not have any
-valid moves, so it will eventually lose by timeout.
->>>>>>> 07adc348
+
 This is done as a precaution, so that if a challenge is resolved incorrectly,
 there is time to diagnose and fix the error with a contract upgrade.
 
@@ -192,7 +99,6 @@
 If a case is "unreachable", that is, the case is assumed to never arise in correct execution,
 then the OSP can implement any instruction semantics in that case.
 
-<<<<<<< HEAD
 - In a challenge between malicious assertions, that start from an unreachable machine state, any case
   can arise. The challenge protocol must do
   something safe in every case. But the instruction semantics can be weird in such cases because
@@ -209,13 +115,6 @@
 In general, some unreachable cases will be detectable by the OSP checker and some will not. For safety, the
 detectable unreachable cases should be defined by transition the machine into an error state, allowing
 governance to eventually push an upgrade to recover from the error. An undetectable unreachable case, if
-=======
-- In a challenge between malicious parties, any case can arise. The challenge protocol must do something safe in every case. But the instruction semantics can be weird in such cases because if both parties to a challenge are malicious, the protocol doesn't care who wins the challenge.
-- In a challenge with one honest party, the honest party will never need to one-step prove an unreachable case. The honest party will only assert correct executions, so it will only have to prove reachable cases.
-- In a challenge with one honest party, the dishonest party could assert an execution that transitions into an unreachable case, but such an execution must include an invalid execution of a reachable case earlier in the assertion. Because a challenge involving an honest party will eventually require an OSP over the first instruction where the parties disagree, the eventual OSP will be over the earlier point of divergence, and not over the later execution from an unreachable case.
-
-In general, some unreachable cases will be detectable by the OSP checker and some will not. For safety, the detectable unreachable cases should be defined by transition the machine into an error state, allowing governance to eventually push an upgrade to recover from the error. An undetectable unreachable case, if
->>>>>>> 07adc348
 such a case were reached in correct execution, could lead to a security failure.
 
 The following assumptions, together, must prevent an unreachable case from arising in correct execution.
