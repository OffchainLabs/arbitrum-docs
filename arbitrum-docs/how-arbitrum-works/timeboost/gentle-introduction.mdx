---
title: 'A gentle Introduction: Timeboost'
sidebar_label: 'A gentle introduction'
description: 'Learn how Timeboost works and how it can benefit your Arbitrum-based project.'
author: leeederek
sme: leeederek
user_story: As a current or prospective Arbitrum user, I want to understand how Timeboost works and how to use it.
content_type: gentle-introduction
---

import { FlowChart } from '@site/src/components/InteractiveDiagrams/Timeboost/CentralizedAuction';
import ImageWithCaption from '@site/src/components/ImageCaptions/';
import ImageZoom from '@site/src/components/ImageZoom';

This introduction will walk you through <a data-quicklook-from='timeboost'>Arbitrum Timeboost</a>: a novel <a data-quicklook-from='transaction-ordering-policy'>transaction ordering policy</a> for Arbitrum chains that allows chain owners to capture the Maximal Extractable Value (MEV) on their chain and reduce spam, all while preserving fast block times and protecting users from harmful types of MEV, such as sandwich attacks and front-running.

Timeboost is the culmination of over a year of research and development by the team at Offchain Labs and will soon be available for any Arbitrum chain, including Arbitrum One and Arbitrum Nova (should the Arbitrum DAO choose to adopt it). Like all features and upgrades to the Arbitrum technology stack, Timeboost will be rolled out on Arbitrum Sepolia first for testing, and chain owners will have the option of adopting Timeboost at any time or customizing Timeboost in any way they choose.

### In a nutshell

- The current <a data-quicklook-from='first-come-first-serve-fcfs'>"First-Come, First-Serve (FCFS)"</a> ordering policy has many benefits, including a great UX and protection from harmful types of MEV. However, nearly all MEV on the chain is extracted by searchers who invest wastefully in hardware and spamming to win latency races (which negatively strains the network and leads to congestion). Timeboost is a new transaction ordering policy that preserves many of the great benefits of FCFS while unlocking a path for chain owners to capture some of the available MEV on their network and introducing an auction to reduce latency, racing, and, ultimately, spam.
- Timeboost introduces a few new components to an Arbitrum chain’s infrastructure: a sealed-bid second-price auction and a new <a data-quicklook-from='express-lane'>"express lane"</a> at an Arbitrum chain’s sequencer. Valid transactions submitted to the express lane will be sequenced immediately with no delay, while all other transactions submitted to the chain’s sequencer will experience a nominal delay (default: 200ms). The auction winner is granted the sole right to control the express lane for pre-defined, temporary intervals. The default block time for Arbitrum chains will continue to be industry-leading at 250ms, even with Timeboost enabled. What will change with Timeboost is that some transactions not in the express lane will be delayed to the next block.
- Timeboost is an optional feature for Arbitrum chains aimed at two types of groups of entities: (1) chain owners and their ecosystems and (2) sophisticated onchain actors and searchers. Chain owners can use Timeboost to capture additional revenue from the MEV their chain generates already, and sophisticated onchain actors and searchers will spend their resources on buying rights for the express lane (instead of spending those resources on winning latency races, which otherwise leads to spam and congestion on the network).
- Timeboost will work with both centralized and [decentralized sequencer setups](https://medium.com/@espressosys/espresso-systems-and-offchain-labs-publish-decentralized-timeboost-specification-b29ff20c5db8). The specification for a centralized sequencer is public ([here](https://github.com/OffchainLabs/timeboost-design)) and the [proposal before the Arbitrum DAO](https://forum.arbitrum.foundation/t/constitutional-aip-proposal-to-adopt-timeboost-a-new-transaction-ordering-policy/25167/1) allows us to deliver Timeboost to market sooner, rather than waiting until the design with a decentralized sequencer set up and its implementation are complete.

## Why do Arbitrum chains need Timeboost?

Today, Arbitrum chains order incoming transactions on a <a data-quicklook-from='first-come-first-serve-fcfs'>"First-Come, First-Serve (FCFS)"</a> basis. This ordering policy was chosen as the default for Arbitrum chains because it is simple to understand and implement, enables fast block times (starting at 250ms and down to 100ms if desired), and protects users from harmful types of MEV like front-running & sandwich attacks.

However, there are a few downsides to an FCFS ordering policy. Under FCFS, searchers are incentivized to participate in and try to win latency races through investments in offchain hardware. This means that for searchers on Arbitrum chains, generating a profit from arbitrage and liquidation opportunities involves a lot of spam, placing stress on chain infrastructure and contributing to congestion. Additionally, all of the captured MEV on an Arbitrum chain today under FCFS goes to searchers - returning none of the available MEV to the chain owner or the applications on the chain.

Timeboost retains most FCFS benefits while addressing FCFS limitations.

#### Timeboost preserves the great UX that Arbitrum chains are known for

- The default block time for Arbitrum chains will continue to be industry-leading at 250ms, even after Timeboost. What will change with Timeboost is that some transactions not in the express lane will be delayed to the next block.

#### With Timeboost, Arbitrum chains will continue to protect users from harmful types of MEV

- Timeboost only grants the auction winner a _temporary time advantage_ - not the power to view or reorder incoming transactions or be the first in every block. Furthermore, the transactions mempool will continue to be private, which means users with Timeboost enabled will continue to be protected from harmful MEV-like front-running and sandwich attacks.

#### Timeboost unlocks a new value accrual path for chain owners

- Chain owners may use Timeboost to capture a portion of the available MEV on their chain that would have otherwise gone entirely to searchers. There are many flavors of this, too - including custom gas tokens and/or redistribution of these proceeds back to the applications and users on the chain.

#### Timeboost may help reduce spam and congestion on a network

- By introducing the ability to “purchase a time advantage” through the Timeboost auction, it is expected that rational, profit-seeking actors will spend on auctions _instead of_ investing in hardware or infrastructure to win latency races. This diversion of resources by these actors is expected to reduce FCFS MEV-driven spam on the network.

## What is Timeboost, and how does it work?

Timeboost is a _transaction ordering policy_. It's a set of rules that the sequencer of an Arbitrum chain is trusted to follow when ordering transactions submitted by users. In the near future, multiple sequencers will be able to enforce those rules with decentralized Timeboost.

For Arbitrum chains, the sequencer’s sole job is to take arriving, valid transactions from users, place them into an order dictated by the transaction ordering policy, and then publish the final sequence to a real-time feed and in compressed batches to the chain’s data availability layer. The current transaction ordering policy is FCFS, and Timeboost is a modified FCFS ordering policy.

Timeboost is implemented using three separate components that work together:

- **A special “express lane”** which allows valid transactions to be sequenced as soon as the sequencer receives them for a given round.
- **An offchain auction** to determine the controller of the express lane for a given round. This auction is managed by an <a data-quicklook-from='autonomous-auctioneer'>autonomous auctioneer</a>.
- **An <a data-quicklook-from='auction-contract'>auction contract</a>** deployed on the target chain to serve as the canonical source of truth for the auction results and handling of auction proceeds.

To start, the default duration of a round is 60 seconds. Transactions not in the express lane will be subject to a default 200-millisecond artificial delay to their arrival timestamp before their transaction is sequenced, which means that some non-express lane transactions may get delayed to the next block. It’s important to note that the default Arbitrum block time will remain at 250 milliseconds (which can be adjusted to 100 milliseconds if desired). Let’s dive into how each of these components works.

### The express lane

<ImageZoom
  src="/img/timeboost-centralized-timeboost-express-lane-workflow.jpg"
  alt="using the express lane"
  className="img-900px"
/>

The express lane is implemented using a special endpoint on the sequencer, formally titled `timeboost_sendExpressLaneTransaction`. This endpoint is special because transactions submitted to it will be sequenced immediately by the sequencer, hence the name, express lane. The sequencer will only accept valid transaction payloads to this endpoint if they are correctly signed by the current round’s <a data-quicklook-from='express-lane-controller'>express lane controller</a>. Other transactions can still be submitted to the sequencer as normal, but these will be considered non-express lane transactions and will, therefore, have their arrival timestamp delayed by 200 milliseconds. It is important to note that transactions from both the express and non-express lanes are eventually sequenced into a single, ordered stream of transactions for node operators to produce an assertion and later post the data to a data availability layer. The express lane controller does _not_:

- Have the right to re-order transactions.
- Have a guarantee that their transactions will always be first at the “top-of-the-block.”
- Guarantee a profit at all.

The value of the express lane will be the sum of how much MEV the express lane controller predicts they can extract during the upcoming round (i.e., MEV opportunity estimates made before the auction closes) _plus_ the amount of MEV extracted by the express lane controller while they are in control (that they otherwise did not predict). Understanding how the value of the express lane is determined can be useful for chain owners when adjusting to the artificial delay and the time before the auction closes.

### The Timeboost auction

Control of the express lane in each round (default: 60 seconds) is determined by a per-round auction, which is a sealed-bid, second-price auction. This auction is held to determine the express lane controller for the next round. In other words, the express lane controller was determined at any point in time in the previous auction round. Bids for the auction can be made with any `ERC-20` token, in any amount, and be collected by any address - at the full discretion of the chain owner.

<FlowChart />

<<<<<<< HEAD
The auction for a round has a closing time that is `auctionClosingSeconds` (default: 15) seconds before the beginning of the round. This means that, in the default parameters, parties have 45 seconds to submit bids before the auction will no longer accept bids. In the 15 seconds between when bids are no longer accepted and when the new round begins, the autonomous auctioneer will verify all bids, determine the winner, and make a call to the on-chain auction contract to formally resolve the auction.
=======
The auction for a round has a closing time that is `auctionClosingSeconds` (default: 15) seconds before the beginning of the round. This means that, in the default parameters, parties have 45 seconds to submit bids before the auction will no longer accept bids. In the 15 seconds between when bids are no longer accepted and when the new round begins, the autonomous auctioneer will verify all bids, determine the winner, and make a call to the onchain auction contract to formally resolve the auction.
>>>>>>> cb0682e6

### Auction contract

Before placing a bid in the auction, a party must deposit funds into the Auction Contract. Deposits can be made, or funds can be added to an existing deposit at any time. These deposits are fully withdrawable, with some nominal delay (2 rounds or 2 minutes by default), so as not to impact the outcome of an existing round. There is no minimum deposit amount, but there is a starting minimum bid of 0.001 `ETH` (default amount and token) called the "minimum reserve price". The chain owner sets the minimum reserve price, which can be updated at any time up to 30 seconds (default) before the start of the next round to ensure the auction participants will always know the reserve price at least 30 seconds before they must submit their bids. A reserve price can also be set by the chain owner (or by an address designated by the chain owner) as a way to raise the minimum bid, as the Auction Contract enforces that the reserve price is never less than the minimum reserve price.

Once the autonomous auctioneer determines an auction winner, the auction contract will deduct the second-highest bid amount from the account of the highest bidder and transfer those funds to a `beneficiary` account designated by the chain owner by default. The `expressLaneControllerAddress` specified in the highest bid will become the express lane controller for the round.

### Default parameters

Below are a few of the default Timeboost parameters mentioned earlier. All these parameters and more are configurable by the chain owner.

| Parameter name          | Description                                                                                                                                                                                                                          | Recommended default value                  |
| ----------------------- | ------------------------------------------------------------------------------------------------------------------------------------------------------------------------------------------------------------------------------------ | ------------------------------------------ |
| `roundDurationSeconds`  | Duration of time that the sequencer will honor the express lane privileges for transactions signed by the current round’s express lane controller.                                                                                   | 60 seconds                                 |
| `auctionClosingSeconds` | Time before the start of the next round. The autonomous auctioneer will not accept bids during this time interval.                                                                                                                   | 15 seconds                                 |
| `beneficiary`           | Address where proceeds from the Timeboost auction are sent to when `flushBeneficiaryBalance()` gets called on the auction contract.                                                                                                  | An address controlled by the chain's owner |
| `_biddingToken`         | Address of the token used to make bids in the Timeboost auction. It can be any `ERC-20` token (assuming the token address chosen does not have fee-on-transfer, rebasing, transfer hooks, or otherwise non-standard `ERC-20` logic). | `WETH`                                     |
| `nonExpressDelayMsec`   | The artificial delay applied to the arrival timestamp of non-express lane transactions _before_ the non-express lane transactions are sequenced.                                                                                     | 0.2 seconds, or 200 milliseconds           |
| `reservePrice`          | The minimum bid amount accepted by the auction contract for Timeboost auctions, denominated in `_biddingToken`.                                                                                                                      | None                                       |
| `_minReservePrice`      | A value that must be equal to or below the `reservePrice` to act as a "floor minimum" for Timeboost bids. Enforced by the auction contract.                                                                                          | 0.001 `WETH`                               |

## Who is Timeboost for, and how do I use it?

Timeboost is an optional addition to an Arbitrum chain’s infrastructure, meaning that enabling Timeboost is at the discretion of the chain owner and that an Arbitrum chain can fully function normally without Timeboost.

When enabled, Timeboost is meant to serve different groups of parties with varying degrees of impact and benefits. Let’s go through them below:

#### For regular users:

Timeboost will have a minimal impact. Non-express lane transactions will be delayed by a nominal 200ms, which means to the average user, their transactions will take approximately 450ms to be sequenced and included into a block (up from approximately 200ms). All users will remain protected from harmful MEV activity, such as sandwich attacks and front-running, through the continued use of a private mempool.

#### For chain owners:

Timeboost represents a unique way to accrue value to their token and generate revenue for the chain. Explicitly, chain owners can set up their Timeboost auction to collect bid proceeds in the same token used for gas on their network and then choose what to do with these proceeds afterward.

#### For searchers/arbitrageurs:

Timeboost adds a unique twist to your existing or prospective MEV strategies that may become more profitable than before. For instance, purchasing the time advantage offered by Timeboost’s auction may end up costing _less_ than the costs to invest in hardware and win latency races. Another example is the potential new business model of reselling express lane rights to other parties in time slots or on a granular, per-transaction basis.

### Special note on Timeboost for chain owners

As with many new features and upgrades to Arbitrum Nitro, Timeboost is an optional feature that chain owners may choose to deploy and customize however they see fit. Deploying and enabling/disabling Timeboost on a live Arbitrum chain will not halt or impact the chain but will instead influence the chain's transaction ordering policy. An Arbitrum chain will, by default, fall back to FCFS if Timeboost is deployed but disabled or if there is no express lane controller for a given round.

It is recommended that Arbitrum teams holistically assess the applicability and use cases of Timeboost for their chain before deploying and enabling Timeboost. This is because some Arbitrum chains may not have that much MEV (e.g., arbitrage) to begin with. Furthermore, we recommend that Arbitrum chains start with the default parameters recommended by Offchain Labs and closely monitor the results and impacts on your chain’s ecosystem over time before considering adjusting any of the parameters.

### Wen mainnet?

Timeboost’s auction contract has completed a third-party audit and is rapidly approaching production readiness. Specifically for Arbitrum One and Arbitrum Nova, a [temperature check vote on Snapshot](https://snapshot.box/#/s:arbitrumfoundation.eth/proposal/0xffe9bb38228fdaf3d121140856fd2d51c2ca7f8e0d1021c07e791cebb541129a) has already passed and the AIP will move towards an onchain Tally vote next hopefully before the end of Q1 2025.

In the meantime, please read the following resources to learn more about Timeboost:

- [Arbitrum DAO Forum Post on Timeboost](https://forum.arbitrum.foundation/t/constitutional-aip-proposal-to-adopt-timeboost-a-new-transaction-ordering-policy/25167/86)
- [Timeboost FAQ](https://www.notion.so/bba234acf92e476b8ca5db6855d7da45?pvs=21)
- [Debunking common misconceptions about Timeboost](https://medium.com/offchainlabs/debunking-common-misconceptions-about-timeboost-92d937568494)
- [Technical specification for Timeboost with a centralized sequencer](https://github.com/OffchainLabs/timeboost-design/blob/main/research_spec.md)
- [Engineering design of Timeboost with a centralized sequencer](https://github.com/OffchainLabs/timeboost-design/blob/main/implementation_design.md)
- [Implementation of Timeboost with a centralized sequencer](https://github.com/OffchainLabs/nitro/pull/2561)
- [Technical specification for Timeboost with a decentralized sequencer](https://github.com/OffchainLabs/decentralized-timeboost-spec)
- [Audit report for Timeboost auction contracts](https://github.com/trailofbits/publications/blob/master/reviews/2024-08-offchainlabs-timeboost-auction-contracts-securityreview.pdf)<|MERGE_RESOLUTION|>--- conflicted
+++ resolved
@@ -83,11 +83,7 @@
 
 <FlowChart />
 
-<<<<<<< HEAD
 The auction for a round has a closing time that is `auctionClosingSeconds` (default: 15) seconds before the beginning of the round. This means that, in the default parameters, parties have 45 seconds to submit bids before the auction will no longer accept bids. In the 15 seconds between when bids are no longer accepted and when the new round begins, the autonomous auctioneer will verify all bids, determine the winner, and make a call to the on-chain auction contract to formally resolve the auction.
-=======
-The auction for a round has a closing time that is `auctionClosingSeconds` (default: 15) seconds before the beginning of the round. This means that, in the default parameters, parties have 45 seconds to submit bids before the auction will no longer accept bids. In the 15 seconds between when bids are no longer accepted and when the new round begins, the autonomous auctioneer will verify all bids, determine the winner, and make a call to the onchain auction contract to formally resolve the auction.
->>>>>>> cb0682e6
 
 ### Auction contract
 
