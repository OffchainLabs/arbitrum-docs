--- conflicted
+++ resolved
@@ -26,12 +26,7 @@
 In this document, we'll explore the economics and trade-offs enabling permissionless validation.
 
 ## Settling Arbitrum states to Ethereum
-
-<<<<<<< HEAD
 We frequently state that "Arbitrum chains settle their states to a parent chain", and we'll elaborate on what that means. All Arbitrum One transactions can be recreated by reading data from Ethereum L1, as compressed batches of all L2 transactions are frequently posted to Ethereum. Once a batched transaction is included in a finalized block on Ethereum, its history will likely never be reverted on Arbitrum One. However, when Ethereum receives a batch of transactions, it does not know what the correct result of executing those transactions is. To verify the correct result, there is a separate process that confirms batch correctness on Ethereum: it is called the "assertion."
-=======
-We frequently state that "Arbitrum chains settles their states to a parent chain", and we'll elaborate on what that means. All Arbitrum One transactions can be recreated by reading data from the Ethereum parent chain, as compressed batches of all child chain transactions are frequently posted to Ethereum. Once a batched transaction is included in a finalized block on Ethereum, its history will never be reverted on Arbitrum One. Ethereum, however, does not know if a batch posted to it refers to a correct version of Arbitrum One's history. To verify batch integrity, there is a separate process that confirms batch correctness on Ethereum: it is called the "assertion."
->>>>>>> 07adc348
 
 For Arbitrum One specifically, approximately every hour, entities known as validators check the correctness of batches by following the <a data-quicklook-from="arbitrum-chain"><a data-quicklook-from="arbitrum-chain">Arbitrum chain</a></a>. Validators can choose to become proposers and propose something called an "assertion", which attests to the validity of a batch, saying, "I have verified this batch". As Ethereum does not know what is correct on Arbitrum One, it allows about seven days for anyone to dispute one of these assertions. Prior to the deployment of BoLD, there was a permissioned list of proposers who could post assertions and challenge assertions for all Arbitrum chains. Arbitrum BoLD enables any chain owner, such as the ArbitrumDAO, to remove this permissioned list. Note that validators who opt to post assertions are otherwise known as "assertion proposers".
 
@@ -133,7 +128,6 @@
 
 We require parties to lock up some capital called a "mini-bond" when making big claims in a dispute. These bonds are not needed when making bisection moves but are critical for posting an initial claim. Pricing these mini-bonds helps achieve a high resource ratio of dishonest parties to honest parties.
 
-<<<<<<< HEAD
 :::note
 
 "Mini-bonds" is another term for "challenge-bonds" mentioned above in [Pricing bonds](#pricing-bonds).
@@ -145,13 +139,6 @@
 Let's explore the limitations of making the cost to malicious parties higher than the honest parties'.
 
 If we aim to have a constant resource ratio > 1, we have to do the following: if the adversary makes `N` stakes at any level, they can force the honest party to make `N` stakes at the next level down, where the adversary can choose not to place any stakes at all. Regarding resource ratio, to make the adversary always pay 10x in staking, we need to make the bond amount at one level 10x more than the next (as we go "upward" from subchallenges towards the assertion-level challenge). As there are multiple levels, the equations for the bond size include an exponential factor on the desired constant resource ratio > 1.
-=======
-It is clear that if we can multiply the cost to the malicious party by some multiplier of the honest party, we will get significant security benefits. For instance, imagine if a one billion dollar attack can be defended by simply pooling together ten million dollars. Is it possible to achieve such a ratio?
-
-Let's explore the limitations of making the cost to malicious parties higher than the honest parties'.
-
-If we aim to have a constant resource ratio > 1, we have to do the following: if the adversary makes `N` stakes at any level, they can force the honest party to make N stakes at the next level down, where the adversary can choose not to place any stakes at all. Regarding resource ratio, to make the adversary always pay 10x in staking, we need to make the bond amount at one level 10x more than the next. As there are multiple levels, the equations for the bond size include an exponential factor on the desired constant resource ratio > 1.
->>>>>>> 07adc348
 
 Below, we plot the bond size vs. the resource ratio of malicious to honest costs. The source for these equations can be found in the research paper and is [represented in this calculator](https://www.desmos.com/calculator/digjlq4vly).
 
@@ -183,15 +170,13 @@
 
 This service fee can be paid out upon an active proposer’s top-level assertion being confirmed on Ethereum and will be calculated using the duration of time that the proposer was considered active by the protocol. The procedure that calculates this will be handled off-chain, using a procedure that will be published at a later date. BoLD makes it permissionless for any validator to become a proposer and also introduces a way to pay a service fee to honest parties for locking up capital to do so. Validators are not considered active proposers until they successfully propose an assertion with a bond.
 
-<<<<<<< HEAD
 :::note
+
 We envision the Arbitrum Foundation (AF) running its own proposer. This proposer's bonding capital will be funded by the AF and/or the DAO, and (unlike other proposers) will not earn a service fee since it is being run as a public good using the community's own money.
+
 :::
 
 In order to become an active proposer for an Arbitrum chain, post-BoLD, a validator has to propose a state assertion to its parent chain. For Arbitrum One and Nova, the state assertion is posted onto L1 Ethereum. If they do not have an active bond on L1, they then need to attach a bond to their assertion in order to successfully post the assertion. Subsequent assertions posted by the same address will simply move the already-supplied bond to their latest proposed assertion. Meanwhile, if an entity, say Bob, has posted a successor assertion to one previously made by another entity, Alice, then Bob would be considered by the protocol to be the current active proposer. Alice would no longer be considered by the protocol as the active proposer and once Alice’s assertion is confirmed, then Alice gets her assertion bond refunded. There can only be 1 “active” proposer at any point in time.
-=======
-In order to become an active proposer for an Arbitrum chain, post-BoLD, a validator has to propose a state assertion to its parent chain. For Arbitrum One and Nova, the state assertion is posted onto the parent chain Ethereum. If they do not have an active bond on the parent chain, they then need to attach a bond to their assertion in order to successfully post the assertion. Subsequent assertions posted by the same address will simply move the already-supplied bond to their latest proposed assertion. Meanwhile, if an entity, say Bob, has posted a successor assertion to one previously made by another entity, Alice, then Bob would be considered by the protocol to be the current active proposer. Alice would no longer be considered by the protocol as the active proposer and once Alice’s assertion is confirmed, then Alice gets her assertion bond refunded. There can only be 1 “active” proposer at any point in time.
->>>>>>> 07adc348
 
 For Arbitrum One specifically, all eligible entities who wish to be paid this service fee from the Arbitrum Foundation must undergo the Arbitrum Foundation’s KYC process as no AIP "may be in violation of applicable laws, in particular sanctions-related regulations". This is also written in the [ArbitrumDAO's Constitution](https://docs.arbitrum.foundation/dao-constitution#section-2-dao-proposals-and-voting-procedures).
 
