---
<<<<<<< HEAD
title: "Overview"
sidebar_label: "Overview"
=======
title: 'ArbOS software releases: Overview'
sidebar_label: 'Overview'
>>>>>>> af9e13d9
sidebar_position: 1
author: dlee
---

:::info

This document provides an overview of Nitro node software releases that upgrade ArbOS. Visit the [Nitro Github repository](https://github.com/OffchainLabs/nitro/releases) for a detailed index of Nitro releases.

:::

Arbitrum chains are powered by Arbitrum nodes running the Nitro software stack. The Nitro software stack includes [ArbOS](https://forum.arbitrum.foundation/t/arbitrum-arbos-upgrades/19695), the Layer 2 EVM hypervisor that facilitates the execution environment of an Arbitrum chain.

Although Nitro is updated regularly, only a subset of Nitro releases carry ArbOS upgrades. These releases are significant because ArbOS upgrades are Arbitrum's equivalent to a hard fork - they can alter a node's ability to produce valid Arbitrum blocks. This is why validator nodes supporting a public Arbitrum chain (One, Nova) **must update Nitro** whenever a new ArbOS version is released.

Note that every Nitro release is backwards compatible. In other words, the latest version of Nitro will support all previous ArbOS releases. This means that your validator's Nitro version must be greater than or equal to the version that includes the latest ArbOS upgrade.

import PublicPreviewBannerPartial from "../../partials/_upgrade-cadence-recommendations-partial.mdx";

<PublicPreviewBannerPartial />

ArbOS upgrades are carried out by the chain's owner; in the case of Arbitrum One and Nova, the owner is the Arbitrum DAO and so an upgrade will require a governance proposal and vote to pass to complete the upgrade. [This is an example of a Nitro release that contains an ArbOS version bump, specifically to ArbOS 11](https://github.com/OffchainLabs/nitro/releases/tag/v2.2.0).

Visit [Inside Arbitrum Nitro](../../../inside-arbitrum-nitro/inside-arbitrum-nitro.mdx) to learn more about Nitro's architecture; more information about ArbOS software releases is available on [the Arbitrum DAO forum](https://forum.arbitrum.foundation/t/arbitrum-arbos-upgrades/19695).

## Naming and numbering scheme

Beginning with ArbOS 20, ArbOS releases use the name of planetary moons in our solar system, ascending in alphabetical order (i.e. the next ArbOS upgrade after ArbOS 20 "Atlas" will be a planetary moon that begins with the letter "B").

The number used to denote each upgrade will increment by 10, starting from ArbOS 20 (i.e. the next ArbOS upgrade after ArbOS 20 will be ArbOS 30). This was done because there are teams who have customized their Orbit chain's [behavior](../../../launch-orbit-chain/how-tos/customize-stf.mdx) or [precompiles](../../../launch-orbit-chain/how-tos/customize-precompile.mdx) and who may wish to use ArbOS's naming schema between official ArbOS version bumps (e.g. ArbOS 12 could be the name of a customized version of ArbOS for a project's L3 Orbit chain).

## Network status

To view the status and timeline of network upgrades on Arbitrum One and Nova, [please visit this page](https://docs.arbitrum.foundation/network-upgrades).

## Stay up to date

To stay up to date with proposals, timelines, and statuses of network upgrades to Arbitrum One and Nova:

- Subscribe to the [Arbitrum Node Upgrade Announcement channel on Telegram](https://t.me/arbitrumnodeupgrade)
- Join both the `#dev-announcements` and `#node-runners` Discord channels in the [Arbitrum Discord server](https://discord.gg/arbitrum)
- Follow the official Arbitrum ([`@Arbitrum`](https://twitter.com/arbitrum)) and Arbitrum Developers ([`@ArbitrumDevs`](https://twitter.com/ArbitrumDevs)) X accounts, formerly Twitter.<|MERGE_RESOLUTION|>--- conflicted
+++ resolved
@@ -1,11 +1,6 @@
 ---
-<<<<<<< HEAD
-title: "Overview"
-sidebar_label: "Overview"
-=======
 title: 'ArbOS software releases: Overview'
 sidebar_label: 'Overview'
->>>>>>> af9e13d9
 sidebar_position: 1
 author: dlee
 ---
