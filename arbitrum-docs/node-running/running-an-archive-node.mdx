# Running an Archive Node

Note: If you’re interested in accessing the Arbitrum network but you don’t want to setup your own node, see our [Node Providers](./node-providers.mdx) to get RPC access to fully-managed nodes hosted by a third party provider.
Also, the following instructions are for running an Arbitrum One node in an archival mode (only Arbitrum One needs to un both Nitro and Classic). See [this](./running-a-node.md) if you want to run an archive node for Nitro Goerli Rollup Testnet or Arbitrum Nova.

### Do You Need To Run An Archive Node?

An archival node is a full (nitro) node that also builds an archive of historical states. Note that the use cases for having an archival node are rare (e.g., if you need to process historical data), and the great majority of users don't need it.

- Followings specify the minimum hardware configuration required to setup an Arbitrum archival node:
  - RAM: 16GB+ for Nitro and 32GB+ for Classic
  - CPU: 4+ core CPU
  - Storage: Minimum 2TB SSD (make sure it is extendable)
  - Estimated Growth Rate: Around 128GB per week for Arbitrum One (Nitro)

❗️Note: The minimum storage requirements will change over time as the Nitro chain grows. It is recommended to use more than the minimum requirements to run a robust archival node.

### What Tyoe Of Node You Need to Run For Archive Arbitrum One?

Before the Nitro upgrade happened, Arbitrum One was running on Classic stack for about one year (before block height 2207817).
Although we have moved Classic's latest state as Nitro's genesis state (see [state migration](../migration/state-migration.mdx)), the Nitro stack can't serve archive requests for pre-nitro blocks. So you have three options to run Arbitrum One in archive mode:
1. If you **only** need to send post-nitro archive requests, you can see [running-a-node](./running-a-node.md).
2. If you **only** need to send pre-nitro archive requests, you can see [running-a-classic-node](./running-a-classic-node.mdx).
3. If you need **both** post-nitro and pre-nitro archive requests, you should run **both** an archive Nitro node **and** an archive classic node, in the following we will explain how to do this.

### Required Artifacts

<<<<<<< HEAD
- Latest Docker Image for Arbitrum Nitro: `offchainlabs/nitro-node:v2.0.11-8e786ec`
=======
- Latest Docker Image for Arbitrum One: `offchainlabs/nitro-node:v2.0.13-174496c`
>>>>>>> bbc0fade
- Latest Docker Image for Arbitrum Classic: `offchainlabs/arb-node:v1.4.5-e97c1a4`

- Arbitrum One Nitro Genesis Database Snapshot

  - Use the parameter `--init.url="https://snapshot.arbitrum.io/mainnet/nitro.tar"` on first startup to initialize Nitro database
  - sha256 checksum: `a609773c6103435b8a04d32c63f42bb5fa0dc8fc38a2acee4d2ab2d05880205c`
  - size: 33.5573504 GB

- Arbitrum One Classic Database Snapshot
  
  - Download the latest Arbitrum One Classic Database Snapshot `"https://snapshot.arbitrum.io/mainnet/db.tar"` and  put it to the mounted point directory.

- Other chains do not have classic blocks, and do not require an initial genesis database

### Required parameter 

- `--l1.url=<Layer 1 Ethereum RPC URL>`
  - Must provide standard layer 1 node RPC endpoint that you run yourself or from a node provider
- `--l2.chain-id=<L2 Chain ID>`
  - See [public chains](../public-chains.mdx) for a list of Arbitrum chains and the respective L2 Chain Ids
- `--node.caching.archive` 
  - Required for running an Arbitrum One archival node and retains past block state
- `--node.cache.allow-slow-lookup`
  - Required for running an Arbitrum Classic archival node. When this option is present, will load old blocks from disk if not in memory cache.
- `--core.checkpoint-gas-frequency=156250000`
  - Required for running an Arbitrum Classic archival node.
### Important ports

- RPC: `8547`
- Sequencer Feed: `9642`
- WebSocket: `8548`

### Putting it all together

- When running docker image, an external volume should be mounted to persist the database across restarts. The mount point should be `/home/user/.arbitrum/mainnet`.
- You could run both Arbitrum One and classic in archive mode. Arbitrum One has been upgraded to Nitro, the latest Arbitrum tech stack; "Arbitrum Classic" is our term for the old, pre-Nitro tech stack. The Nitro node databases have the raw data of all blocks, including pre-Nitro blocks. However, Nitro nodes cannot execute anything on pre-Nitro blocks. Arbitrum Nova started as a Nitro chain, so has no classic blocks.
- Here we provide examples for running both Arbitrum One and Arbitrum Classic in archival mode.
  
<<<<<<< HEAD
=======
- An example of how to run an Arbitrum One archival node:
  ```shell
  docker run --rm -it -v /some/local/dir/arbitrum:/home/user/.arbitrum -p 0.0.0.0:8547:8547 -p 0.0.0.0:8548:8548 offchainlabs/nitro-node:v2.0.13-174496c --l1.url https://l1-node:8545 --l2.chain-id= --http.api=net,web3,eth,debug --http.corsdomain=* --http.addr=0.0.0.0 --http.vhosts=* --node.caching.archive 
  ```
>>>>>>> bbc0fade
- An example of how to run an Arbitrum Classic archival node:
  ```shell
  docker run --rm -it -v /some/local/dir/arbitrum-mainnet/:/home/user/.arbitrum/mainnet -p 0.0.0.0:8547:8547 -p 0.0.0.0:8548:8548 offchainlabs/arb-node:v1.4.5-e97c1a4 --l1.url=https://l1-node:8545/ --node.chain-id=42161 --l2.disable-upstream --node.cache.allow-slow-lookup --core.checkpoint-gas-frequency=156250000
  ```

- An example of how to run an Arbitrum One archival node:
  ```shell
  docker run --rm -it -v /some/local/dir/arbitrum:/home/user/.arbitrum -p 0.0.0.0:8547:8547 -p 0.0.0.0:8548:8548 offchainlabs/nitro-node:v2.0.11-8e786ec --l1.url https://l1-node:8545 --l2.chain-id=42161 --node.rpc.classic-redirect=<classic node RPC> --http.api=net,web3,eth,debug --http.corsdomain=* --http.addr=0.0.0.0 --http.vhosts=* --node.caching.archive
  ```

- Note the above commands both map to 8547 port on their hosts, if you want to run those two at the same host, you should edit those mapping to different ports, and add your classic node rpc url to `<classic node RPC>` at your nitro start command. In addition to make sure they can connect correctly, you can see [this docker guide](https://www.middlewareinventory.com/blog/docker-network-example/).

### Note on permissions

- The Docker image is configured to run as non-root UID 1000. This means if you are running in Linux and you are getting permission errors when trying to run the docker image, run this command to allow all users to update the persistent folders
  - For mainnet:
  ```shell
  mkdir /some/local/dir/arbitrum-mainnet
  chmod -fR 777 /some/local/dir/arbitrum-mainnet
  ```<|MERGE_RESOLUTION|>--- conflicted
+++ resolved
@@ -25,11 +25,8 @@
 
 ### Required Artifacts
 
-<<<<<<< HEAD
-- Latest Docker Image for Arbitrum Nitro: `offchainlabs/nitro-node:v2.0.11-8e786ec`
-=======
+
 - Latest Docker Image for Arbitrum One: `offchainlabs/nitro-node:v2.0.13-174496c`
->>>>>>> bbc0fade
 - Latest Docker Image for Arbitrum Classic: `offchainlabs/arb-node:v1.4.5-e97c1a4`
 
 - Arbitrum One Nitro Genesis Database Snapshot
@@ -68,18 +65,14 @@
 - You could run both Arbitrum One and classic in archive mode. Arbitrum One has been upgraded to Nitro, the latest Arbitrum tech stack; "Arbitrum Classic" is our term for the old, pre-Nitro tech stack. The Nitro node databases have the raw data of all blocks, including pre-Nitro blocks. However, Nitro nodes cannot execute anything on pre-Nitro blocks. Arbitrum Nova started as a Nitro chain, so has no classic blocks.
 - Here we provide examples for running both Arbitrum One and Arbitrum Classic in archival mode.
   
-<<<<<<< HEAD
-=======
 - An example of how to run an Arbitrum One archival node:
   ```shell
   docker run --rm -it -v /some/local/dir/arbitrum:/home/user/.arbitrum -p 0.0.0.0:8547:8547 -p 0.0.0.0:8548:8548 offchainlabs/nitro-node:v2.0.13-174496c --l1.url https://l1-node:8545 --l2.chain-id= --http.api=net,web3,eth,debug --http.corsdomain=* --http.addr=0.0.0.0 --http.vhosts=* --node.caching.archive 
   ```
->>>>>>> bbc0fade
 - An example of how to run an Arbitrum Classic archival node:
   ```shell
   docker run --rm -it -v /some/local/dir/arbitrum-mainnet/:/home/user/.arbitrum/mainnet -p 0.0.0.0:8547:8547 -p 0.0.0.0:8548:8548 offchainlabs/arb-node:v1.4.5-e97c1a4 --l1.url=https://l1-node:8545/ --node.chain-id=42161 --l2.disable-upstream --node.cache.allow-slow-lookup --core.checkpoint-gas-frequency=156250000
   ```
-
 - An example of how to run an Arbitrum One archival node:
   ```shell
   docker run --rm -it -v /some/local/dir/arbitrum:/home/user/.arbitrum -p 0.0.0.0:8547:8547 -p 0.0.0.0:8548:8548 offchainlabs/nitro-node:v2.0.11-8e786ec --l1.url https://l1-node:8545 --l2.chain-id=42161 --node.rpc.classic-redirect=<classic node RPC> --http.api=net,web3,eth,debug --http.corsdomain=* --http.addr=0.0.0.0 --http.vhosts=* --node.caching.archive
