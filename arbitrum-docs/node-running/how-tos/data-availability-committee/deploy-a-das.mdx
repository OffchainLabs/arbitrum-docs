---
title: 'How to deploy a Data Availability Server (DAS)'
description: This how-to will help you deploy a Data Availability Server (DAS)
author: jose-franco
sidebar_position: 2
content_type: how-to
---

import PublicPreviewBannerPartial from '../../../partials/_public-preview-banner-partial.md';

<PublicPreviewBannerPartial />

<p>
  <a data-quicklook-from="arbitrum-anytrust-protocol">AnyTrust</a> chains rely on an external Data
  Availability Committee (DAC) to store data and provide it on-demand instead of using its{' '}
  <a data-quicklook-from="parent-chain">parent chain</a> as the Data Availability (DA) layer. The
  members of the DAC run a Data Availability Server (DAS) to handle these operations.
</p>

In this how-to, you'll learn how to deploy a DAS that exposes:

1. **An RPC interface** that the sequencer uses to store batches of data on the DAS.
2. **An HTTP REST interface** that lets the DAS respond to requests for those batches of data.

For more information related to configuring a DAC, refer to the _[Introduction](./introduction.mdx)_.

This how-to assumes that you're familiar with:

- The DAC's role in the AnyTrust protocol. Refer to _[Inside AnyTrust](/inside-anytrust.mdx)_ for a refresher.
- [Kubernetes](https://kubernetes.io/). The examples in this guide use Kubernetes to containerize your DAS.

## How does a DAS work?

A Data Availability Server (DAS) allows storage and retrieval of transaction data batches for an AnyTrust chain. It's the software that the members of the DAC run in order to provide the Data Availability service.

DA servers accept time-limited requests to store data batches from the sequencer of an AnyTrust chain, and return a signed certificate promising to store that data during the established time. They also respond to requests to retrieve the data batches.

## Configuration options

When setting up a DAS, there are certain options you can configure to suit your infrastructure needs:

### Interfaces available in a DAS

There are two main interfaces that can be enabled in a DAS: an **RPC interface** to store data in the DAS, intended to be used only by the AnyTrust sequencer; and a **REST interface** that supports only GET operations and is intended for public use.

DA servers listen on two primary interfaces:

1.  Its **RPC interface** listens for `das_store` RPC messages coming from the sequencer. Messages are signed by the sequencer, and the DAS checks this signature upon receipt.
2.  Its **REST interface** respond to HTTP GET requests pointed at `/get-by-hash/<hex encoded data hash>`. This uses the hash of the data batch as a unique identifier, and will always return the same data for a given hash.

**IPFS** is an alternative interface that serves requests for batch retrieval. A DAS can be configured to sync and pin batches to its local IPFS repository, then act as a node in the IPFS peer-to-peer network. The advantage of using IPFS is that the Nitro node will use the batch hashes to find the batch data on the IPFS peer-to-peer network. Depending on the network configuration, that Nitro node may then also act as an IPFS node serving the batch data.

### Storage options

A DAS can be configured to use one or more of four storage backends:

- [AWS S3](https://aws.amazon.com/s3/) bucket
- Files on local disk
- [Badger](https://dgraph.io/docs/badger/) database on local disk
- [IPFS](https://ipfs.tech/)

If more than one option is selected, store requests must succeed to all of them for it to be considered successful, while retrieve requests only require one of them to succeed.

If there are other storage backends you'd like us to support, send us a message on [Discord](https://discord.gg/arbitrum), or contribute directly to the [Nitro repository](https://github.com/OffchainLabs/nitro/).

### Caching

An in-memory cache can be enabled to avoid needing to access underlying storage for retrieve requests.

Requests sent to the REST interface (to retrieve data from the DAS) always return the same data for a given hash, so the result is cacheable. It also contains a `cache-control` header specifying that the object is immutable and to cache it for up to 28 days.

### State synchronization

DA servers also have an optional REST aggregator which, when a data batch is not found in cache or storage, requests that batch to other REST servers defined in a list and stores that batch upon receiving it. This is how a DAS that misses storing a batch (the AnyTrust protocol doesn't require all of them to report success in order to post the batch's certificate to the parent chain) can automatically repair gaps in the data it stores, and also how a [mirror DAS](#running-a-mirror-das) can sync its data. A public list of REST endpoints is published online, which the DAS can be configured to download and use, and additional endpoints can be specified in the configuration.

## How to deploy the DAS

### Step 0: Prerequisites

Gather the following information:

- The latest Nitro docker image: `@latestNitroNodeImage@`
- An RPC endpoint for the <a data-quicklook-from="parent-chain">parent chain</a>. It is recommended to use a [third-party provider RPC](/build-decentralized-apps/reference/node-providers#third-party-rpc-providers) or [run your own node](/node-running/how-tos/running-an-orbit-node.mdx) to prevent being rate limited.
- The SequencerInbox contract address in the parent chain.
- If you wish to configure a [REST aggregator for your DAS](#state-synchronization), you'll need the URL where the list of REST endpoints is kept.

<!--
In terms of hardware requirements, these are the minimum specs that your infrastructure should comply with to run a stable DAS:

- RAM:
- CPU:

Depending on the storage backend you use for your DAS, you'll need to configure the appropriate infrastructure: for example, an S3 bucket if you choose S3, or a local volume if you choose any of the local backend options. When using a local volume, it is recommended to use …
-->

### Step 1: Generate the BLS keypair

Next, we'll generate a BLS keypair. The private key will be used to sign the <a data-quicklook-from="data-availability-certificate">Data Availability Certificates (DACert)</a> when receiving requests to store data, and the public key will be used to prove that the DACert was signed by the DAS. The BLS private key is sensitive and care must be taken to ensure it is generated and stored in a safe environment.

The BLS keypair must be generated using the `datool keygen` utility. Later, it will be passed to the DAS by file or command line.

When running the key generator, we'll specify the `--dir` parameter with the absolute path to the directory inside the volume to store the keys in.

Here's an example of how to use the `datool keygen` utility inside Docker and store the key that will be used by the DAS in the next step.

```bash
docker run -v $(pwd)/bls_keys:/data/keys --entrypoint datool \
@latestNitroNodeImage@ keygen --dir /data/keys
```

### Step 2: Deploy the DAS

To run the DAS, we'll use the `daserver` tool and we'll configure the following parameters:

| Parameter                                   | Description                                                                                                     |
| ------------------------------------------- | --------------------------------------------------------------------------------------------------------------- |
| --data-availability.parent-chain-node-url   | RPC endpoint of a parent chain node                                                                             |
| --data-availability.sequencer-inbox-address | Address of the SequencerInbox in the parent chain                                                               |
| --data-availability.key.key-dir             | The absolute path to the directory inside the volume to read the BLS keypair ('das_bls.pub' and 'das_bls') from |
| --enable-rpc                                | Enables the HTTP-RPC server listening on --rpc-addr and --rpc-port                                              |
| --rpc-addr                                  | HTTP-RPC server listening interface (default "localhost")                                                       |
| --rpc-port                                  | (Optional) HTTP-RPC server listening port (default 9876)                                                        |
| --enable-rest                               | Enables the REST server listening on --rest-addr and --rest-port                                                |
| --rest-addr                                 | REST server listening interface (default "localhost")                                                           |
| --rest-port                                 | (Optional) REST server listening port (default 9877)                                                            |
| --log-level                                 | Log level: 1 - ERROR, 2 - WARN, 3 - INFO, 4 - DEBUG, 5 - TRACE (default 3)                                      |

To enable caching, you can use the following parameters:

| Parameter                                | Description                                                                        |
| ---------------------------------------- | ---------------------------------------------------------------------------------- |
| --data-availability.local-cache.enable   | Enables local in-memory caching of sequencer batch data                            |
| --data-availability.local-cache.capacity | Maximum number of entries (up to 64KB each) to store in the cache. (default 20000) |
<<<<<<< HEAD
=======

>>>>>>> beb981cb

To enable the REST aggregator, use the following parameters:

| Parameter                                                                   | Description                                                                                                                                                                                 |
| --------------------------------------------------------------------------- | ------------------------------------------------------------------------------------------------------------------------------------------------------------------------------------------- |
| --data-availability.rest-aggregator.enable                                  | Enables retrieval of sequencer batch data from a list of remote REST endpoints                                                                                                              |
| --data-availability.rest-aggregator.online-url-list                         | A URL to a list of URLs of REST DAS endpoints that is checked at startup. This option is additive with the urls option                                                                      |
| --data-availability.rest-aggregator.urls                                    | List of URLs including 'http://' or 'https://' prefixes and port numbers to REST DAS endpoints. This option is additive with the online-url-list option                                     |
| --data-availability.rest-aggregator.sync-to-storage.check-already-exists    | When using a REST aggregator, checks if the data already exists in this DAS's storage. Must be disabled for fast sync with an IPFS backend (default true)                                   |
| --data-availability.rest-aggregator.sync-to-storage.eager                   | When using a REST aggregator, eagerly syncs batch data to this DAS's storage from the REST endpoints, using the parent chain as the index of batch data hashes; otherwise only syncs lazily |
| --data-availability.rest-aggregator.sync-to-storage.eager-lower-bound-block | When using a REST aggregator that's eagerly syncing, starts indexing forward from this block from the parent chain. Only used if there is no sync state.                                    |
| --data-availability.rest-aggregator.sync-to-storage.retention-period        | When using a REST aggregator, period to retain the synced data (defaults to forever)                                                                                                        |
| --data-availability.rest-aggregator.sync-to-storage.state-dir               | When using a REST aggregator, directory to store the sync state in, i.e. the block number currently synced up to, so that it doesn't sync from scratch each time                            |

Finally, for the storage backends you wish to configure, use the following parameters. Toggle between the different options to see all available parameters.

import Tabs from '@theme/Tabs';
import TabItem from '@theme/TabItem';
import S3Parameters from './partials/parameters/_s3-parameters.mdx';
import LocalBadgerDBParameters from './partials/parameters/_local-badger-db-parameters.mdx';
import LocalFilesParameters from './partials/parameters/_local-files-parameters.mdx';
import IPFSParameters from './partials/parameters/_ipfs-parameters.mdx';

<div className="dynamic-content-tabs">
  <Tabs className="tabgroup" defaultValue={null}>
    <TabItem value="s3-bucket" label="AWS S3 bucket">
      <S3Parameters />
    </TabItem>
    <TabItem value="badger-db" label="Local Badger database">
      <LocalBadgerDBParameters />
    </TabItem>
    <TabItem value="local-files" label="Local files">
      <LocalFilesParameters />
    </TabItem>
    <TabItem value="ipfs" label="IPFS">
      <IPFSParameters />
    </TabItem>
  </Tabs>
</div>

Here's an example `daserver` command for a DAS that:

- Enables both interfaces: RPC and REST
- Enables local cache
- Enables a [REST aggregator](#state-synchronization)
- Enables AWS S3 bucket storage
- Enables local Badger database storage

```bash
daserver
    --data-availability.parent-chain-node-url "<YOUR PARENT CHAIN RPC ENDPOINT>"
    --data-availability.sequencer-inbox-address "<ADDRESS OF SEQUENCERINBOX ON PARENT CHAIN>"
    --data-availability.key.key-dir /home/user/data/keys
    --enable-rpc
    --rpc-addr '0.0.0.0'
    --log-level 3
    --enable-rest
    --rest-addr '0.0.0.0'
    --data-availability.local-cache.enable
    --data-availability.rest-aggregator.enable
    --data-availability.rest-aggregator.online-url-list "<URL TO LIST OF REST ENDPOINTS>"
    --data-availability.s3-storage.enable
    --data-availability.s3-storage.access-key "<YOUR ACCESS KEY>"
    --data-availability.s3-storage.bucket "<YOUR BUCKET>"
    --data-availability.s3-storage.region "<YOUR REGION>"
    --data-availability.s3-storage.secret-key "<YOUR SECRET KEY>"
    --data-availability.s3-storage.object-prefix "<YOUR OBJECT KEY PREFIX>/"
    --data-availability.local-db-storage.enable
    --data-availability.local-db-storage.data-dir /home/user/data/badgerdb
```

And here's an example of how to use a k8s deployment to run that command:

```yaml
apiVersion: apps/v1
kind: Deployment
metadata:
name: das-server
spec:
replicas: 1
selector:
    matchLabels:
    app: das-server
strategy:
    rollingUpdate:
    maxSurge: 0
    maxUnavailable: 50%
    type: RollingUpdate
template:
    metadata:
    labels:
        app: das-server
    spec:
    containers:
    - command:
        - bash
        - -c
        - |
        mkdir -p /home/user/data/badgerdb
        /usr/local/bin/daserver --data-availability.parent-chain-node-url "<YOUR PARENT CHAIN RPC ENDPOINT>" --data-availability.sequencer-inbox-address "<ADDRESS OF SEQUENCERINBOX ON PARENT CHAIN>" --data-availability.key.key-dir /home/user/data/keys --enable-rpc --rpc-addr '0.0.0.0' --log-level 3 --enable-rest --rest-addr '0.0.0.0' --data-availability.local-cache.enable --data-availability.rest-aggregator.enable --data-availability.rest-aggregator.online-url-list "<URL TO LIST OF REST ENDPOINTS>" --data-availability.s3-storage.enable --data-availability.s3-storage.access-key "<YOUR ACCESS KEY>" --data-availability.s3-storage.bucket "<YOUR BUCKET>" --data-availability.s3-storage.region "<YOUR REGION>" --data-availability.s3-storage.secret-key "<YOUR SECRET KEY>" --data-availability.s3-storage.object-prefix "<YOUR OBJECT KEY PREFIX>/" --data-availability.s3-storage.discard-after-timeout false --data-availability.local-db-storage.enable --data-availability.local-db-storage.data-dir /home/user/data/badgerdb --data-availability.local-db-storage.discard-after-timeout false
        image: @latestNitroNodeImage@
        imagePullPolicy: Always
        resources:
        limits:
            cpu: "4"
            memory: 10Gi
        requests:
            cpu: "4"
            memory: 10Gi
        ports:
        - containerPort: 9876
        hostPort: 9876
        protocol: TCP
        - containerPort: 9877
        hostPort: 9877
        protocol: TCP
        volumeMounts:
        - mountPath: /home/user/data/
        name: data
        readinessProbe:
        failureThreshold: 3
        httpGet:
            path: /health/
            port: 9877
            scheme: HTTP
        initialDelaySeconds: 5
        periodSeconds: 5
        successThreshold: 1
        timeoutSeconds: 1
    volumes:
    - name: data
        persistentVolumeClaim:
        claimName: das-server
```

## Archive DA servers

Archive DA servers are servers that don't discard any data after expiring. Each DAC should have at the very least one archive DAS to ensure all historical data is available.

To activate the "archive mode" in your DAS, set the parameter `discard-after-timeout` to `false` in your storage method. For example:

```bash
--data-availability.s3-storage.discard-after-timeout=false
--data-availability.local-db-storage.discard-after-timeout=false
```

Note that `local-file-storage` and `ipfs-storage` don't discard data after expiring, so the option `discard-after-timeout` is not available.

Archive servers should make use of the `--data-availability.rest-aggregator.sync-to-storage` options described above to pull in any data that they don't have.

## Helm charts

A helm chart is available at [ArtifactHUB](https://artifacthub.io/packages/helm/offchainlabshelm/das). It supports running a DAS by providing the BLS key and the parameters for your server. Find more information in the [OCL community Helm charts repository](https://github.com/OffchainLabs/community-helm-charts/tree/main/charts/das).

## Testing the DAS

Once the DAS is running, we can test if everything is working correctly using the following methods.

### Test 1: RPC health check

The RPC interface enabled in the DAS has a health check for the underlying storage that can be invoked by using the RPC method  `das_healthCheck` that returns `200` if the DAS is active.

Example:

```bash
curl -X POST \
     -H 'Content-Type: application/json' \
     -d '{"jsonrpc":"2.0","id":0,"method":"das_healthCheck","params":[]}' \
     <YOUR RPC ENDPOINT>
```

### Test 2: Store and retrieve data

The RPC interface of the DAS validates that requests to store data are signed by the sequencer's ECDSA key, identified via a call to the `SequencerInbox` contract on the parent chain. It can also be configured to accept store requests signed with another ECDSA key of your choosing. This could be useful for running load tests, canaries, or troubleshooting your own infrastructure.

Using this facility, a load test could be constructed by writing a script to store arbitrary amounts of data at an arbitrary rate; a canary could be constructed to store and retrieve data on some interval. We show here a short guide on how to do that.

#### Step 1: Generate an ECDSA keypair

First we'll generate an ECDSA keypair with `datool keygen`. Create a folder inside `/some/local/dir` to store the ECDSA keypair, for example `/some/local/dir/keys`. Then run `datool keygen`:

```bash
datool keygen --dir /some/local/dir/keys --ecdsa
```

You can also use the `docker run` command as follows:

```bash
docker run --rm -it -v /some/local/dir:/home/user/data --entrypoint datool @latestNitroNodeImage@ keygen --dir /home/user/data/keys --ecdsa
```

#### Step 2: Change the DAS configuration and restart the server

Add the following configuration parameter to `daserver`:

```bash
--data-availability.extra-signature-checking-public-key /some/local/dir/keys/ecdsa.pub
```

OR

```bash
--data-availability.extra-signature-checking-public-key "0x<contents of ecdsa.pub>"
```

And then restart it.

#### Step 3: Store data signed with the ECDSA private key

Now you can use the `datool` utility to send store requests signed with the ECDSA private key:

```bash
datool client rpc store  --url http://localhost:9876 --message "Hello world" --signing-key /some/local/dir/keys/ecdsa
```

OR

```bash
datool client rpc store  --url http://localhost:9876 --message "Hello world" --signing-key "0x<contents of ecdsa>"
```

You can also use the `docker run` command:

```bash
docker run --rm -it -v /some/local/dir:/home/user/data --network="host" --entrypoint datool @latestNitroNodeImage@ client rpc store --url http://localhost:9876 --message "Hello world" --signing-key /home/user/data/keys/ecdsa
```

The above command will output the `Hex Encoded Data Hash` which can then be used to retrieve the data in the next step.

#### Step 4: Retrieve the stored data

Use again the `datool` to retrieve the stored data. Notice that to perform this step you must have the REST interface enabled in the DAS:

```bash
datool client rest getbyhash --url http://localhost:9877 --data-hash 0xDataHash
```

You can also use the `docker run` command:

```bash
docker run --rm -it --network="host" --entrypoint datool @latestNitroNodeImage@ client rest getbyhash --url http://localhost:9877 --data-hash 0xDataHash
```

If we set `0xDataHash` to `0x052cca0e379137c975c966bcc69ac8237ac38dc1fcf21ac9a6524c87a2aab423` (from the previous step), then the result should be: `Message: Hello world`

The retention period defaults to 24 hours, but can be configured when calling `datool client rpc store` with the parameter `--das-retention-period` and the number of milliseconds for the retention period.

### Test 3: REST health check

The REST interface has a health check on the path `/health` which will return `200` if the underlying storage is working, otherwise `503`.

Example:

```bash
curl -I <YOUR REST ENDPOINT>/health
```

## Running a mirror DAS

To avoid exposing the REST interface of your main DAS to the public in order to prevent spamming attacks (as explained in [Security considerations](#security-considerations)), you can choose to run a mirror DAS to complement your setup. The mirror DAS will handle all public REST requests, while reading information from the main DAS via its (now private) REST interface.

In general, mirror DA servers serve two main purposes:

1. Prevent the main DAS from having to serve requests for data, allowing it to focus only on storing the data received.
2. Provide resiliency to the network in the case of a DAS going down.

Find information about how to setup a mirror DAS in [How to deploy a mirror DAS](./deploy-a-mirror-das.mdx).

## Security considerations

Keep in mind the following information when running the DAS.

A DAS should strive not to miss any batch of information sent by the sequencer. Although it can use a REST aggregator to fetch missing information from other DA servers, it should aim to synchronize all received information directly. To facilitate this, avoid placing any load balancing layer before the DAS, enabling it to handle all incoming traffic.

Taking that into account, there's a risk of Denial of Service attacks on those servers if the endpoint for the RPC interface is publicly known. To mitigate this risk, ensure the RPC endpoint's URL is not easily discoverable. It should be known only to the sequencer. Share this information with the chain owner through a private channel to maintain security.

Finally, as explained in the previous section, if you're also running a mirror DAS, there's no need to publicly expose the REST interface of your main DAS. Your mirrors can synchronize over your private network using the REST interface from your main DAS and other public mirrors.

## Other considerations

- When using [nginx](https://www.nginx.com/) in the networking stack, a DAS might fail receiving batches that are over a certain size. If this happens, the DAS won't be able to sign any more certificates and the batch poster will receive an error `413 Request Entity Too Large`. To prevent this behavior, the parameter `client_max_body_size` from nginx configuration should be configured with a higher value than the default 1M. It's recommended to set it to at least 50M.

## What to do next?

Once the DAS is deployed and tested, you'll have to communicate the following information to the chain owner, so they can update the chain parameters and configure the sequencer:

- Public key
- The https URL for the RPC endpoint which includes some random string (e.g. das.your-chain.io/rpc/randomstring123), communicated through a secure channel
- The https URL for the REST endpoint (e.g. das.your-chain.io/rest)

import DASOptionalParameters from './partials/_das-optional-parameters.mdx';
import DASMetrics from './partials/_das-metrics.mdx';

## Optional parameters

<DASOptionalParameters />

## Metrics

<DASMetrics /><|MERGE_RESOLUTION|>--- conflicted
+++ resolved
@@ -131,10 +131,7 @@
 | ---------------------------------------- | ---------------------------------------------------------------------------------- |
 | --data-availability.local-cache.enable   | Enables local in-memory caching of sequencer batch data                            |
 | --data-availability.local-cache.capacity | Maximum number of entries (up to 64KB each) to store in the cache. (default 20000) |
-<<<<<<< HEAD
-=======
-
->>>>>>> beb981cb
+
 
 To enable the REST aggregator, use the following parameters:
 
