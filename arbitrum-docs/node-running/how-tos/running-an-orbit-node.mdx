--- conflicted
+++ resolved
@@ -22,19 +22,8 @@
 
 ## Required parameters
 
-<<<<<<< HEAD
+
 ### 1. Parent chain parameters
-=======
-- Parent chain RPC URL
-  - Use the parameter `--parent-chain.connection.url=<Parent chain RPC URL>`
-  - It must provide a standard RPC endpoint for an EVM node, whether self-hosted or obtained from a node service provider
-    - Would be set to appropriate Arbitrum One, Arbitrum Nova, or Arbitrum Sepolia RPC URL
-  - Note: [Arbitrum RPC endpoints](/build-decentralized-apps/reference/01-node-providers.md#rpc-endpoints) rate limit connections, So you will need to run a local node for the parent chain or rely on third-party RPC providers
-- L3 Orbit chain info and chain name
-  - Providing the flag --chain.info-json=<Orbit Chain's chain info> is mandatory. The chain info json string contains vital information about the Orbit chain, which is necessary for the node to commence operations. An example of the chain info json string is available in the subsequent sections.
-  - `--chain.name=<My Arbitrum L3 Chain>` must be provided, and it must match the chain name that is used in `--chain.info-json` content.
-  - For an AnyTrust chain, it is essential to provide `--node.data-availability.enable`.
->>>>>>> 106b027d
 
 The `parent-chain` argument needs to provide a standard RPC endpoint for an EVM node, whether self-hosted or obtained from a node service provider:
 
@@ -117,13 +106,10 @@
   docker run --rm -it  -v /some/local/dir/arbitrum:/home/user/.arbitrum -p 0.0.0.0:8547:8547 -p 0.0.0.0:8548:8548 @latestNitroNodeImage@ --parent-chain.connection.url=<Parent chain RPC URL> --chain.id=<OrbitChainId> --chain.name=<My Arbitrum Orbit Chain> --http.api=net,web3,eth --http.corsdomain=* --http.addr=0.0.0.0 --http.vhosts=* --chain.info-json=<Orbit Chain's chain info>
   ```
 
-<<<<<<< HEAD
     - Ensure that `/some/local/dir/arbitrum` already exists otherwise the directory might be created with `root` as owner, and the Docker container won't be able to write to it
 
     - When using the flag `--chain.info-json=<Orbit Chain's chain info>`, replace `<Orbit Chain's chain info>` with the specific `chain info` JSON string of the Orbit chain for which you wish to run the node: 
-=======
-  - Note for AnyTrust chains, it is essential to add `--node.data-availability.enable`, and `--node.data-availability.rest-aggregator.urls=<A list of DAS REST endpoints>` or `--node.data-availability.rest-aggregator.online-url-list=<A url that returns a list of the DAS REST endpoints>` to the command or configuration.
->>>>>>> 106b027d
+
 
 - Example:
 
