--- conflicted
+++ resolved
@@ -89,11 +89,7 @@
 
 Please contact the chain owners to get the URL of the DAS REST endpoints. If you are a chain owner, please refer to the [DAC setup guide](/run-arbitrum-node/data-availability-committees/01-get-started.mdx#if-you-are-a-chain-owner) to set it up.
 
-<<<<<<< HEAD
-(Batch posters only) In order for your batch posters to post data to DAS, you need to follow [step 3 of config das](/run-arbitrum-node/data-availability-committees/04-configure-dac.mdx#Step-3:-Craft-the-new-configuration-for-the-batch-poster) to your node config.
-=======
-(Batch posters only) For your batch posters to post data to the DAS, you need to follow [step 3 of config das](arbitrum-docs/run-arbitrum-node/data-availability-committees/04-configure-dac.mdx#Step-3:-Craft-the-new-configuration-for-the-batch-poster) to your node config.
->>>>>>> 48d8af9f
+(Batch posters only) For your batch posters to post data to the DAS, you need to follow [step 3 of config das](/run-arbitrum-node/data-availability-committees/04-configure-dac.mdx#Step-3:-Craft-the-new-configuration-for-the-batch-poster) to your node config.
 
 ### 3.Important ports
 
