---
title: 'How to run a full node for an Orbit chain'
description: 'Learn how to run an Arbitrum orbit node on your local machine'
author: Mehdi Salehi
sme: Mehdi Salehi
content_type: how-to
---

This how-to provides step-by-step instructions for running an Orbit node on your local machine.

<<<<<<< HEAD
### Minimum Hardware Configuration
=======
## Minimum hardware configuration
>>>>>>> 7291045a

- **RAM**: 8-16 GB
- **CPU**: 2-4 core CPU (For AWS: t3 xLarge)
- **Storage**: This depends on the Orbit chain and its traffic overtime.

## Prerequisites

- Latest Docker Image: <code>@latestNitroNodeImage@</code>

<<<<<<< HEAD
## Required Parameters

### 1. Parent Chain Parameters

The `parent-chain` argument needs to provide a standard RPC endpoint for an EVM node, whether self-hosted or obtained from a node service provider:
=======
## Required parameters

- Parent chain RPC URL
  - Use the parameter `--parent-chain.connection.url=<Parent chain RPC URL>`
  - It must provide a standard RPC endpoint for an EVM node, whether self-hosted or obtained from a node service provider
    - Would be set to appropriate Arbitrum One, Arbitrum Nova, or Arbitrum Sepolia RPC URL
  - Note: [Arbitrum RPC endpoints](/build-decentralized-apps/reference/node-providers#rpc-endpoints) rate limit connections, So you will need to run a local node for the parent chain or rely on third-party RPC providers
- L3 Orbit chain info and chain name
  - Providing the flag --chain.info-json=<Orbit Chain's chain info> is mandatory. The chain info json string contains vital information about the Orbit chain, which is necessary for the node to commence operations. An example of the chain info json string is available in the subsequent sections.
  - `--chain.name=<My Arbitrum L3 Chain>` must be provided, and it must match the chain name that is used in `--chain.info-json` content.
  - For an Anytrust chain, it is essential to provide `--node.data-availability.enable`.

## Important ports
>>>>>>> 7291045a

```shell
--parent-chain.connection.url=<Parent chain RPC URL>
```

<<<<<<< HEAD
The RPC endpoint must direct to <a data-quicklook-from="arbitrum-one">Arbitrum One</a>, <a data-quicklook-from="arbitrum-nova">Arbitrum Nova</a>, or<a data-quicklook-from="arbitrum-sepolia">Arbitrum Sepolia</a>.
=======
## Putting it all together
>>>>>>> 7291045a

:::note

[Public Arbitrum RPC endpoints](/node-running/node-providers.mdx/#rpc-endpoints) rate-limit connections. To avoid hitting a bottleneck, you can  run a local node for the parent chain or rely on third-party RPC providers.

::: 

### 2. Child Chain Parameters 


In the Arbitrum Orbit context, the child chain is an L2 or an L3 Orbit chain, and the required parameters are `chain-info` and `chain-name`

#### 1. `chain.info`

`--chain.info-json` is a JSON string that contains required information about the Orbit chain. 

```shell
--chain.info-json=<Orbit Chain's chain info>
```

An example of `chain-info` is available in the next section.

#### 2. `chain.name`

`--chain.name` is a mandatory flag that needs to match the chain name used in `--chain.info-json`:


```shell
--chain.name=<My Arbitrum L3 Chain> 
```

#### 3. AnyTrust Chains

  For <a data-quicklook-from="arbitrum-anytrust-chain">Anytrust chains</a>, you need to to add the following flags to the command or configuration:

    ```shell 
    --node.data-availability.enable
    ```

    And: 

    ```shell 
    --node.data-availability.rest-aggregator.urls=<A list of DAS REST endpoints>
    ```
    
    Or: 
    
    ```shell
    --node.data-availability.rest-aggregator.online-url-list=<A url that returns a list of the DAS REST endpoints>
    ```

### 3.Important Ports

    
   | Protocol       | Port  | arg 1 (required) | arg 2 (required)  | arg 3 (required)  |
   |----------------|-------|----------------- |-------------------|-------------------|
   | RPC            | `8547`|                  |                   |                   |
   | Sequencer Feed | `9642`|                  |                   |                   |
   | WebSocket      | `8548`|`--ws.port=8548`  |`--ws.addr=0.0.0.0`|`--ws.origins=\*`  |
    

### 4. Putting It All Together

- When running a Docker image, an external volume should be mounted to persist the database across restarts. The mount point inside the Docker image should be `/home/user/.arbitrum`


- Example:

  ```shell wordWrap=true
  docker run --rm -it  -v /some/local/dir/arbitrum:/home/user/.arbitrum -p 0.0.0.0:8547:8547 -p 0.0.0.0:8548:8548 @latestNitroNodeImage@ --parent-chain.connection.url=<Parent chain RPC URL> --chain.id=<OrbitChainId> --chain.name=<My Arbitrum Orbit Chain> --http.api=net,web3,eth --http.corsdomain=* --http.addr=0.0.0.0 --http.vhosts=* --chain.info-json=<Orbit Chain's chain info>
  ```

    - Ensure that `/some/local/dir/arbitrum` already exists otherwise the directory might be created with `root` as owner, and the Docker container won't be able to write to it

    - When using the flag `--chain.info-json=<Orbit Chain's chain info>`, replace `<Orbit Chain's chain info>` with the specific `chain info` JSON string of the Orbit chain for which you wish to run the node: 

- Example:

  ```shell wordWrap=true
  --chain.info-json="[{\"chain-id\":94692861356,\"parent-chain-id\":421614,\"chain-name\":\"My Arbitrum L3 Chain\",\"chain-config\":{\"chainId\":94692861356,\"homesteadBlock\":0,\"daoForkBlock\":null,\"daoForkSupport\":true,\"eip150Block\":0,\"eip150Hash\":\"0x0000000000000000000000000000000000000000000000000000000000000000\",\"eip155Block\":0,\"eip158Block\":0,\"byzantiumBlock\":0,\"constantinopleBlock\":0,\"petersburgBlock\":0,\"istanbulBlock\":0,\"muirGlacierBlock\":0,\"berlinBlock\":0,\"londonBlock\":0,\"clique\":{\"period\":0,\"epoch\":0},\"arbitrum\":{\"EnableArbOS\":true,\"AllowDebugPrecompiles\":false,\"DataAvailabilityCommittee\":false,\"InitialArbOSVersion\":10,\"InitialChainOwner\":\"0xAde4000C87923244f0e95b41f0e45aa3C02f1Bb2\",\"GenesisBlockNum\":0}},\"rollup\":{\"bridge\":\"0xde835286442c6446E36992c036EFe261AcD87F6d\",\"inbox\":\"0x0592d3861Ea929B5d108d915c36f64EE69418049\",\"sequencer-inbox\":\"0xf9d77199288f00440Ed0f494Adc0005f362c17b1\",\"rollup\":\"0xF5A42aDA664E7c2dFE9DDa4459B927261BF90E09\",\"validator-utils\":\"0xB11EB62DD2B352886A4530A9106fE427844D515f\",\"validator-wallet-creator\":\"0xEb9885B6c0e117D339F47585cC06a2765AaE2E0b\",\"deployed-at\":1764099}}]"
  ```

- When shutting down the Docker image, it is important to allow a graceful shutdown so that the current state can be saved to disk. Here is an example of how to do a graceful shutdown of all Docker images currently running

  ```shell
  docker stop --time=300 $(docker ps -aq)
  ```

<<<<<<< HEAD
### Note On Permissions

- The Docker image is configured to run as non-root `UID 1000`. If you are running Linux or macOS and you are getting permission errors when trying to run the Docker image, run this command to allow all users to update the persistent folders:

  ```shell
  mkdir /data/arbitrum
  chmod -fR 777 /data/arbitrum
  ```
=======
## Note on permissions

The Docker image is configured to run as non-root UID 1000. This means if you are running in Linux or OSX and you are getting permission errors when trying to run the docker image, run this command to allow all users to update the persistent folders

```shell
mkdir /data/arbitrum
chmod -fR 777 /data/arbitrum
```

## Optional parameters

We show here a list of the parameters that are most commonly used when running your Orbit node. You can also use the flag `--help` for a full comprehensive list of the available parameters.

import OptionalOrbitCompatibleCLIFlagsPartial from '../../partials/_optional-orbit-compatible-cli-flags-partial.md';

<OptionalOrbitCompatibleCLIFlagsPartial />
>>>>>>> 7291045a
<|MERGE_RESOLUTION|>--- conflicted
+++ resolved
@@ -8,11 +8,7 @@
 
 This how-to provides step-by-step instructions for running an Orbit node on your local machine.
 
-<<<<<<< HEAD
 ### Minimum Hardware Configuration
-=======
-## Minimum hardware configuration
->>>>>>> 7291045a
 
 - **RAM**: 8-16 GB
 - **CPU**: 2-4 core CPU (For AWS: t3 xLarge)
@@ -22,37 +18,17 @@
 
 - Latest Docker Image: <code>@latestNitroNodeImage@</code>
 
-<<<<<<< HEAD
 ## Required Parameters
 
 ### 1. Parent Chain Parameters
 
 The `parent-chain` argument needs to provide a standard RPC endpoint for an EVM node, whether self-hosted or obtained from a node service provider:
-=======
-## Required parameters
-
-- Parent chain RPC URL
-  - Use the parameter `--parent-chain.connection.url=<Parent chain RPC URL>`
-  - It must provide a standard RPC endpoint for an EVM node, whether self-hosted or obtained from a node service provider
-    - Would be set to appropriate Arbitrum One, Arbitrum Nova, or Arbitrum Sepolia RPC URL
-  - Note: [Arbitrum RPC endpoints](/build-decentralized-apps/reference/node-providers#rpc-endpoints) rate limit connections, So you will need to run a local node for the parent chain or rely on third-party RPC providers
-- L3 Orbit chain info and chain name
-  - Providing the flag --chain.info-json=<Orbit Chain's chain info> is mandatory. The chain info json string contains vital information about the Orbit chain, which is necessary for the node to commence operations. An example of the chain info json string is available in the subsequent sections.
-  - `--chain.name=<My Arbitrum L3 Chain>` must be provided, and it must match the chain name that is used in `--chain.info-json` content.
-  - For an Anytrust chain, it is essential to provide `--node.data-availability.enable`.
-
-## Important ports
->>>>>>> 7291045a
 
 ```shell
 --parent-chain.connection.url=<Parent chain RPC URL>
 ```
+The RPC endpoint must direct to <a data-quicklook-from="arbitrum-one">Arbitrum One</a>, <a data-quicklook-from="arbitrum-nova">Arbitrum Nova</a>, or<a data-quicklook-from="arbitrum-sepolia">Arbitrum Sepolia</a>.
 
-<<<<<<< HEAD
-The RPC endpoint must direct to <a data-quicklook-from="arbitrum-one">Arbitrum One</a>, <a data-quicklook-from="arbitrum-nova">Arbitrum Nova</a>, or<a data-quicklook-from="arbitrum-sepolia">Arbitrum Sepolia</a>.
-=======
-## Putting it all together
->>>>>>> 7291045a
 
 :::note
 
@@ -141,7 +117,7 @@
   docker stop --time=300 $(docker ps -aq)
   ```
 
-<<<<<<< HEAD
+
 ### Note On Permissions
 
 - The Docker image is configured to run as non-root `UID 1000`. If you are running Linux or macOS and you are getting permission errors when trying to run the Docker image, run this command to allow all users to update the persistent folders:
@@ -149,22 +125,3 @@
   ```shell
   mkdir /data/arbitrum
   chmod -fR 777 /data/arbitrum
-  ```
-=======
-## Note on permissions
-
-The Docker image is configured to run as non-root UID 1000. This means if you are running in Linux or OSX and you are getting permission errors when trying to run the docker image, run this command to allow all users to update the persistent folders
-
-```shell
-mkdir /data/arbitrum
-chmod -fR 777 /data/arbitrum
-```
-
-## Optional parameters
-
-We show here a list of the parameters that are most commonly used when running your Orbit node. You can also use the flag `--help` for a full comprehensive list of the available parameters.
-
-import OptionalOrbitCompatibleCLIFlagsPartial from '../../partials/_optional-orbit-compatible-cli-flags-partial.md';
-
-<OptionalOrbitCompatibleCLIFlagsPartial />
->>>>>>> 7291045a
