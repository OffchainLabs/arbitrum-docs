--- conflicted
+++ resolved
@@ -47,11 +47,8 @@
 
 For Orbit chain owners or maintainers: it is important to note that _before_ upgrading your Orbit chain(s) to the newest ArbOS release, we strongly encourage waiting at least 2 weeks after the new ArbOS release has been activated on Arbitrum One and Nova before attempting the upgrade yourself. The rationale behind this short time buffer is to allow the Offchain Labs team to address any upgrade issues or stability concerns that may arise with the initial rollout so that we can minimize the chances of your chain(s) hitting the same or similar issues and to maximize the likelihood of an eventual smooth, seamless upgrade. Arbitrum Orbit chains, as always, can pick up new features & enable new customizations as they see fit. ArbOs 31 "Bianca" which unlocks Stylus for use, is no exception to this rule. However, we believe this delay ensures consistent UX across all Orbit chain owners and managers for these critical upgrades.
 
-<<<<<<< HEAD
 Note that enabling an ArbOS upgrade is not as simple as bumping your chain’s Nitro node version. Instead, there are other steps required that are outlined in our docs on [How to upgrade ArbOS on your Orbit chain](/launch-orbit-chain/02-configure-your-chain/common-configurations/arbos-upgrade.md). Please be sure to follow them and let us know if you encounter any issues.
-=======
-Note that enabling an ArbOS upgrade is not as simple as bumping your chain’s Nitro node version. Instead, there are other steps required that are outlined in our docs on [How to upgrade ArbOS on your Orbit chain](../../launch-orbit-chain/how-tos/arbos-upgrade.mdx). Please be sure to follow them and let us know if you encounter any issues.
->>>>>>> 61ca0530
+
 
 ## Stay up to date
 
