--- conflicted
+++ resolved
@@ -49,33 +49,7 @@
 :::caution
 Before proceeding, make sure you have successfully completed Steps 1 through 3 of the guide on [How to upgrade ArbOS on your Arbitrum chain](/launch-arbitrum-chain/02-configure-your-chain/common-configurations/13-arbos-upgrade.mdx).
 
-<<<<<<< HEAD
 To enable the posting of transaction data in Blobs to L1 Ethereum, please refer to the [Enable post-4844 blobs](/launch-arbitrum-chain/02-configure-your-chain/common-configurations/14-enable-post-4844-blobs.mdx) section of the Arbitrum chain configuration guide.
-=======
-To enable the posting of transaction data in Blobs to L1 Ethereum, you must set `node.batch-poster.post-4844-blobs=true` on the batch poster.
-
-#### Full list of ArbOS Atlas specific configuration options for Arbitrum chains
-
-| Flag                                    | Description                                                                                                                                                                                                                                                                                     |
-| --------------------------------------- | ----------------------------------------------------------------------------------------------------------------------------------------------------------------------------------------------------------------------------------------------------------------------------------------------- |
-| `--node.batch-poster.post-4844-blobs`   | Boolean. Default: `false`. Used to enable or disable the posting of transaction data using Blobs to L1 Ethereum. If using calldata is more expensive and if the parent chain supports EIP4844 blobs, the batch poster will use blobs when this flag is set to `true`. Can be `true` or `false`. |
-| `--node.batch-poster.ignore-blob-price` | Boolean. Default: `false`. If the parent chain supports EIP4844 blobs and `ignore-blob-price` is set to `true`, the batch poster will use EIP4844 blobs even if using calldata is cheaper. Can be `true` or `false`.                                                                            |
-
-The above configurations are also available in the [Nitro command line options reference section](/run-arbitrum-node/02-run-full-node.mdx#optional-parameters) and can be set using the command line or using the JSON node configuration below:
-
-```json
- "node": {
-    ...
-    "batch-poster": {
-    ...
-      "post-4844-blobs": true,
-      "ignore-blob-price": false,
-    ...
-    },
-  }
-
-```
->>>>>>> 181878f0
 
 ### Reference links for ArbOS 20 Atlas
 
