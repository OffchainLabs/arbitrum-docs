---
title: 'How to run a local Nitro dev node'
description: 'This page provides instructions for setting up and running a local Nitro dev node for contract testing and development.'
author: mahsamoosavi
sme: mahsamoosavi
target_audience: 'Developers deploying smart contracts using Stylus'
content_type: how-to
sidebar_position: 5
---

import PublicPreviewBannerPartial from '../partials/_public-preview-banner-partial.mdx';

<PublicPreviewBannerPartial />

## Overview

This page provides step-by-step instructions for setting up and running a local Nitro node in `--dev` mode. This mode is ideal for developers who want to quickly test contracts using a single node, as it offers a simpler and faster setup compared to more complex environments.

While some teams use `nitro-testnode` for testing cross-layer messaging, which involves launching both Geth as L1 and Nitro as L2, this setup can be more complex and time-consuming. If your primary goal is to test contracts on a local node without needing cross-layer interactions, Nitro's `--dev` mode offers a lightweight and efficient alternative.

However, if you need more advanced functionality—such as cross-layer messaging, working with both L1 and L2 chains, or testing interactions between different layers—`nitro-testnode` is the preferred option. The testnode setup allows you to simulate a full L1-L2 environment, which is critical for those scenarios. See here for instructions.

Note that Nitro `--dev` mode is ideal for Stylus contract testing, as it is much lighter and faster to set up than the full nitro-testnode environment.

## Prerequisites

Before beginning, ensure the following is installed and running on your machine:

- Docker: Required to run the Nitro dev node in a container. Install Docker by following [the official installation guide](https://docs.docker.com/get-started/get-docker/) for your operating system.
- cast: A command-line tool from Foundry for interacting with Ethereum smart contracts. You can install it via Foundry by following [the installation instructions](https://book.getfoundry.sh/getting-started/installation).
- jq: A lightweight JSON parsing tool used to extract contract addresses from the script output. Install jq by following [the official installation guide](https://jqlang.github.io/jq/download/) for your operating system.

## Clone the [nitro-devnode](https://github.com/OffchainLabs/nitro-devnode) repository

Use the following command to clone the repository:

```shell
git clone https://github.com/OffchainLabs/nitro-devnode.git
cd nitro-devnode
<<<<<<< HEAD
```

=======
>>>>>>> 9bd17b75
## Run the dev node script:

Run the script to start the Nitro dev node, deploy the Stylus `Cache Manager` contract, and register it as a WASM cache manager using the default development account:

<<<<<<< HEAD
```bash
./run-dev-node.sh
```

=======
```shell
./run_dev_node.sh
>>>>>>> 9bd17b75
The script will:

- Start the Nitro dev node in the background using Docker.
- Deploy the Stylus `Cache Manager` contract on the local Nitro network.
- Register the `Cache Manager` contract as a WASM cache manager.

## Development account (used by default)

In `--dev` mode, the script uses a pre-funded development account by default. This account is pre-funded with ETH in all networks and is used to deploy contracts, interact with the chain, and assume chain ownership.

- Address: 0x3f1Eae7D46d88F08fc2F8ed27FCb2AB183EB2d0E
- Private key: 0xb6b15c8cb491557369f3c7d2c287b053eb229daa9c22138887752191c9520659

You don’t need to set up a private key manually unless you prefer using your own key.

## Chain ownership in `--dev` mode

In Nitro `--dev` mode, the default chain owner is set to `0x0000000000000000000000000000000000000000`. However, you can use the `ArbDebug` precompile to set the chain owner. This precompile includes the `becomeChainOwner()` function, which can be called to assume ownership of the chain.

Chain ownership is important because it allows the owner to perform certain critical functions within the Arbitrum environment, such as:

- Adding or removing other chain owners
- Setting the L1 and L2 base fees directly
- Adjusting the gas pricing inertia and backlog tolerance
- Modifying the computational speed limit and transaction gas limits
- Managing network and infrastructure fee accounts

The script automatically sets the chain owner to the pre-funded dev account before registering the `Cache Manager` contract. Here’s how the `becomeChainOwner()` function is called within the script:

```shell
cast send 0x00000000000000000000000000000000000000FF "becomeChainOwner()" --private-key 0xb6b15c8cb491557369f3c7d2c287b053eb229daa9c22138887752191c9520659 --rpc-url http://127.0.0.1:8547
```

This step ensures that the dev account has ownership of the chain, which is necessary to register the `Cache Manager` as a WASM cache manager.

At the end of the process, you'll have the Nitro `dev` mode running with the necessary components deployed. This environment is ready for testing and interacting with your contracts, including those written in Stylus, using the deployed `Cache Manager` to support enhanced functionality for Stylus-based smart contracts.<|MERGE_RESOLUTION|>--- conflicted
+++ resolved
@@ -37,24 +37,16 @@
 ```shell
 git clone https://github.com/OffchainLabs/nitro-devnode.git
 cd nitro-devnode
-<<<<<<< HEAD
 ```
 
-=======
->>>>>>> 9bd17b75
 ## Run the dev node script:
 
 Run the script to start the Nitro dev node, deploy the Stylus `Cache Manager` contract, and register it as a WASM cache manager using the default development account:
 
-<<<<<<< HEAD
-```bash
+```shell
 ./run-dev-node.sh
 ```
 
-=======
-```shell
-./run_dev_node.sh
->>>>>>> 9bd17b75
 The script will:
 
 - Start the Nitro dev node in the background using Docker.
