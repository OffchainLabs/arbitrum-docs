--- conflicted
+++ resolved
@@ -23,12 +23,7 @@
 | [Arbitrum Nova](https://portal.arbitrum.io/?chains=arbitrum-nova) | A public AnyTrust **chain**.                                                                        |
 | [Arbitrum bridge](https://bridge.arbitrum.io/)                    | Lets you move ETH and ERC-20 tokens between Ethereum, Arbitrum, and bridgeable Orbit chains.        |
 | [Arbitrum Orbit](https://orbit.arbitrum.io/)                      | Lets you run your own Rollup and AnyTrust chains.                                                   |
-<<<<<<< HEAD
 | [Arbitrum Stylus](/stylus/stylus-gentle-introduction)             | Lets you write EVM-compatible smart contracts in Rust and any other language that compiles to Wasm. |
-=======
-| [Arbitrum Stylus](/stylus/stylus-gentle-introduction)                      | Lets you write EVM-compatible smart contracts in Rust and any other language that compiles to Wasm. |
->>>>>>> f3d5160b
-
 
 
 ## Arbitrum for users
