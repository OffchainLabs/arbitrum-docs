---
title: 'Get started with Arbitrum'
description: An abbreviated introduction to the Arbitrum suite
author: symbolpunk
user_story: As a curious reader, I'd like to be quickly guided towards first steps based on my particular needs.
content_type: quickstart
---

<a data-quicklook-from="arbitrum">Arbitrum</a> is a suite of Ethereum scaling solutions that make it
easy to build and use decentralized applications. This document provides a high-level overview of the
Arbitrum suite along with onboarding guidance tailored to specific audiences.

## The Arbitrum suite

The Arbitrum suite includes the protocols, chains, services, and SDKs that power the Arbitrum ecosystem:

<<<<<<< HEAD
| Component                                                          | Description                                                                                         |
| ------------------------------------------------------------------ | --------------------------------------------------------------------------------------------------- |
| [Arbitrum Rollup](/how-arbitrum-works/06-optimistic-rollup.mdx)    | A **protocol** for scaling Ethereum smart contracts.                                                |
| [Arbitrum AnyTrust](/how-arbitrum-works/08-anytrust-protocol.mdx)  | A **protocol** for scaling Ethereum smart contracts even further, with a mild trust assumption.     |
| [Arbitrum Nitro](/how-arbitrum-works/01-a-gentle-introduction.mdx) | The node **software** that codifies the Rollup and AnyTrust protocols.                              |
| [Arbitrum nodes](/run-arbitrum-node/03-run-full-node.mdx)          | **Machines** that run Nitro in order to service and/or interact with an Arbitrum chain.             |
| [Arbitrum One](https://portal.arbitrum.io/?chains=arbitrum-one)    | A public Rollup **chain**.                                                                          |
| [Arbitrum Nova](https://portal.arbitrum.io/?chains=arbitrum-nova)  | A public AnyTrust **chain**.                                                                        |
| [Arbitrum bridge](https://bridge.arbitrum.io/)                     | Lets you move ETH and ERC-20 tokens between Ethereum, Arbitrum, and select Orbit chains.            |
| [Arbitrum Orbit](https://orbit.arbitrum.io/)                       | Lets you run your own Rollup and AnyTrust chains.                                                   |
| [Arbitrum Stylus](/stylus/stylus-gentle-introduction)              | Lets you write EVM-compatible smart contracts in Rust and any other language that compiles to Wasm. |
=======
| Component                                                         | Description                                                                                         |
| ----------------------------------------------------------------- | --------------------------------------------------------------------------------------------------- |
| [Arbitrum Rollup](/how-arbitrum-works/inside-arbitrum-nitro.mdx)  | A **protocol** for scaling Ethereum smart contracts.                                                |
| [Arbitrum AnyTrust](/how-arbitrum-works/inside-anytrust.mdx)      | A **protocol** for scaling Ethereum smart contracts even further, with a mild trust assumption.     |
| [Arbitrum Nitro](/how-arbitrum-works/inside-arbitrum-nitro.mdx)   | The node **software** that codifies the Rollup and AnyTrust protocols.                              |
| [Arbitrum nodes](/run-arbitrum-node/03-run-full-node.mdx)         | **Machines** that run Nitro in order to service and/or interact with an Arbitrum chain.             |
| [Arbitrum One](https://portal.arbitrum.io/?chains=arbitrum-one)   | A public Rollup **chain**.                                                                          |
| [Arbitrum Nova](https://portal.arbitrum.io/?chains=arbitrum-nova) | A public AnyTrust **chain**.                                                                        |
| [Arbitrum bridge](https://bridge.arbitrum.io/)                    | Lets you move ETH and ERC-20 tokens between Ethereum, Arbitrum, and select Orbit chains.            |
| [Arbitrum Orbit](https://orbit.arbitrum.io/)                      | Lets you run your own Rollup and AnyTrust chains.                                                   |
| [Arbitrum Stylus](/stylus/gentle-introduction)                    | Lets you write EVM-compatible smart contracts in Rust and any other language that compiles to Wasm. |
>>>>>>> ef3688d8

## Arbitrum for users

**Users** interact with Arbitrum either through the Arbitrum bridge or by using dApps that have been deployed to an Arbitrum chain.

| Resource                                                  | Description                                                                              |
| --------------------------------------------------------- | ---------------------------------------------------------------------------------------- |
| [Arbitrum bridge](https://bridge.arbitrum.io/)            | Lets you move ETH and ERC-20 tokens between Ethereum, Arbitrum, and select Orbit chains. |
| [Arbitrum Portal](https://portal.arbitrum.io/)            | A directory of dApps on Arbitrum.                                                        |
| [Quickstart (bridge)](/arbitrum-bridge/01-quickstart.mdx) | Provides step-by-step instructions for first-time bridge users.                          |

## Arbitrum for developers

**Developers** build Arbitrum dApps by deploying smart contracts to an Arbitrum chain.

| Resource                                                                              | Description                                                                                              |
| ------------------------------------------------------------------------------------- | -------------------------------------------------------------------------------------------------------- |
| [A gentle introduction to Arbitrum](/welcome/arbitrum-gentle-introduction)            | A technical introduction to Arbitrum's suite of scaling solutions.                                       |
| [Quickstart (Solidity)](/build-decentralized-apps/01-quickstart-solidity-hardhat.mdx) | Targeted at web2 developers who want to deploy their first Solidity smart contract to Arbitrum.          |
| [Quickstart (Rust)](/stylus/quickstart)                                               | Targeted at web3 developers who want to deploy their first Rust smart contract to Arbitrum using Stylus. |

## Arbitrum for node runners

**Node runners** run the machines that support the Arbitrum ecosystem.

| Resource                                                                                                      | Description                                                                                                           |
| ------------------------------------------------------------------------------------------------------------- | --------------------------------------------------------------------------------------------------------------------- |
| [Run a full node](/run-arbitrum-node/03-run-full-node.mdx)                                                    | Targeted at node runners who want to access Arbitrum chains without having to connect to a third-party node.          |
| [Configure a Data Availability Committee](/run-arbitrum-node/data-availability-committees/01-get-started.mdx) | Targeted at Data Availability Committee members and Orbit chain operators who want to run a Data Availability Server. |

## Arbitrum for chain operators

**Chain operators** use Arbitrum Orbit to run special-purpose Rollup and AnyTrust chains.

| Resource                                                                   | Description                                                                                     |
| -------------------------------------------------------------------------- | ----------------------------------------------------------------------------------------------- |
| [Orbit gentle introduction](/launch-orbit-chain/orbit-gentle-introduction) | Targeted at readers who want to understand Orbit's value proposition and use cases.             |
| [Orbit quickstart](/launch-orbit-chain/orbit-quickstart)                   | Targeted at chain operators who want to deploy their first Arbitrum chain using Arbitrum Orbit. |

## How it works

| Resource                                                                                           | Description                                       |
| -------------------------------------------------------------------------------------------------- | ------------------------------------------------- |
| [Inside Nitro](/how-arbitrum-works/01-a-gentle-introduction.mdx)                                   | A technical deep dive into Nitro's architecture.  |
| [Inside AnyTrust](/how-arbitrum-works/08-anytrust-protocol.mdx)                                    | A technical deep dive into the AnyTrust protocol. |
| [Arbitrum whitepaper](https://github.com/OffchainLabs/nitro/blob/master/docs/Nitro-whitepaper.pdf) | The original whitepaper that introduced Nitro.    |
| [DAO docs](https://docs.arbitrum.foundation/gentle-intro-dao-governance)                           | Docs that support members of the Arbitrum DAO.    |<|MERGE_RESOLUTION|>--- conflicted
+++ resolved
@@ -14,7 +14,7 @@
 
 The Arbitrum suite includes the protocols, chains, services, and SDKs that power the Arbitrum ecosystem:
 
-<<<<<<< HEAD
+
 | Component                                                          | Description                                                                                         |
 | ------------------------------------------------------------------ | --------------------------------------------------------------------------------------------------- |
 | [Arbitrum Rollup](/how-arbitrum-works/06-optimistic-rollup.mdx)    | A **protocol** for scaling Ethereum smart contracts.                                                |
@@ -26,19 +26,7 @@
 | [Arbitrum bridge](https://bridge.arbitrum.io/)                     | Lets you move ETH and ERC-20 tokens between Ethereum, Arbitrum, and select Orbit chains.            |
 | [Arbitrum Orbit](https://orbit.arbitrum.io/)                       | Lets you run your own Rollup and AnyTrust chains.                                                   |
 | [Arbitrum Stylus](/stylus/stylus-gentle-introduction)              | Lets you write EVM-compatible smart contracts in Rust and any other language that compiles to Wasm. |
-=======
-| Component                                                         | Description                                                                                         |
-| ----------------------------------------------------------------- | --------------------------------------------------------------------------------------------------- |
-| [Arbitrum Rollup](/how-arbitrum-works/inside-arbitrum-nitro.mdx)  | A **protocol** for scaling Ethereum smart contracts.                                                |
-| [Arbitrum AnyTrust](/how-arbitrum-works/inside-anytrust.mdx)      | A **protocol** for scaling Ethereum smart contracts even further, with a mild trust assumption.     |
-| [Arbitrum Nitro](/how-arbitrum-works/inside-arbitrum-nitro.mdx)   | The node **software** that codifies the Rollup and AnyTrust protocols.                              |
-| [Arbitrum nodes](/run-arbitrum-node/03-run-full-node.mdx)         | **Machines** that run Nitro in order to service and/or interact with an Arbitrum chain.             |
-| [Arbitrum One](https://portal.arbitrum.io/?chains=arbitrum-one)   | A public Rollup **chain**.                                                                          |
-| [Arbitrum Nova](https://portal.arbitrum.io/?chains=arbitrum-nova) | A public AnyTrust **chain**.                                                                        |
-| [Arbitrum bridge](https://bridge.arbitrum.io/)                    | Lets you move ETH and ERC-20 tokens between Ethereum, Arbitrum, and select Orbit chains.            |
-| [Arbitrum Orbit](https://orbit.arbitrum.io/)                      | Lets you run your own Rollup and AnyTrust chains.                                                   |
-| [Arbitrum Stylus](/stylus/gentle-introduction)                    | Lets you write EVM-compatible smart contracts in Rust and any other language that compiles to Wasm. |
->>>>>>> ef3688d8
+
 
 ## Arbitrum for users
 
