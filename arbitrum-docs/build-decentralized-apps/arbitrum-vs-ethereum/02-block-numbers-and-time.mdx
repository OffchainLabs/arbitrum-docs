--- conflicted
+++ resolved
@@ -17,11 +17,7 @@
 
 :::
 
-<<<<<<< HEAD
 As in Ethereum, Arbitrum clients submit transactions, and the system executes those transactions later. In Arbitrum, clients submit transactions by posting messages to the Ethereum chain, either [through the Sequencer](/how-arbitrum-works/03-sequencer.mdx) or via the chain's [Delayed Inbox](/how-arbitrum-works/03-sequencer.mdx).
-=======
-As in Ethereum, Arbitrum clients submit transactions, and the system executes those transactions later. In Arbitrum, clients submit transactions by posting messages to the Ethereum chain, either [through the sequencer](/how-arbitrum-works/03-sequencer.mdx) or via the chain's [delayed inbox](/how-arbitrum-works/03-sequencer.mdx#delayed-messages-on-the-sequencer-feed).
->>>>>>> 05fb0d5b
 
 Once in the chain's core inbox contract, transactions are processed in order. Generally, some time will elapse between when a message is put into the inbox (and timestamped) and when the contract processes the message and carries out the transaction requested by the message.
 
@@ -47,11 +43,7 @@
 
 Accessing block numbers within an Arbitrum smart contract (i.e., `block.number` in Solidity) will return a value _close to_ (but not necessarily exactly) the block number of the first non-Arbitrum ancestor chain at which the sequencer received the transaction.
 
-<<<<<<< HEAD
-Accessing block numbers within an Arbitrum smart contract (i.e., `block.number` in Solidity) will return a value _close to_ (but not necessarily exactly) the parent chain block number at which the sequencer received the transaction.
-=======
 The "first non-Arbitrum ancestor chain" is:
->>>>>>> 05fb0d5b
 
 - Ethereum if the chain is an L2 chain on top of Ethereum, or an L3 chain on top of an Arbitrum chain
 - The parent chain, if it's not Ethereum or an Arbitrum chain (for example, a chain that settles to Base)
@@ -69,11 +61,7 @@
 
 ArbOS and the sequencer are responsible for delineating when one Arbitrum block ends and the next one begins. However, block creation depends entirely on chain usage, meaning that blocks are only produced when there are transactions to sequence. In active chains, one can expect to see Arbitrum blocks produced at a relatively steady rate. In more quiet chains, block production might be sporadic depending on the rate at which transactions are received.
 
-<<<<<<< HEAD
-A client that queries an Arbitrum node's RPC interface (e.g., transaction receipts) will receive the transaction's Arbitrum block number as the standard block number field. The parent chain block number will also be included in the added `l1BlockNumber` field.
-=======
 A client that queries an Arbitrum node's RPC interface (e.g., transaction receipts) will receive the transaction's Arbitrum block number as the standard block number field. The block number of the first non-Arbitrum ancestor chain will also be included in the added `l1BlockNumber` field.
->>>>>>> 05fb0d5b
 
 ```typescript
 const txnReceipt = await arbitrumProvider.getTransactionReceipt('0x...');
