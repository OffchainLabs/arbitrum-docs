--- conflicted
+++ resolved
@@ -12,59 +12,4 @@
 
 <ArbitrumRpcEndpoints />
 
-<ThirdPartyRpcEndpoints />
-
-<<<<<<< HEAD
-=======
-| Name                       | RPC Url(s)                             | Chain ID | Block explorer              | Underlying chain | Tech stack       | Sequencer feed URL                    | Sequencer endpoint<sup>⚠️</sup>                  |
-| -------------------------- | -------------------------------------- | -------- | --------------------------- | ---------------- | ---------------- | ------------------------------------- | ------------------------------------------------ |
-| Arbitrum One               | https://arb1.arbitrum.io/rpc           | 42161    | https://arbiscan.io/        | Ethereum         | Nitro (Rollup)   | wss://arb1.arbitrum.io/feed           | https://arb1-sequencer.arbitrum.io/rpc           |
-| Arbitrum Nova              | https://nova.arbitrum.io/rpc           | 42170    | https://nova.arbiscan.io/   | Ethereum         | Nitro (AnyTrust) | wss://nova.arbitrum.io/feed           | https://nova-sequencer.arbitrum.io/rpc           |
-| Arbitrum Sepolia (Testnet) | https://sepolia-rollup.arbitrum.io/rpc | 421614   | https://sepolia.arbiscan.io | Sepolia          | Nitro (Rollup)   | wss://sepolia-rollup.arbitrum.io/feed | https://sepolia-rollup-sequencer.arbitrum.io/rpc |
-
-:::caution
-
-- Unlike the RPC Urls, the Sequencer endpoints only support `eth_sendRawTransaction` and `eth_sendRawTransactionConditional` calls.
-- Arbitrum public RPCs do not provide Websocket support.
-- Stylus testnet (v1) has been deprecated, but you can still find its information in [Stylus testnet information](/stylus/reference/testnet-information.md).
-- Stylus testnet (v2) has been deprecated, but you can still find its information in [Stylus testnet information](/stylus/reference/testnet-information.md).
-- Visit [Quicknode's Arbitrum Sepolia faucet](https://faucet.quicknode.com/arbitrum/sepolia) for testnet Sepolia tokens on L2.
-
-:::
-
-:::info More RPC endpoints
-
-More Arbitrum chain RPC endpoints can be found in Chain Connect: [Arbitrum One](https://www.alchemy.com/chain-connect/chain/arbitrum-one) and [Arbitrum Nova](https://www.alchemy.com/chain-connect/chain/arbitrum-nova).
-
-:::
-
-## Third-party RPC providers
-
-Alternatively, to interact with public Arbitrum chains, you can rely on many of the same popular node providers that you are already using on Ethereum:
-
-| Provider                                                                             | Arb One? | Arb Nova? | Arb Sepolia? | Websocket? |
-| ------------------------------------------------------------------------------------ | -------- | --------- | ------------ | ---------- |
-| [1RPC](https://docs.1rpc.io/overview/supported-networks#arbitrum)                    | ✅       |           |              |            |
-| [Alchemy](https://docs.alchemy.com/reference/arbitrum-api-quickstart)                | ✅       | ✅        | ✅           | ✅         |
-| [Allnodes](https://arbitrum.publicnode.com)                                          | ✅       | ✅        |              | ✅         |
-| [Ankr](https://www.ankr.com/docs/rpc-service/chains/chains-list/#arbitrum)           | ✅       |           |              | ✅         |
-| [Blast](https://blastapi.io/public-api/arbitrum)                                     | ✅       | ✅        |              | ✅         |
-| [BlockPi](https://docs.blockpi.io/documentations/api-reference/arbitrum)             | ✅       | ✅        |              |            |
-| [BlockVision](https://dashboard.blockvision.org/connect)                             | ✅       |           |              |            |
-| [Chainbase](https://docs.chainbase.com/docs/chain-api-overview#arbitrum-one)         | ✅       |           |              | ✅         |
-| [Chainnodes](https://www.chainnodes.org/chains/arbitrum)                             | ✅       |           |              |            |
-| [Chainstack](https://chainstack.com/build-better-with-arbitrum/)                     | ✅       |           |              | ✅         |
-| [DataHub](https://datahub.figment.io/)                                               | ✅       |           |              |            |
-| [DRPC](https://drpc.org/public-endpoints/arbitrum)                                   | ✅       | ✅        |              | ✅         |
-| [GetBlock](https://getblock.io/nodes/arb/)                                           | ✅       |           |              | ✅         |
-| [Infura](https://docs.infura.io/infura/networks/arbitrum)                            | ✅       |           | ✅           | ✅         |
-| [Lava](https://docs.lavanet.xyz/gateway-access)                                      | ✅       | ✅        |              |            |
-| [Moralis](https://docs.moralis.io/reference/introduction)                            | ✅       |           |              |            |
-| [Nirvana Labs](https://nirvanalabs.io)                                               | ✅       | ✅        | ✅           | ✅         |
-| [NodeReal](https://nodereal.io/meganode/api-marketplace/arbitrum-nitro-rpc)          | ✅       | ✅        |              |            |
-| [NOWNodes](https://nownodes.io/nodes/arbitrum-arb)                                   | ✅       |           |              |            |
-| [Pocket Network](https://docs.pokt.network/welcome-to-pokt-network/supported-chains) | ✅       |           |              |            |
-| [Quicknode](https://www.quicknode.com/chains/arb)                                    | ✅       | ✅        | ✅           | ✅         |
-| [Unifra](https://unifra.io/)                                                         | ✅       |           |              |            |
-| [SubQuery](https://rpc.subquery.network/)                                            | ✅       |           |              |            |
->>>>>>> 0d226f75
+<ThirdPartyRpcEndpoints />