--- conflicted
+++ resolved
@@ -29,13 +29,8 @@
 
 Also, the **child chain counterpart of the token**, must conform to the [`IArbToken`](https://github.com/OffchainLabs/token-bridge-contracts/blob/main/contracts/tokenbridge/arbitrum/IArbToken.sol) interface. This means that:
 
-<<<<<<< HEAD
-- It must have`bridgeMint` and `bridgeBurn` methods only callable by the L2CustomGateway contract
-- It must have an `l1Address` view method that returns the address of the token in L1
-=======
 - It must have`bridgeMint` and `bridgeBurn` methods only callable by the `L2CustomGateway` contract
 - It must have an `l1Address` view method that returns the address of the token on the parent chain
->>>>>>> 83c76ecd
 
 import TokenCompatibilityPartial from '../partials/_token-compatibility.mdx';
 
@@ -47,11 +42,7 @@
 
 However, you will need to upgrade the contract if it doesn’t include the required methods described in the previous step.
 
-<<<<<<< HEAD
-We first create a standard `ERC-20` contract using OpenZeppelin’s implementation. We make only 1 adjustment to that implementation, for simplicity, although it is not required: we specify an `initialSupply` to be pre-minted and sent to the deployer address upon creation.
-=======
-We first create a standard ERC20 contract using OpenZeppelin’s implementation. We make only one adjustment to that implementation, for simplicity, although it is not required: we specify an `initialSupply` to be pre-minted and sent to the deployer address upon creation.
->>>>>>> 83c76ecd
+We first create a standard `ERC-20` contract using OpenZeppelin’s implementation. We make only one adjustment to that implementation, for simplicity, although it is not required: we specify an `initialSupply` to be pre-minted and sent to the deployer address upon creation.
 
 We’ll also add the required methods to make our token bridgeable via the generic-custom gateway.
 
@@ -314,11 +305,7 @@
 1. Call function `registerTokenToL2` of `L1CustomGateway`. This will change the `l1ToL2Token` internal mapping it holds and will send a retryable ticket to the counterpart `L2CustomGateway` contract on the child chain, to also set its mapping to the new values.
 2. Call function `setGateway` of `L1GatewayRouter`. This will change the `l1TokenToGateway` internal mapping it holds and will send a retryable ticket to the counterpart `L2GatewayRouter` contract on the child chain, to also set its mapping to the new values.
 
-<<<<<<< HEAD
-To simplify the process, we’ll use Arbitrum’s SDK. We’ll call the method [registerCustomToken](../../../sdk/reference/assetBridger/erc20Bridger#registercustomtoken) of the [`AdminErc20Bridger`](../../../sdk/reference/assetBridger/erc20Bridger#adminerc20bridger) class, which will call the registerTokenOnL2 method of the token passed by parameter.
-=======
 To simplify the process, we’ll use Arbitrum’s SDK. We’ll call the method [`registerCustomToken`](../../../sdk/reference/assetBridger/erc20Bridger#registercustomtoken) of the [`AdminErc20Bridger`](../../../sdk/reference/assetBridger/erc20Bridger#adminerc20bridger) class, which will call the `registerTokenOnL2` method of the token passed by parameter.
->>>>>>> 83c76ecd
 
 ```tsx
 /**
@@ -370,11 +357,7 @@
 
 You can bridge tokens between the parent and child chain using the origin parent chain token and the custom token deployed on the child chain, along with the router and gateway contracts from each layer.
 
-<<<<<<< HEAD
-If you want to see an example of bridging a token from L1 to L2 using Arbitrum’s SDK, you can check out [How to bridge tokens via Arbitrum’s standard `ERC-20` gateway](/build-decentralized-apps/token-bridging/bridge-tokens-programmatically/02-how-to-bridge-tokens-standard.mdx), where the process is described in steps 2-5.
-=======
-If you want to see an example of bridging a token from the parent to child chain using Arbitrum’s SDK, you can check out [How to bridge tokens via Arbitrum’s standard ERC20 gateway](/build-decentralized-apps/token-bridging/bridge-tokens-programmatically/02-how-to-bridge-tokens-standard.mdx), where the process is described in steps 2-5.
->>>>>>> 83c76ecd
+If you want to see an example of bridging a token from the parent to child chain using Arbitrum’s SDK, you can check out [How to bridge tokens via Arbitrum’s standard `ERC-20` gateway](/build-decentralized-apps/token-bridging/bridge-tokens-programmatically/02-how-to-bridge-tokens-standard.mdx), where the process is described in steps 2-5.
 
 ## Frequently asked questions
 
@@ -386,15 +369,9 @@
 
 As mentioned in the concept page, the token registration can alternatively be performed as a chain-owner registration via **[Arbitrum DAO](https://forum.arbitrum.foundation/)** proposal.
 
-<<<<<<< HEAD
-### Can I set up the generic-custom gateway after a standard `ERC-20` token exists on L2?
-
-Yes, if your token has a standard `ERC-20` counterpart on L2, you can go through the process of registering your custom L2 token as outlined in this page. At that moment, your L1 token will have 2 counterpart tokens on L2, but only your new custom L2 token will be minted when depositing tokens from L1 (L1-to-L2 bridging). Both L2 tokens will be withdrawable (L2-to-L1 bridging), so users holding the old standard `ERC-20` token will be able to withdraw back to L1 (using the `L2CustomGateway` contract instead of the bridge UI) and then deposit to L2 to get the new custom L2 tokens.
-=======
-### Can I set up the generic-custom gateway after a standard ERC20 token exists on the child chain?
-
-Yes, if your token has a standard ERC20 counterpart on the child chain, you can go through the process of registering your custom child chain token as outlined in this page. At that moment, your parent chain token will have two counterpart tokens on the child chain, but only your new custom child chain token will be minted when depositing tokens from the parent chain (parent-to-child chain bridging). Both child chain tokens will be withdrawable (child-to-parent chain bridging), so users holding the old standard ERC20 token will be able to withdraw back to the parent chain (using the `L2CustomGateway` contract instead of the bridge UI) and then deposit to the child chain to get the new custom child chain tokens.
->>>>>>> 83c76ecd
+### Can I set up the generic-custom gateway after a standard `ERC-20` token exists on the child chain?
+
+Yes, if your token has a standard `ERC-20` counterpart on the child chain, you can go through the process of registering your custom child chain token as outlined in this page. At that moment, your parent chain token will have two counterpart tokens on the child chain, but only your new custom child chain token will be minted when depositing tokens from the parent chain (parent-to-child chain bridging). Both child chain tokens will be withdrawable (child-to-parent chain bridging), so users holding the old standard `ERC-20` token will be able to withdraw back to the parent chain (using the `L2CustomGateway` contract instead of the bridge UI) and then deposit to the child chain to get the new custom child chain tokens.
 
 ## Resources
 
