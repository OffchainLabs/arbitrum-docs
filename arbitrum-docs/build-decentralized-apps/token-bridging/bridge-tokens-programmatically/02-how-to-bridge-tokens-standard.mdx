---
title: "Bridge tokens via Arbitrum's standard `ERC-20` gateway"
description: Learn how to programmatically bridge tokens between Ethereum and Arbitrum using Arbitrum’s standard ER-C20 gateway
user_story: As a developer, I want to understand how to bridge tokens between Ethereum and Arbitrum using the standard ER-C20 gateway.
content_type: how-to
---

<<<<<<< HEAD
In this how-to you’ll learn how to bridge your own token between Ethereum (Layer 1 or L1) and Arbitrum (Layer 2 or L2), using [Arbitrum’s standard `ERC-20` gateway](/build-decentralized-apps/token-bridging/03-token-bridge-erc20.mdx#default-standard-bridging). For alternative ways of bridging tokens, don’t forget to check out this [overview](/build-decentralized-apps/token-bridging/bridge-tokens-programmatically/01-get-started.mdx).
=======
In this how-to you’ll learn how to bridge your own token between Ethereum (parent chain) and Arbitrum (child chain), using [Arbitrum’s standard ERC20 gateway](/build-decentralized-apps/token-bridging/03-token-bridge-erc20.mdx#default-standard-bridging). For alternative ways of bridging tokens, don’t forget to check out this [overview](/build-decentralized-apps/token-bridging/bridge-tokens-programmatically/01-get-started.mdx).
>>>>>>> 83c76ecd

Familiarity with [Arbitrum’s token bridge system](/build-decentralized-apps/token-bridging/01-overview.mdx), smart contracts, and blockchain development is expected. If you’re new to blockchain development, consider reviewing our [Quickstart: Build a dApp with Arbitrum (Solidity, Remix)](/build-decentralized-apps/01-quickstart-solidity-remix.mdx) before proceeding. We will use [Arbitrum’s SDK](https://github.com/OffchainLabs/arbitrum-sdk) throughout this how-to, although no prior knowledge is required.

We will go through all steps involved in the process. However, if you want to jump straight to the code, we have created [this script in our tutorials repository](https://github.com/OffchainLabs/arbitrum-tutorials/tree/master/packages/token-deposit) that encapsulates the entire process.

## Step 1: Create a token and deploy it on the parent chain

We‘ll begin the process by creating and deploying on the parent chain a sample token to bridge. If you already have a token contract on the parent chain, you don’t need to perform this step.

<<<<<<< HEAD
We first create a standard `ERC-20` contract using OpenZeppelin’s implementation. We make only one adjustment to that implementation, for simplicity, although it is not required: we specify an `initialSupply` to be pre-minted and sent to the deployer address upon creation.
=======
We first create a standard ERC20 contract using OpenZeppelin’s implementation. We make only one adjustment to that implementation, for simplicity, although it is not required: we specify an `initialSupply` to be pre-minted and sent to the deployer address upon creation.
>>>>>>> 83c76ecd

```solidity
// SPDX-License-Identifier: MIT
pragma solidity ^0.8.0;

import "@openzeppelin/contracts/token/ERC20/ERC20.sol";

contract DappToken is ERC20 {
    /**
     * @dev See {ERC20-constructor}.
     *
     * An initial supply amount is passed, which is preminted to the deployer.
     */
    constructor(uint256 _initialSupply) ERC20("Dapp Token", "DAPP") {
        _mint(msg.sender, _initialSupply * 10 ** decimals());
    }
}
```

We now deploy that token to the parent chain.

```tsx
const { ethers } = require('hardhat');
const { providers, Wallet } = require('ethers');
require('dotenv').config();
const walletPrivateKey = process.env.DEVNET_PRIVKEY;
const l1Provider = new providers.JsonRpcProvider(process.env.L1RPC);
const l1Wallet = new Wallet(walletPrivateKey, l1Provider);

/**
 * For the purpose of our tests, here we deploy an standard ERC20 token (DappToken) to L1
 * It sends its deployer (us) the initial supply of 1000
 */
const main = async () => {
  console.log('Deploying the test DappToken to L1:');
  const L1DappToken = await (await ethers.getContractFactory('DappToken')).connect(l1Wallet);
  const l1DappToken = await L1DappToken.deploy(1000);

  await l1DappToken.deployed();
  console.log(`DappToken is deployed to L1 at ${l1DappToken.address}`);

  /**
   * Get the deployer token balance
   */
  const tokenBalance = await l1DappToken.balanceOf(l1Wallet.address);
  console.log(`Initial token balance of deployer: ${tokenBalance}`);
};

main()
  .then(() => process.exit(0))
  .catch((error) => {
    console.error(error);
    process.exit(1);
  });
```

## Step 2: Identify the bridge contracts to call (concepts summary)

As stated in the [token bridge conceptual page](/build-decentralized-apps/token-bridging/03-token-bridge-erc20.mdx#default-standard-bridging), when using Arbitrum’s standard `ERC-20` gateway, you don’t need to do any pre-configuration process. Your token will be “bridgeable” out of the box.

As explained in the conceptual page, there are two contracts that we need to be aware of when bridging tokens:

- **Router contract**: this is the contract that we’ll interact with. It keeps a mapping of the gateway contracts assigned to each token, fallbacking to a default gateway for standard `ERC-20` tokens.
- **Gateway contract**: this is the contract that escrows or burns the tokens in the layer of origin, and sends the message over to the counterpart layer to mint or release the tokens there.

For simplicity, in this how-to we’ll focus on the first case: bridging from the parent chain (Ethereum) to the child chain (Arbitrum).

We’ll explain below what specific contracts and methods need to be called to bridge your token, but you can abstract this whole process of finding the right addresses by using Arbitrum’s SDK. You can use the [deposit](../../../sdk/reference/assetBridger/erc20Bridger.md#deposit) function of the [`Erc20Bridger`](../../../sdk/reference/assetBridger/erc20Bridger.md) class to bridge your tokens, which will use the appropriate router contract based on the network you’re connected to, and will relay the request to the appropriate gateway contract. You can also use the function [getParentGatewayAddress](https://docs.arbitrum.io/sdk/reference/assetBridger/erc20Bridger#getparentgatewayaddress) to get the address of the gateway contract that’s going to be used. But don’t worry about any of this yet, we’ll use those functions in the next steps.

Now, here’s an explanation of the contracts and methods that need to be called to manually bridge your token:

- When bridging from the parent chain (Ethereum) to the child chain (Arbitrum), you’ll need to interact with the `L1GatewayRouter` contract, by calling the `outboundTransferCustomRefund` method. This router contract will relay your request to the appropriate gateway contract, in this case, the `L1ERC20Gateway` contract. To get the address of the gateway contract that’s going to be used, you can call the `getGateway` function in the `L1GatewayRouter` contract.
- When bridging from the child chain (Arbitrum) to the parent chain (Ethereum), you’ll need to interact with the `L2GatewayRouter` contract, by calling the `outBoundTransfer` method. This router contract will relay your request to the appropriate gateway contract, in this case, the `L2ERC20Gateway` contract. To get the address of the gateway contract that’s going to be used, you can call the `getGateway` function in the `L2GatewayRouter` contract.

You can find the addresses of the contracts involved in the process in [this page](/build-decentralized-apps/reference/contract-addresses#token-bridge-smart-contracts).

## Step 3: Approve token allowance for the gateway contract

The gateway contract will be the one that will transfer the tokens to be bridged over. So the next step is to allow the gateway contract to do so.

We typically do that by using the `approve` method of the token, but you can use Arbitrum’s SDK to abstract this process, by calling the method [`approveToken`](../../../sdk/reference/assetBridger/erc20Bridger.md#approvetoken) of the [`Erc20Bridger`](../../../sdk/reference/assetBridger/erc20Bridger.md) class, which will call the approve method of the token passed by parameter, and set the allowance to the appropriate gateway contract.

```tsx
/**
 * Use l2Network to create an Arbitrum SDK Erc20Bridger instance
 * We'll use Erc20Bridger for its convenience methods around transferring token to L2
 */
const l2Network = await getArbitrumNetwork(l2Provider);
const erc20Bridge = new Erc20Bridger(l2Network);

/**
 * The Standard Gateway contract will ultimately be making the token transfer call; thus, that's the contract we need to approve.
 * erc20Bridger.approveToken handles this approval
 * Arguments required are:
 * (1) l1Signer: The L1 address transferring token to L2
 * (2) erc20L1Address: L1 address of the ERC20 token to be deposited to L2
 */
console.log('Approving:');
const l1Erc20Address = l1DappToken.address;
const approveTx = await erc20Bridger.approveToken({
  parentSigner: l1Wallet,
  erc20ParentAddress: l1Erc20Address,
});

const approveRec = await approveTx.wait();
console.log(
  `You successfully allowed the Arbitrum Bridge to spend DappToken ${approveRec.transactionHash}`,
);
```

As mentioned before, you can also call the `approve` method of the token and send as a parameter the address of the gateway contract, which you can find by calling the method `getGateway` function in the router contract.

## Step 4: Start the bridging process through the router contract

After allowing the gateway contract to transfer the tokens, we can now start the bridging process.

You can use Arbitrum’s SDK to abstract this process, by calling the method [`deposit`](../../../sdk/reference/assetBridger/erc20Bridger.md#deposit) of the [`Erc20Bridger`](../../../sdk/reference/assetBridger/erc20Bridger.md) class, which will estimate the gas parameters (`maxGas`, `gasPriceBid` and `maxSubmissionCost`, explained below) and call the `outboundTransferCustomRefund` method of the router contract. You will only need to specify the following parameters:

- `amount`: Amount of tokens to bridge
<<<<<<< HEAD
- `erc20L1Address`: L1 address of the `ERC-20` token being bridged
- `l1Signer`: Signer object of the account transferring the tokens, connected to the L1 network
- `l2Provider`: Provider connected to the L2 network
=======
- `erc20L1Address`: Parent chain address of the ERC20 token being bridged
- `l1Signer`: Signer object of the account transferring the tokens, connected to the parent chain network
- `l2Provider`: Provider connected to the child chain network
>>>>>>> 83c76ecd

```tsx
/**
 * Deposit DappToken to L2 using erc20Bridger. This will escrow funds in the Gateway contract on L1, and send a message to mint tokens on L2.
 * The erc20Bridge.deposit method handles computing the necessary fees for automatic-execution of retryable tickets — maxSubmission cost & l2 gas price * gas — and will automatically forward the fees to L2 as callvalue
 * Also note that since this is the first DappToken deposit onto L2, a standard Arb ERC20 contract will automatically be deployed.
 * Arguments required are:
 * (1) amount: The amount of tokens to be transferred to L2
 * (2) erc20L1Address: L1 address of the ERC20 token to be depositted to L2
 * (2) l1Signer: The L1 address transferring token to L2
 * (3) l2Provider: An l2 provider
 */
const depositTx = await erc20Bridger.deposit({
  amount: tokenDepositAmount,
  erc20ParentAddress: l1Erc20Address,
  parentSigner: l1Wallet,
  childProvider: l2Provider,
});
```

As mentioned before, you can also call the method `outboundTransferCustomRefund` manually in the router contract and specify the following parameters:

<<<<<<< HEAD
- address `_token`: L1 address of the `ERC-20` token being bridged
- address `_refundTo`: Account to be credited with the excess gas refund in L2
- address `_to`: Account to be credited with the tokens in L2
=======
- address `_token`: Parent chain address of the ERC20 token being bridged
- address `_refundTo`: Account to be credited with the excess gas refund on the child chain
- address `_to`: Account to be credited with the tokens on the child chain
>>>>>>> 83c76ecd
- uint256 `_amount`: Amount of tokens to bridge
- uint256 `_maxGas`: Max gas deducted from user’s child chain balance to cover the execution on the child chain
- uint256 `_gasPriceBid`: Gas price for the execution on the child chain
- bytes `_data`: 2 pieces of data encoded:
  - uint256 `maxSubmissionCost`: Max gas deducted from user's child chain balance to cover base submission fee
  - bytes `extraData`: “0x”

## Step 5: Wait for execution on the child chain

After calling the deposit method (or the `outboundTransferCustomRefund` if you’re choosing the manual way), you’ll have to wait a bit until the message is executed on the child chain. We will verify the status of the underlying retryable ticket created to bridge the tokens. Check this page to learn more about [parent-to-child chain messages, also known as retryables](/how-arbitrum-works/10-l1-to-l2-messaging.mdx).

You can programmatically wait for the execution of the transaction on the child chain using Arbitrum’s SDK. You should first wait for the execution of the submission transaction (the one sent to the router contract) and then the execution of the child chain transaction.

```tsx
/**
 * Now we wait for L1 and L2 side of transactions to be confirmed
 */
const depositRec = await depositTx.wait();
const l2Result = await depositRec.waitForChildTransactionReceipt(l2Provider);

/**
 * The `complete` boolean tells us if the l1 to l2 message was successful
 */
l2Result.complete
  ? console.log(`L2 message successful: status: ${L1ToL2MessageStatus[l2Result.status]}`)
  : console.log(`L2 message failed: status ${L1ToL2MessageStatus[l2Result.status]}`);
```

If you’re going the manual way, you can verify if the message has been executed on the child chain through the [Retryables Dashboard](https://retryable-dashboard.arbitrum.io/). Just paste the hash of transaction submitted to the router contract and the tool will tell you whether it’s been redeemed or not.

## Step 6: Check the new token contract created on the child chain

Finally, let’s find the token contract that has been created on the child chain.

<<<<<<< HEAD
Using Arbitrum’s SDK, you can call method [`getChildErc20Address`](https://docs.arbitrum.io/sdk/reference/assetBridger/erc20Bridger#getchildgatewayaddress) of the [`Erc20Bridger`](../../../sdk/reference/assetBridger/erc20Bridger.md) class, which will return the address of the token contract in L2 that corresponds to the L1 token contract sent as parameter.
=======
Using Arbitrum’s SDK, you can call method [getChildErc20Address](https://docs.arbitrum.io/sdk/reference/assetBridger/erc20Bridger#getchildgatewayaddress) of the [Erc20Bridger](../../../sdk/reference/assetBridger/erc20Bridger.md) class, which will return the address of the token contract on the child chain that corresponds to the parent chain token contract sent as parameter.
>>>>>>> 83c76ecd

```tsx
/**
 * Check if our l2Wallet DappToken balance has been updated correctly
 * To do so, we use erc20Bridge to get the l2Token address and contract
 */
const l2TokenAddress = await erc20Bridger.getChildErc20Address(l1Erc20Address, l1Provider);
const l2Token = erc20Bridger.getChildTokenContract(l2Provider, l2TokenAddress);
```

To do this operation manually, you can call method `calculateL2TokenAddress` of the router contract.

If you visit that address in [Arbiscan](https://arbiscan.io/), you’ll notice that it is a copy of the contract [`StandardArbERC20`](https://github.com/OffchainLabs/token-bridge-contracts/blob/main/contracts/tokenbridge/arbitrum/StandardArbERC20.sol). This is the standard contract that is automatically created the first time a token that doesn’t exist in Arbitrum is bridged. [The token bridge conceptual page](/build-decentralized-apps/token-bridging/03-token-bridge-erc20.mdx#default-standard-bridging) has more information about this contract.

## Conclusion

After finishing this process, you’ll now have a counterpart token contract automatically created on the child chain. You can bridge tokens between parent and child chain using the original token contract on the parent chain and the standard created contract on the child chain, along with the router and gateway contracts from each layer.

## Resources

1. [Concept page: Token Bridge](/build-decentralized-apps/token-bridging/01-overview.mdx)
2. [Arbitrum SDK](https://github.com/OffchainLabs/arbitrum-sdk)
3. [Token bridge contract addresses](/build-decentralized-apps/reference/02-contract-addresses.mdx)<|MERGE_RESOLUTION|>--- conflicted
+++ resolved
@@ -5,11 +5,7 @@
 content_type: how-to
 ---
 
-<<<<<<< HEAD
-In this how-to you’ll learn how to bridge your own token between Ethereum (Layer 1 or L1) and Arbitrum (Layer 2 or L2), using [Arbitrum’s standard `ERC-20` gateway](/build-decentralized-apps/token-bridging/03-token-bridge-erc20.mdx#default-standard-bridging). For alternative ways of bridging tokens, don’t forget to check out this [overview](/build-decentralized-apps/token-bridging/bridge-tokens-programmatically/01-get-started.mdx).
-=======
-In this how-to you’ll learn how to bridge your own token between Ethereum (parent chain) and Arbitrum (child chain), using [Arbitrum’s standard ERC20 gateway](/build-decentralized-apps/token-bridging/03-token-bridge-erc20.mdx#default-standard-bridging). For alternative ways of bridging tokens, don’t forget to check out this [overview](/build-decentralized-apps/token-bridging/bridge-tokens-programmatically/01-get-started.mdx).
->>>>>>> 83c76ecd
+In this how-to you’ll learn how to bridge your own token between Ethereum (parent chain) and Arbitrum (child chain), using [Arbitrum’s standard `ERC20` gateway](/build-decentralized-apps/token-bridging/03-token-bridge-erc20.mdx#default-standard-bridging). For alternative ways of bridging tokens, don’t forget to check out this [overview](/build-decentralized-apps/token-bridging/bridge-tokens-programmatically/01-get-started.mdx).
 
 Familiarity with [Arbitrum’s token bridge system](/build-decentralized-apps/token-bridging/01-overview.mdx), smart contracts, and blockchain development is expected. If you’re new to blockchain development, consider reviewing our [Quickstart: Build a dApp with Arbitrum (Solidity, Remix)](/build-decentralized-apps/01-quickstart-solidity-remix.mdx) before proceeding. We will use [Arbitrum’s SDK](https://github.com/OffchainLabs/arbitrum-sdk) throughout this how-to, although no prior knowledge is required.
 
@@ -19,11 +15,7 @@
 
 We‘ll begin the process by creating and deploying on the parent chain a sample token to bridge. If you already have a token contract on the parent chain, you don’t need to perform this step.
 
-<<<<<<< HEAD
 We first create a standard `ERC-20` contract using OpenZeppelin’s implementation. We make only one adjustment to that implementation, for simplicity, although it is not required: we specify an `initialSupply` to be pre-minted and sent to the deployer address upon creation.
-=======
-We first create a standard ERC20 contract using OpenZeppelin’s implementation. We make only one adjustment to that implementation, for simplicity, although it is not required: we specify an `initialSupply` to be pre-minted and sent to the deployer address upon creation.
->>>>>>> 83c76ecd
 
 ```solidity
 // SPDX-License-Identifier: MIT
@@ -143,15 +135,9 @@
 You can use Arbitrum’s SDK to abstract this process, by calling the method [`deposit`](../../../sdk/reference/assetBridger/erc20Bridger.md#deposit) of the [`Erc20Bridger`](../../../sdk/reference/assetBridger/erc20Bridger.md) class, which will estimate the gas parameters (`maxGas`, `gasPriceBid` and `maxSubmissionCost`, explained below) and call the `outboundTransferCustomRefund` method of the router contract. You will only need to specify the following parameters:
 
 - `amount`: Amount of tokens to bridge
-<<<<<<< HEAD
-- `erc20L1Address`: L1 address of the `ERC-20` token being bridged
-- `l1Signer`: Signer object of the account transferring the tokens, connected to the L1 network
-- `l2Provider`: Provider connected to the L2 network
-=======
-- `erc20L1Address`: Parent chain address of the ERC20 token being bridged
+- `erc20L1Address`: Parent chain address of the `ERC-20` token being bridged
 - `l1Signer`: Signer object of the account transferring the tokens, connected to the parent chain network
 - `l2Provider`: Provider connected to the child chain network
->>>>>>> 83c76ecd
 
 ```tsx
 /**
@@ -174,15 +160,9 @@
 
 As mentioned before, you can also call the method `outboundTransferCustomRefund` manually in the router contract and specify the following parameters:
 
-<<<<<<< HEAD
-- address `_token`: L1 address of the `ERC-20` token being bridged
-- address `_refundTo`: Account to be credited with the excess gas refund in L2
-- address `_to`: Account to be credited with the tokens in L2
-=======
-- address `_token`: Parent chain address of the ERC20 token being bridged
+- address `_token`: Parent chain address of the `ERC-20` token being bridged
 - address `_refundTo`: Account to be credited with the excess gas refund on the child chain
 - address `_to`: Account to be credited with the tokens on the child chain
->>>>>>> 83c76ecd
 - uint256 `_amount`: Amount of tokens to bridge
 - uint256 `_maxGas`: Max gas deducted from user’s child chain balance to cover the execution on the child chain
 - uint256 `_gasPriceBid`: Gas price for the execution on the child chain
@@ -217,11 +197,7 @@
 
 Finally, let’s find the token contract that has been created on the child chain.
 
-<<<<<<< HEAD
-Using Arbitrum’s SDK, you can call method [`getChildErc20Address`](https://docs.arbitrum.io/sdk/reference/assetBridger/erc20Bridger#getchildgatewayaddress) of the [`Erc20Bridger`](../../../sdk/reference/assetBridger/erc20Bridger.md) class, which will return the address of the token contract in L2 that corresponds to the L1 token contract sent as parameter.
-=======
-Using Arbitrum’s SDK, you can call method [getChildErc20Address](https://docs.arbitrum.io/sdk/reference/assetBridger/erc20Bridger#getchildgatewayaddress) of the [Erc20Bridger](../../../sdk/reference/assetBridger/erc20Bridger.md) class, which will return the address of the token contract on the child chain that corresponds to the parent chain token contract sent as parameter.
->>>>>>> 83c76ecd
+Using Arbitrum’s SDK, you can call method [`getChildErc20Address`](https://docs.arbitrum.io/sdk/reference/assetBridger/erc20Bridger#getchildgatewayaddress) of the [`Erc20Bridger`](../../../sdk/reference/assetBridger/erc20Bridger.md) class, which will return the address of the token contract on the child chain that corresponds to the parent chain token contract sent as parameter.
 
 ```tsx
 /**
