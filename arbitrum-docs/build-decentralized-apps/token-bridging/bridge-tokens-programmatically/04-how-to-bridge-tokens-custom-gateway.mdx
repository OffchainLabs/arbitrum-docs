--- conflicted
+++ resolved
@@ -23,35 +23,20 @@
 
 Having said that, there are multiple prerequisites to keep in mind when deploying your own custom gateway.
 
-<<<<<<< HEAD
-First of all, the **L1 counterpart of the gateway**, must conform to the [`IL1ArbitrumGateway`](https://github.com/OffchainLabs/token-bridge-contracts/blob/main/contracts/tokenbridge/ethereum/gateway/IL1ArbitrumGateway.sol) and the [`ITokenGateway`](https://github.com/OffchainLabs/token-bridge-contracts/blob/main/contracts/tokenbridge/libraries/gateway/ITokenGateway.sol) interfaces. This means that it must have, at least:
-
-- A method `outboundTransferCustomRefund`, to handle forwarded calls from `L1GatewayRouter.outboundTransferCustomRefund`. It should only allow calls from the router.
-- A method `outboundTransfer`, to handle forwarded calls from `L1GatewayRouter.outboundTransfer`. It should only allow calls from the router.
-- A method `finalizeInboundTransfer`, to handle messages coming **only** from L2’s gateway.
-=======
 First of all, the **parent chain counterpart of the gateway**, must conform to the [`IL1ArbitrumGateway`](https://github.com/OffchainLabs/token-bridge-contracts/blob/main/contracts/tokenbridge/ethereum/gateway/IL1ArbitrumGateway.sol) and the [`ITokenGateway`](https://github.com/OffchainLabs/token-bridge-contracts/blob/main/contracts/tokenbridge/libraries/gateway/ITokenGateway.sol) interfaces. This means that it must have, at least:
 
 - A method `outboundTransferCustomRefund`, to handle forwarded calls from `L1GatewayRouter.outboundTransferCustomRefund`. It should only allow calls from the router.
 - A method `outboundTransfer`, to handle forwarded calls from `L1GatewayRouter.outboundTransfer`. It should only allow calls from the router.
 - A method `finalizeInboundTransfer`, to handle messages coming **only** from child chain's gateway.
->>>>>>> 83c76ecd
 - Two methods `calculateL2TokenAddress` and `getOutboundCalldata` to handle other bridging operations.
 - Methods to send cross-chain messages through the [inbox contract](https://github.com/OffchainLabs/nitro-contracts/blob/main/src/bridge/Inbox.sol). An example implementation can be found in `sendTxToL2` and `sendTxToL2CustomRefund` on [L1ArbitrumMessenger](https://github.com/OffchainLabs/token-bridge-contracts/blob/main/contracts/tokenbridge/ethereum/L1ArbitrumMessenger.sol).
 
 Furthermore, if you plan on having permissionless registration of tokens in your gateway, your parent chain gateway should also have a `registerCustomL2Token` method, similar to the one being used in Arbitrum’s [generic-custom gateway](https://github.com/OffchainLabs/token-bridge-contracts/blob/main/contracts/tokenbridge/ethereum/gateway/L1CustomGateway.sol#L146).
 
-<<<<<<< HEAD
-On the other hand, the **L2 counterpart of the gateway**, must conform to the [`ITokenGateway`](https://github.com/OffchainLabs/token-bridge-contracts/blob/main/contracts/tokenbridge/libraries/gateway/ITokenGateway.sol) interface. This means that it must have, at least:
-
-- A method `outboundTransfer`, to handle external calls, and forwarded calls from `L2GatewayRouter.outboundTransfer`.
-- A method `finalizeInboundTransfer`, to handle messages coming **only** from L1’s gateway.
-=======
 On the other hand, the **child chain counterpart of the gateway**, must conform to the [`ITokenGateway`](https://github.com/OffchainLabs/token-bridge-contracts/blob/main/contracts/tokenbridge/libraries/gateway/ITokenGateway.sol) interface. This means that it must have, at least:
 
 - A method `outboundTransfer`, to handle external calls, and forwarded calls from `L2GatewayRouter.outboundTransfer`.
 - A method `finalizeInboundTransfer`, to handle messages coming **only** from the parent chain's gateway.
->>>>>>> 83c76ecd
 - Two methods `calculateL2TokenAddress` and `getOutboundCalldata` to handle other bridging operations.
 - Methods to send cross-chain messages through the [ArbSys precompile](/build-decentralized-apps/precompiles/02-reference.mdx#arbsys). An example implementation can be found in `sendTxToL1` on [L2ArbitrumMessenger](https://github.com/OffchainLabs/token-bridge-contracts/blob/main/contracts/tokenbridge/arbitrum/L2ArbitrumMessenger.sol).
 
@@ -801,11 +786,7 @@
 
 1. Call function `setGateway` of `L1GatewayRouter`. This will change the `l1TokenToGateway` internal mapping it holds and will send a retryable ticket to the counterpart `L2GatewayRouter` contract on the child chain, to also set its mapping to the new values.
 
-<<<<<<< HEAD
 To simplify the process, we’ll use Arbitrum’s SDK and call the method [`registerCustomToken`](../../../sdk/reference/assetBridger/erc20Bridger.md#registercustomtoken) of the [`AdminErc20Bridger`](../../../sdk/reference/assetBridger/erc20Bridger.md#adminerc20bridger) class, which will call the `registerTokenOnL2` method of the token passed by parameter.
-=======
-To simplify the process, we’ll use Arbitrum’s SDK and call the method [`registerCustomToken`](../../../sdk/reference/assetBridger/erc20Bridger.md#registercustomtoken) of the [`AdminErc20Bridger`](../../../sdk/reference/assetBridger/erc20Bridger.md#adminerc20bridger) class, which will call the registerTokenOnL2 method of the token passed by parameter.
->>>>>>> 83c76ecd
 
 ```tsx
 /**
@@ -852,11 +833,7 @@
 
 You can bridge tokens between the parent chain and child chain using the custom tokens, along with the router and gateway contracts from each layer.
 
-<<<<<<< HEAD
-If you want to see an example of bridging a token from L1 to L2 using Arbitrum’s SDK, you can check out [How to bridge tokens via Arbitrum’s standard `ERC-20` gateway](/build-decentralized-apps/token-bridging/bridge-tokens-programmatically/02-how-to-bridge-tokens-standard.mdx), where the process is described in steps 2-5.
-=======
-If you want to see an example of bridging a token from the parent to child chain using Arbitrum’s SDK, you can check out [How to bridge tokens via Arbitrum’s standard ERC20 gateway](/build-decentralized-apps/token-bridging/bridge-tokens-programmatically/02-how-to-bridge-tokens-standard.mdx), where the process is described in steps 2-5.
->>>>>>> 83c76ecd
+If you want to see an example of bridging a token from the parent to child chain using Arbitrum’s SDK, you can check out [How to bridge tokens via Arbitrum’s standard `ERC-20` gateway](/build-decentralized-apps/token-bridging/bridge-tokens-programmatically/02-how-to-bridge-tokens-standard.mdx), where the process is described in steps 2-5.
 
 The full code of this how-to and a more extensive deployment and testing script can be found [in this package of our tutorials repository](https://github.com/OffchainLabs/arbitrum-tutorials/tree/master/packages/custom-gateway-bridging).
 
