--- conflicted
+++ resolved
@@ -15,61 +15,6 @@
 
 ### Common precompiles
 
-<<<<<<< HEAD
-| Precompile                          | Address | Solidity interface                         | Go implementation                                    | Purpose                             |
-| ----------------------------------- | ------- | ------------------------------------------ | ---------------------------------------------------- | ----------------------------------- |
-| [`ArbAggregator`](#arbaggregator)   | `0x6d`  | [Interface][arbaggregator_link_interface]  | [Implementation][arbaggregator_link_implementation]  | Configuring transaction aggregation |
-| [`ArbGasInfo`](#arbgasinfo)         | `0x6c`  | [Interface][arbgasinfo_link_interface]     | [Implementation][arbgasinfo_link_implementation]     | Info about gas pricing              |
-| [`ArbRetryableTx`](#arbretryabletx) | `0x6e`  | [Interface][arbretryabletx_link_interface] | [Implementation][arbretryabletx_link_implementation] | Managing retryables                 |
-| [`ArbSys`](#arbsys)                 | `0x64`  | [Interface][arbsys_link_interface]         | [Implementation][arbsys_link_implementation]         | System-level functionality          |
-| [`ArbWasm`](#arbwasm)               | `0x71`  | [Interface][arbwasm_link_interface]        | [Implementation][arbwasm_link_implementation]        | Manages Stylus contracts            |
-| [`ArbWasmCache`](#arbwasmcache)     | `0x72`  | [Interface][arbwasmcache_link_interface]   | [Implementation][arbwasmcache_link_implementation]   | Manages Stylus cache                |
-
-### Other precompiles
-
-| Precompile                              | Address | Solidity interface                           | Go implementation                                      | Purpose                                            |
-| --------------------------------------- | ------- | -------------------------------------------- | ------------------------------------------------------ | -------------------------------------------------- |
-| [`ArbAddressTable`](#arbaddresstable)   | `0x66`  | [Interface][arbaddresstable_link_interface]  | [Implementation][arbaddresstable_link_implementation]  | Supporting compression of addresses                |
-| ArbBLS                                  | -       | -                                            | -                                                      | **Disabled** (Former registry of BLS public keys)  |
-| [`ArbDebug`](#arbdebug)                 | `0xff`  | [Interface][arbdebug_link_interface]         | [Implementation][arbdebug_link_implementation]         | Testing tools                                      |
-| [`ArbFunctionTable`](#arbfunctiontable) | `0x68`  | [Interface][arbfunctiontable_link_interface] | [Implementation][arbfunctiontable_link_implementation] | No longer used                                     |
-| [`ArbInfo`](#arbinfo)                   | `0x65`  | [Interface][arbinfo_link_interface]          | [Implementation][arbinfo_link_implementation]          | Info about accounts                                |
-| [`ArbOwner`](#arbowner)                 | `0x70`  | [Interface][arbowner_link_interface]         | [Implementation][arbowner_link_implementation]         | Chain administration, callable only by chain owner |
-| [`ArbOwnerPublic`](#arbownerpublic)     | `0x6b`  | [Interface][arbownerpublic_link_interface]   | [Implementation][arbownerpublic_link_implementation]   | Info about chain owners                            |
-| [`ArbosTest`](#arbostest)               | `0x69`  | [Interface][arbostest_link_interface]        | [Implementation][arbostest_link_implementation]        | No longer used                                     |
-| [`ArbStatistics`](#arbstatistics)       | `0x6f`  | [Interface][arbstatistics_link_interface]    | [Implementation][arbstatistics_link_implementation]    | Info about the pre-Nitro state                     |
-
-<!-- For clarity in the code, we add here all links to github, using "link references" (First the interfaces, and below the implementations) -->
-
-[arbaddresstable_link_interface]: https://github.com/OffchainLabs/@@nitroContractsRepositorySlug=nitro-contracts@@/blob/@@nitroContractsCommit=763bd77906b7677da691eaa31c6e195d455197a4@@/@@nitroContractsPathToPrecompilesInterface=src/precompiles@@/ArbAddressTable.sol
-[arbaggregator_link_interface]: https://github.com/OffchainLabs/@@nitroContractsRepositorySlug=nitro-contracts@@/blob/@@nitroContractsCommit=763bd77906b7677da691eaa31c6e195d455197a4@@/@@nitroContractsPathToPrecompilesInterface=src/precompiles@@/ArbAggregator.sol
-[arbdebug_link_interface]: https://github.com/OffchainLabs/@@nitroContractsRepositorySlug=nitro-contracts@@/blob/@@nitroContractsCommit=763bd77906b7677da691eaa31c6e195d455197a4@@/@@nitroContractsPathToPrecompilesInterface=src/precompiles@@/ArbDebug.sol
-[arbfunctiontable_link_interface]: https://github.com/OffchainLabs/@@nitroContractsRepositorySlug=nitro-contracts@@/blob/@@nitroContractsCommit=763bd77906b7677da691eaa31c6e195d455197a4@@/@@nitroContractsPathToPrecompilesInterface=src/precompiles@@/ArbFunctionTable.sol
-[arbgasinfo_link_interface]: https://github.com/OffchainLabs/@@nitroContractsRepositorySlug=nitro-contracts@@/blob/@@nitroContractsCommit=763bd77906b7677da691eaa31c6e195d455197a4@@/@@nitroContractsPathToPrecompilesInterface=src/precompiles@@/ArbGasInfo.sol
-[arbinfo_link_interface]: https://github.com/OffchainLabs/@@nitroContractsRepositorySlug=nitro-contracts@@/blob/@@nitroContractsCommit=763bd77906b7677da691eaa31c6e195d455197a4@@/@@nitroContractsPathToPrecompilesInterface=src/precompiles@@/ArbInfo.sol
-[arbowner_link_interface]: https://github.com/OffchainLabs/@@nitroContractsRepositorySlug=nitro-contracts@@/blob/@@nitroContractsCommit=763bd77906b7677da691eaa31c6e195d455197a4@@/@@nitroContractsPathToPrecompilesInterface=src/precompiles@@/ArbOwner.sol
-[arbownerpublic_link_interface]: https://github.com/OffchainLabs/@@nitroContractsRepositorySlug=nitro-contracts@@/blob/@@nitroContractsCommit=763bd77906b7677da691eaa31c6e195d455197a4@@/@@nitroContractsPathToPrecompilesInterface=src/precompiles@@/ArbOwnerPublic.sol
-[arbostest_link_interface]: https://github.com/OffchainLabs/@@nitroContractsRepositorySlug=nitro-contracts@@/blob/@@nitroContractsCommit=763bd77906b7677da691eaa31c6e195d455197a4@@/@@nitroContractsPathToPrecompilesInterface=src/precompiles@@/ArbosTest.sol
-[arbretryabletx_link_interface]: https://github.com/OffchainLabs/@@nitroContractsRepositorySlug=nitro-contracts@@/blob/@@nitroContractsCommit=763bd77906b7677da691eaa31c6e195d455197a4@@/@@nitroContractsPathToPrecompilesInterface=src/precompiles@@/ArbRetryableTx.sol
-[arbstatistics_link_interface]: https://github.com/OffchainLabs/@@nitroContractsRepositorySlug=nitro-contracts@@/blob/@@nitroContractsCommit=763bd77906b7677da691eaa31c6e195d455197a4@@/@@nitroContractsPathToPrecompilesInterface=src/precompiles@@/ArbStatistics.sol
-[arbsys_link_interface]: https://github.com/OffchainLabs/@@nitroContractsRepositorySlug=nitro-contracts@@/blob/@@nitroContractsCommit=763bd77906b7677da691eaa31c6e195d455197a4@@/@@nitroContractsPathToPrecompilesInterface=src/precompiles@@/ArbSys.sol
-[arbwasm_link_interface]: https://github.com/OffchainLabs/@@nitroContractsRepositorySlug=nitro-contracts@@/blob/@@nitroContractsCommit=763bd77906b7677da691eaa31c6e195d455197a4@@/@@nitroContractsPathToPrecompilesInterface=src/precompiles@@/ArbWasm.sol
-[arbwasmcache_link_interface]: https://github.com/OffchainLabs/@@nitroContractsRepositorySlug=nitro-contracts@@/blob/@@nitroContractsCommit=763bd77906b7677da691eaa31c6e195d455197a4@@/@@nitroContractsPathToPrecompilesInterface=src/precompiles@@/ArbWasmCache.sol
-[arbaddresstable_link_implementation]: https://github.com/OffchainLabs/@@nitroRepositorySlug=nitro@@/blob/@@nitroVersionTag=v3.5.3@@/@@nitroPathToPrecompiles=precompiles@@/ArbAddressTable.go
-[arbaggregator_link_implementation]: https://github.com/OffchainLabs/@@nitroRepositorySlug=nitro@@/blob/@@nitroVersionTag=v3.5.3@@/@@nitroPathToPrecompiles=precompiles@@/ArbAggregator.go
-[arbdebug_link_implementation]: https://github.com/OffchainLabs/@@nitroRepositorySlug=nitro@@/blob/@@nitroVersionTag=v3.5.3@@/@@nitroPathToPrecompiles=precompiles@@/ArbDebug.go
-[arbfunctiontable_link_implementation]: https://github.com/OffchainLabs/@@nitroRepositorySlug=nitro@@/blob/@@nitroVersionTag=v3.5.3@@/@@nitroPathToPrecompiles=precompiles@@/ArbFunctionTable.go
-[arbgasinfo_link_implementation]: https://github.com/OffchainLabs/@@nitroRepositorySlug=nitro@@/blob/@@nitroVersionTag=v3.5.3@@/@@nitroPathToPrecompiles=precompiles@@/ArbGasInfo.go
-[arbinfo_link_implementation]: https://github.com/OffchainLabs/@@nitroRepositorySlug=nitro@@/blob/@@nitroVersionTag=v3.5.3@@/@@nitroPathToPrecompiles=precompiles@@/ArbInfo.go
-[arbowner_link_implementation]: https://github.com/OffchainLabs/@@nitroRepositorySlug=nitro@@/blob/@@nitroVersionTag=v3.5.3@@/@@nitroPathToPrecompiles=precompiles@@/ArbOwner.go
-[arbownerpublic_link_implementation]: https://github.com/OffchainLabs/@@nitroRepositorySlug=nitro@@/blob/@@nitroVersionTag=v3.5.3@@/@@nitroPathToPrecompiles=precompiles@@/ArbOwnerPublic.go
-[arbostest_link_implementation]: https://github.com/OffchainLabs/@@nitroRepositorySlug=nitro@@/blob/@@nitroVersionTag=v3.5.3@@/@@nitroPathToPrecompiles=precompiles@@/ArbosTest.go
-[arbretryabletx_link_implementation]: https://github.com/OffchainLabs/@@nitroRepositorySlug=nitro@@/blob/@@nitroVersionTag=v3.5.3@@/@@nitroPathToPrecompiles=precompiles@@/ArbRetryableTx.go
-[arbstatistics_link_implementation]: https://github.com/OffchainLabs/@@nitroRepositorySlug=nitro@@/blob/@@nitroVersionTag=v3.5.3@@/@@nitroPathToPrecompiles=precompiles@@/ArbStatistics.go
-[arbsys_link_implementation]: https://github.com/OffchainLabs/@@nitroRepositorySlug=nitro@@/blob/@@nitroVersionTag=v3.5.3@@/@@nitroPathToPrecompiles=precompiles@@/ArbSys.go
-[arbwasm_link_implementation]: https://github.com/OffchainLabs/@@nitroRepositorySlug=nitro@@/blob/@@nitroVersionTag=v3.5.3@@/@@nitroPathToPrecompiles=precompiles@@/ArbWasm.go
-[arbwasmcache_link_implementation]: https://github.com/OffchainLabs/@@nitroRepositorySlug=nitro@@/blob/@@nitroVersionTag=v3.5.3@@/@@nitroPathToPrecompiles=precompiles@@/ArbWasmCache.go
-=======
 | Precompile                        | Address | Solidity interface                                                                                                                                                                                                                                   | Go implementation                                                                                                                                                        | Purpose                             |
 | --------------------------------- | ------- | ---------------------------------------------------------------------------------------------------------------------------------------------------------------------------------------------------------------------------------------------------- | ------------------------------------------------------------------------------------------------------------------------------------------------------------------------ | ----------------------------------- |
 | [ArbAggregator](#arbaggregator)   | `0x6d`  | [Interface](https://github.com/OffchainLabs/@@nitroContractsRepositorySlug=nitro-contracts@@/blob/@@nitroContractsCommit=763bd77906b7677da691eaa31c6e195d455197a4@@/@@nitroContractsPathToPrecompilesInterface=src/precompiles@@/ArbAggregator.sol)  | [Implementation](https://github.com/OffchainLabs/@@nitroRepositorySlug=nitro@@/blob/@@nitroVersionTag=v3.5.2@@/@@nitroPathToPrecompiles=precompiles@@/ArbAggregator.go)  | Configuring transaction aggregation |
@@ -92,17 +37,12 @@
 | [ArbOwnerPublic](#arbownerpublic)     | `0x6b`  | [Interface](https://github.com/OffchainLabs/@@nitroContractsRepositorySlug=nitro-contracts@@/blob/@@nitroContractsCommit=763bd77906b7677da691eaa31c6e195d455197a4@@/@@nitroContractsPathToPrecompilesInterface=src/precompiles@@/ArbOwnerPublic.sol)   | [Implementation](https://github.com/OffchainLabs/@@nitroRepositorySlug=nitro@@/blob/@@nitroVersionTag=v3.5.2@@/@@nitroPathToPrecompiles=precompiles@@/ArbOwnerPublic.go)   | Info about chain owners                            |
 | [ArbosTest](#arbostest)               | `0x69`  | [Interface](https://github.com/OffchainLabs/@@nitroContractsRepositorySlug=nitro-contracts@@/blob/@@nitroContractsCommit=763bd77906b7677da691eaa31c6e195d455197a4@@/@@nitroContractsPathToPrecompilesInterface=src/precompiles@@/ArbosTest.sol)        | [Implementation](https://github.com/OffchainLabs/@@nitroRepositorySlug=nitro@@/blob/@@nitroVersionTag=v3.5.2@@/@@nitroPathToPrecompiles=precompiles@@/ArbosTest.go)        | No longer used                                     |
 | [ArbStatistics](#arbstatistics)       | `0x6f`  | [Interface](https://github.com/OffchainLabs/@@nitroContractsRepositorySlug=nitro-contracts@@/blob/@@nitroContractsCommit=763bd77906b7677da691eaa31c6e195d455197a4@@/@@nitroContractsPathToPrecompilesInterface=src/precompiles@@/ArbStatistics.sol)    | [Implementation](https://github.com/OffchainLabs/@@nitroRepositorySlug=nitro@@/blob/@@nitroVersionTag=v3.5.2@@/@@nitroPathToPrecompiles=precompiles@@/ArbStatistics.go)    | Info about the pre-Nitro state                     |
->>>>>>> 05fb0d5b
 
 ## Precompiles reference
 
 ### `ArbAddressTable`
 
-<<<<<<< HEAD
-`ArbAddressTable` ([Interface][arbaddresstable_link_interface] | [Implementation][arbaddresstable_link_implementation]) provides the ability to create short-hands for commonly used accounts.
-=======
 ArbAddressTable ([Interface](https://github.com/OffchainLabs/@@nitroContractsRepositorySlug=nitro-contracts@@/blob/@@nitroContractsCommit=763bd77906b7677da691eaa31c6e195d455197a4@@/@@nitroContractsPathToPrecompilesInterface=src/precompiles@@/ArbAddressTable.sol) | [Implementation](https://github.com/OffchainLabs/@@nitroRepositorySlug=nitro@@/blob/@@nitroVersionTag=v3.5.2@@/@@nitroPathToPrecompiles=precompiles@@/ArbAddressTable.go)) provides the ability to create short-hands for commonly used accounts.
->>>>>>> 05fb0d5b
 
 Precompile address: `0x0000000000000000000000000000000000000066`
 
@@ -112,11 +52,7 @@
 
 ### `ArbAggregator`
 
-<<<<<<< HEAD
-`ArbAggregator` ([Interface][arbaggregator_link_interface] | [Implementation][arbaggregator_link_implementation]) provides aggregators and their users methods for configuring how they participate in parent chain aggregation. Arbitrum One's default aggregator is the Sequencer, which a user will prefer unless `SetPreferredAggregator` is invoked to change it.
-=======
 ArbAggregator ([Interface](https://github.com/OffchainLabs/@@nitroContractsRepositorySlug=nitro-contracts@@/blob/@@nitroContractsCommit=763bd77906b7677da691eaa31c6e195d455197a4@@/@@nitroContractsPathToPrecompilesInterface=src/precompiles@@/ArbAggregator.sol) | [Implementation](https://github.com/OffchainLabs/@@nitroRepositorySlug=nitro@@/blob/@@nitroVersionTag=v3.5.2@@/@@nitroPathToPrecompiles=precompiles@@/ArbAggregator.go)) provides aggregators and their users methods for configuring how they participate in parent chain aggregation. Arbitrum One's default aggregator is the Sequencer, which a user will prefer unless `SetPreferredAggregator` is invoked to change it.
->>>>>>> 05fb0d5b
 
 Compression ratios are measured in basis points. Methods that are checkmarked are access-controlled and will revert if not called by the aggregator, its fee collector, or a chain owner.
 
@@ -136,11 +72,7 @@
 
 ### `ArbDebug`
 
-<<<<<<< HEAD
-`ArbDebug` ([Interface][arbdebug_link_interface] | [Implementation][arbdebug_link_implementation]) provides mechanisms useful for testing. The methods of `ArbDebug` are only available for chains with the `AllowDebugPrecompiles` chain parameter set. Otherwise, calls to this precompile will revert.
-=======
 ArbDebug ([Interface](https://github.com/OffchainLabs/@@nitroContractsRepositorySlug=nitro-contracts@@/blob/@@nitroContractsCommit=763bd77906b7677da691eaa31c6e195d455197a4@@/@@nitroContractsPathToPrecompilesInterface=src/precompiles@@/ArbDebug.sol) | [Implementation](https://github.com/OffchainLabs/@@nitroRepositorySlug=nitro@@/blob/@@nitroVersionTag=v3.5.2@@/@@nitroPathToPrecompiles=precompiles@@/ArbDebug.go)) provides mechanisms useful for testing. The methods of `ArbDebug` are only available for chains with the `AllowDebugPrecompiles` chain parameter set. Otherwise, calls to this precompile will revert.
->>>>>>> 05fb0d5b
 
 Precompile address: `0x00000000000000000000000000000000000000ff`
 
@@ -150,11 +82,7 @@
 
 ### `ArbFunctionTable`
 
-<<<<<<< HEAD
-`ArbFunctionTable` ([Interface][arbfunctiontable_link_interface] | [Implementation][arbfunctiontable_link_implementation]) provides aggregators the ability to manage function tables, to enable one form of transaction compression. The Nitro aggregator implementation does not use these, so these methods have been stubbed and their effects disabled. They are kept for backwards compatibility.
-=======
 ArbFunctionTable ([Interface](https://github.com/OffchainLabs/@@nitroContractsRepositorySlug=nitro-contracts@@/blob/@@nitroContractsCommit=763bd77906b7677da691eaa31c6e195d455197a4@@/@@nitroContractsPathToPrecompilesInterface=src/precompiles@@/ArbFunctionTable.sol) | [Implementation](https://github.com/OffchainLabs/@@nitroRepositorySlug=nitro@@/blob/@@nitroVersionTag=v3.5.2@@/@@nitroPathToPrecompiles=precompiles@@/ArbFunctionTable.go)) provides aggregators the ability to manage function tables, to enable one form of transaction compression. The Nitro aggregator implementation does not use these, so these methods have been stubbed and their effects disabled. They are kept for backwards compatibility.
->>>>>>> 05fb0d5b
 
 Precompile address: `0x0000000000000000000000000000000000000068`
 
@@ -164,11 +92,7 @@
 
 ### `ArbGasInfo`
 
-<<<<<<< HEAD
-`ArbGasInfo` ([Interface][arbgasinfo_link_interface] | [Implementation][arbgasinfo_link_implementation]) provides insight into the cost of using the chain. These methods have been adjusted to account for Nitro's heavy use of calldata compression. Of note to end-users, we no longer make a distinction between non-zero and zero-valued calldata bytes.
-=======
 ArbGasInfo ([Interface](https://github.com/OffchainLabs/@@nitroContractsRepositorySlug=nitro-contracts@@/blob/@@nitroContractsCommit=763bd77906b7677da691eaa31c6e195d455197a4@@/@@nitroContractsPathToPrecompilesInterface=src/precompiles@@/ArbGasInfo.sol) | [Implementation](https://github.com/OffchainLabs/@@nitroRepositorySlug=nitro@@/blob/@@nitroVersionTag=v3.5.2@@/@@nitroPathToPrecompiles=precompiles@@/ArbGasInfo.go)) provides insight into the cost of using the chain. These methods have been adjusted to account for Nitro's heavy use of calldata compression. Of note to end-users, we no longer make a distinction between non-zero and zero-valued calldata bytes.
->>>>>>> 05fb0d5b
 
 Precompile address: `0x000000000000000000000000000000000000006C`
 
@@ -178,11 +102,7 @@
 
 ### `ArbInfo`
 
-<<<<<<< HEAD
-`ArbInfo` ([Interface][arbinfo_link_interface] | [Implementation][arbinfo_link_implementation]) provides the ability to lookup basic info about accounts and contracts.
-=======
 ArbInfo ([Interface](https://github.com/OffchainLabs/@@nitroContractsRepositorySlug=nitro-contracts@@/blob/@@nitroContractsCommit=763bd77906b7677da691eaa31c6e195d455197a4@@/@@nitroContractsPathToPrecompilesInterface=src/precompiles@@/ArbInfo.sol) | [Implementation](https://github.com/OffchainLabs/@@nitroRepositorySlug=nitro@@/blob/@@nitroVersionTag=v3.5.2@@/@@nitroPathToPrecompiles=precompiles@@/ArbInfo.go)) provides the ability to lookup basic info about accounts and contracts.
->>>>>>> 05fb0d5b
 
 Precompile address: `0x0000000000000000000000000000000000000065`
 
@@ -192,11 +112,7 @@
 
 ### `ArbosTest`
 
-<<<<<<< HEAD
-`ArbosTest` ([Interface][arbostest_link_interface] | [Implementation][arbostest_link_implementation]) provides a method of burning arbitrary amounts of gas, which exists for historical reasons. In Classic, `ArbosTest` had additional methods only the zero address could call. These have been removed since users don't use them and calls to missing methods revert.
-=======
 ArbosTest ([Interface](https://github.com/OffchainLabs/@@nitroContractsRepositorySlug=nitro-contracts@@/blob/@@nitroContractsCommit=763bd77906b7677da691eaa31c6e195d455197a4@@/@@nitroContractsPathToPrecompilesInterface=src/precompiles@@/ArbosTest.sol) | [Implementation](https://github.com/OffchainLabs/@@nitroRepositorySlug=nitro@@/blob/@@nitroVersionTag=v3.5.2@@/@@nitroPathToPrecompiles=precompiles@@/ArbosTest.go)) provides a method of burning arbitrary amounts of gas, which exists for historical reasons. In Classic, `ArbosTest` had additional methods only the zero address could call. These have been removed since users don't use them and calls to missing methods revert.
->>>>>>> 05fb0d5b
 
 Precompile address: `0x0000000000000000000000000000000000000069`
 
@@ -206,11 +122,7 @@
 
 ### `ArbOwner`
 
-<<<<<<< HEAD
-`ArbOwner` ([Interface][arbowner_link_interface] | [Implementation][arbowner_link_implementation]) provides owners with tools for managing the Rollup. Calls by non-owners will always revert.
-=======
 ArbOwner ([Interface](https://github.com/OffchainLabs/@@nitroContractsRepositorySlug=nitro-contracts@@/blob/@@nitroContractsCommit=763bd77906b7677da691eaa31c6e195d455197a4@@/@@nitroContractsPathToPrecompilesInterface=src/precompiles@@/ArbOwner.sol) | [Implementation](https://github.com/OffchainLabs/@@nitroRepositorySlug=nitro@@/blob/@@nitroVersionTag=v3.5.2@@/@@nitroPathToPrecompiles=precompiles@@/ArbOwner.go)) provides owners with tools for managing the rollup. Calls by non-owners will always revert.
->>>>>>> 05fb0d5b
 
 Most of Arbitrum Classic's owner methods have been removed since they no longer make sense in Nitro:
 
@@ -226,11 +138,7 @@
 
 ### `ArbOwnerPublic`
 
-<<<<<<< HEAD
-`ArbOwnerPublic` ([Interface][arbownerpublic_link_interface] | [Implementation][arbownerpublic_link_implementation]) provides non-owners with info about the current chain owners.
-=======
 ArbOwnerPublic ([Interface](https://github.com/OffchainLabs/@@nitroContractsRepositorySlug=nitro-contracts@@/blob/@@nitroContractsCommit=763bd77906b7677da691eaa31c6e195d455197a4@@/@@nitroContractsPathToPrecompilesInterface=src/precompiles@@/ArbOwnerPublic.sol) | [Implementation](https://github.com/OffchainLabs/@@nitroRepositorySlug=nitro@@/blob/@@nitroVersionTag=v3.5.2@@/@@nitroPathToPrecompiles=precompiles@@/ArbOwnerPublic.go)) provides non-owners with info about the current chain owners.
->>>>>>> 05fb0d5b
 
 Precompile address: `0x000000000000000000000000000000000000006b`
 
@@ -240,11 +148,7 @@
 
 ### `ArbRetryableTx`
 
-<<<<<<< HEAD
-`ArbRetryableTx` ([Interface][arbretryabletx_link_interface] | [Implementation][arbretryabletx_link_implementation]) provides methods for managing retryables. The model has been adjusted for Nitro, most notably in terms of how retry transactions are scheduled. For more information on retryables, please see [the retryable documentation](/how-arbitrum-works/10-l1-to-l2-messaging.mdx#retryable-tickets).
-=======
 ArbRetryableTx ([Interface](https://github.com/OffchainLabs/@@nitroContractsRepositorySlug=nitro-contracts@@/blob/@@nitroContractsCommit=763bd77906b7677da691eaa31c6e195d455197a4@@/@@nitroContractsPathToPrecompilesInterface=src/precompiles@@/ArbRetryableTx.sol) | [Implementation](https://github.com/OffchainLabs/@@nitroRepositorySlug=nitro@@/blob/@@nitroVersionTag=v3.5.2@@/@@nitroPathToPrecompiles=precompiles@@/ArbRetryableTx.go)) provides methods for managing retryables. The model has been adjusted for Nitro, most notably in terms of how retry transactions are scheduled. For more information on retryables, please see [the retryable documentation](/how-arbitrum-works/10-l1-to-l2-messaging.mdx#retryable-tickets).
->>>>>>> 05fb0d5b
 
 Precompile address: `0x000000000000000000000000000000000000006E`
 
@@ -254,11 +158,7 @@
 
 ### `ArbStatistics`
 
-<<<<<<< HEAD
-`ArbStatistics` ([Interface][arbstatistics_link_interface] | [Implementation][arbstatistics_link_implementation]) provides statistics about the chain as of just before the Nitro upgrade. In Arbitrum Classic, this was how a user would get info such as the total number of accounts, but there are better ways to get that info in Nitro.
-=======
 ArbStatistics ([Interface](https://github.com/OffchainLabs/@@nitroContractsRepositorySlug=nitro-contracts@@/blob/@@nitroContractsCommit=763bd77906b7677da691eaa31c6e195d455197a4@@/@@nitroContractsPathToPrecompilesInterface=src/precompiles@@/ArbStatistics.sol) | [Implementation](https://github.com/OffchainLabs/@@nitroRepositorySlug=nitro@@/blob/@@nitroVersionTag=v3.5.2@@/@@nitroPathToPrecompiles=precompiles@@/ArbStatistics.go)) provides statistics about the chain as of just before the Nitro upgrade. In Arbitrum Classic, this was how a user would get info such as the total number of accounts, but there are better ways to get that info in Nitro.
->>>>>>> 05fb0d5b
 
 Precompile address: `0x000000000000000000000000000000000000006F`
 
@@ -268,11 +168,7 @@
 
 ### `ArbSys`
 
-<<<<<<< HEAD
-`ArbSys` ([Interface][arbsys_link_interface] | [Implementation][arbsys_link_implementation]) provides system-level functionality for interacting with the parent chain and understanding the call stack.
-=======
 ArbSys ([Interface](https://github.com/OffchainLabs/@@nitroContractsRepositorySlug=nitro-contracts@@/blob/@@nitroContractsCommit=763bd77906b7677da691eaa31c6e195d455197a4@@/@@nitroContractsPathToPrecompilesInterface=src/precompiles@@/ArbSys.sol) | [Implementation](https://github.com/OffchainLabs/@@nitroRepositorySlug=nitro@@/blob/@@nitroVersionTag=v3.5.2@@/@@nitroPathToPrecompiles=precompiles@@/ArbSys.go)) provides system-level functionality for interacting with the parent chain and understanding the call stack.
->>>>>>> 05fb0d5b
 
 Precompile address: `0x0000000000000000000000000000000000000064`
 
@@ -282,11 +178,7 @@
 
 ### `ArbWasm`
 
-<<<<<<< HEAD
-`ArbWasm` ([Interface][arbwasm_link_interface] | [Implementation][arbwasm_link_implementation]) provides helper methods for managing Stylus contracts
-=======
 ArbWasm ([Interface](https://github.com/OffchainLabs/@@nitroContractsRepositorySlug=nitro-contracts@@/blob/@@nitroContractsCommit=763bd77906b7677da691eaa31c6e195d455197a4@@/@@nitroContractsPathToPrecompilesInterface=src/precompiles@@/ArbWasm.sol) | [Implementation](https://github.com/OffchainLabs/@@nitroRepositorySlug=nitro@@/blob/@@nitroVersionTag=v3.5.2@@/@@nitroPathToPrecompiles=precompiles@@/ArbWasm.go)) provides helper methods for managing Stylus contracts
->>>>>>> 05fb0d5b
 
 Precompile address: `0x0000000000000000000000000000000000000071`
 
@@ -296,11 +188,7 @@
 
 ### `ArbWasmCache`
 
-<<<<<<< HEAD
-`ArbWasmCache` ([Interface][arbwasmcache_link_interface] | [Implementation][arbwasmcache_link_implementation]) provides helper methods for managing Stylus cache
-=======
 ArbWasmCache ([Interface](https://github.com/OffchainLabs/@@nitroContractsRepositorySlug=nitro-contracts@@/blob/@@nitroContractsCommit=763bd77906b7677da691eaa31c6e195d455197a4@@/@@nitroContractsPathToPrecompilesInterface=src/precompiles@@/ArbWasmCache.sol) | [Implementation](https://github.com/OffchainLabs/@@nitroRepositorySlug=nitro@@/blob/@@nitroVersionTag=v3.5.2@@/@@nitroPathToPrecompiles=precompiles@@/ArbWasmCache.go)) provides helper methods for managing Stylus cache
->>>>>>> 05fb0d5b
 
 Precompile address: `0x0000000000000000000000000000000000000072`
 
