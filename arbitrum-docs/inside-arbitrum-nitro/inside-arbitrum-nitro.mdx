---
---

# Inside Arbitrum Nitro

This document is a deep-dive explanation of Arbitrum Nitro’s design and the rationale for it. This isn’t API documentation, nor is it a guided tour of the code--look elsewhere for those. “Inside Arbitrum Nitro” is for people who want to understand Nitro's design.

The body of this document will describe Arbitrum Rollup, the primary use case of the Nitro technology and the one used on the Arbitrum One chain. There is a variant use case, called AnyTrust, which is used by the Arbitrum Nova chain. AnyTrust is covered by a section at the end of this document.

## Why use Arbitrum? Why use Nitro?

Arbitrum is an L2 scaling solution for Ethereum, offering a unique combination of benefits:

- Trustless security: security rooted in Ethereum, with any one party able to ensure correct Layer 2 results
- Compatibility with Ethereum: able to run unmodified EVM contracts and unmodified Ethereum transactions
- Scalability: moving contracts’ computation and storage off of the main Ethereum chain, allowing much higher throughput
- Minimum cost: designed and engineered to minimize the L1 gas footprint of the system, minimizing per-transaction cost.

Some other Layer 2 systems provide some of these features, but to our knowledge no other system offers the same combination of features at the same cost.

Nitro is a major upgrade to Arbitrum, improving over "classic" Arbitrum in several ways:

- **Advanced Calldata Compression,** which further drives down transaction costs on Arbitrum by reducing the amount of data posted to L1.
- **Separate Contexts For Common Execution and Fault Proving,** increasing the performance of L1 nodes, and thus offering lower fees.
- **Ethereum L1 Gas Compatibility,** bringing pricing and accounting for EVM operations perfectly in line with Ethereum.
- **Additional L1 Interoperability,** including tighter synchronization with L1 Block numbers, and full support for all Ethereum L1 precompiles.
- **Safe Retryables,** eliminating the failure mode where a retryable ticket fails to get created.
- **Geth Tracing,** for even broader debugging support.
- And many, many more changes.

## The Big Picture

At the most basic level, an Arbitrum chain works like this:

![img](https://lh4.googleusercontent.com/qwf_aYyB1AfX9s-_PQysOmPNtWB164_qA6isj3NhkDnmcro6J75f6MC2_AjlN60lpSkSw6DtZwNfrt13F3E_G8jdvjeWHX8EophDA2oUM0mEpPVeTlMbsjUCMmztEM0WvDpyWZ6R)

People and contracts put messages into the inbox. The chain reads the messages one at a time, and processes each one. This updates the state of the chain and produces some outputs.

If you want an Arbitrum chain to process a transaction for you, you need to put that transaction into the chain’s inbox. Then the chain will see your transaction, execute it, and produce some outputs: a transaction receipt, and any withdrawals that your transaction initiated.

Execution is deterministic -- which means that the chain’s behavior is uniquely determined by the contents of its inbox. Because of this, the result of your transaction is knowable as soon as your transaction has been put in the inbox. Any Arbitrum node will be able to tell you the result. (And you can run an Arbitrum node yourself if you want.)

All of the technical detail in this document is connected to this diagram. To get from this diagram to a full description of Arbitrum, we’ll need to answer questions like these:

- Who keeps track of the inbox, chain state, and outputs?
- How does Arbitrum make sure that the chain state and outputs are correct?
- How can Ethereum users and contracts interact with Arbitrum?
- How does Arbitrum support Ethereum-compatible contracts and transactions?
- How are ETH and tokens transferred into and out of Arbitrum chains, and how are they managed while on the chain?
- How can I run my own Arbitrum node or validator?

## Nitro's Design: The Four Big Ideas

The essence of Nitro, and its key innovations, lie in four big ideas. We'll list them here with a very quick summary of each, then we'll unpack them in more detail in later sections.

**Big Idea: Sequencing, Followed by Deterministic Execution**: Nitro processes transactions with a two-phase strategy. First, the transactions are organized into a single ordered sequence, and Nitro commits to that sequence. Then the transactions are processed, in that sequence, by a deterministic state transition function.

**Big Idea: Geth at the Core**: Nitro supports Ethereum's data structures, formats, and virtual machine by compiling in the core code of the popular go-ethereum ("Geth") Ethereum node software. Using Geth as a library in this way ensures a very high degree of compatibility with Ethereum.

**Big Idea: Separate Execution from Proving**: Nitro takes the same source code and compiles it twice, once to native code for execution in a Nitro node, optimized for speed, and again to WASM for use in proving, optimized for portability and security.

**Big Idea: Optimistic Rollup with Interactive Fraud Proofs**: Nitro settles transactions to the Layer 1 Ethereum chain using an optimistic rollup protocol, including the interactive fraud proofs pioneered by Arbitrum.

## Sequencing, Followed by Deterministic Execution

This diagram summarizes how transactions are processed in Nitro.

![seq-then-exec](../assets/seq-then-exec.png)

Let's follow a user's transaction through this process.

First, the user creates a transaction, uses their wallet to sign it, and sends it to the Nitro chain's Sequencer. The Sequencer's job, as its name implies, is to take the arriving transactions, put them into an ordered sequence, and publish that sequence.

Once the transactions are sequenced, they are run through the _state transition function_, one by one, in order. The state transition function takes as input the current state of the chain (account balances, contract code, and so on), along with the next transaction. It updates the state and sometimes emits a new Layer 2 block on the Nitro chain.

Because the protocol doesn't trust the Sequencer not to put garbage into its sequence, the state transition function will detect and discard any invalid (e.g., improperly formed) transactions in the sequence. A well-behaved Sequencer will filter out invalid transactions so the state transition function never sees them--and this reduces cost and therefore keeps transactions fees low--but Nitro will still work correctly no matter what the Sequencer puts into its feed. (Transactions in the feed are signed by their senders, so the Sequencer can't create forged transactions.)

The state transition function is deterministic, which means that its behavior depends only on the current state and the contents of the next transaction--and nothing else. Because of this determinism, the result of a transaction T will depend only on the genesis state of the chain, the transactions before T in the sequence, and T itself.

It follows that anyone who knows the transaction sequence can compute the state transition function for themselves--and all honest parties who do this are guaranteed to get identical results. This is the normal way that Nitro nodes operate: get the transaction sequence, and run the state transition function locally. No consensus mechanism is needed for this.

### How the Sequencer Publishes the Sequence

So how do nodes get the sequence? The Sequencer publishes it in two ways: a real-time feed, and batches posted on L1 Ethereum.

The real-time feed is published by the Sequencer so that anyone who subscribes to the feed receives instant notifications of each transaction as it is sequenced. Nitro nodes can subscribe to the feed directly from the Sequencer, or through a relay that forwards the feed. The feed represents the Sequencer's promise that it will record transactions in a particular order. If the Sequencer is honest and doesn't have a long downtime, this promise will be kept. So anyone who trusts the Sequencer to keep its promises can rely on the feed to get instant information about the transaction sequence--and they can run the sequenced transactions through the state transition function to learn the results of each transaction immediately. This is "soft finality" for transactions; it's "soft" because it depends on the Sequencer keeping its promises.

The Sequencer also publishes its sequence on the L1 Ethereum chain. Periodically--perhaps every few minutes in production--the Sequencer concatenates the next group of transactions in the feed, compresses them for efficiency, and posts the result as calldata on Ethereum. This is the final and official record of the transaction sequence. As soon as this Ethereum transaction has finality on Ethereum, the Layer 2 Nitro transactions it records will have finality. These transactions are final because their position in the sequence has finality, and the outcome of the transactions is deterministic and knowable to any party. This is "hard finality".

The Sequencer's batches are compressed using a general-purpose data compression algorithm called "brotli", on its highest-compression setting.

## Geth at the Core

The second key design idea in Nitro is "geth at the core." Here "geth" refers to go-ethereum, the most common node software for Ethereum. As its name would suggest, go-ethereum is written in the Go programming language, as is almost all of Nitro.

![geth-sandwich](../assets/geth-sandwich.png)

The software that makes up a Nitro node can be thought of as built in three main layers, which are shown above:

<<<<<<< HEAD
- The base layer is the core of Geth--the parts of Geth that emulate the execution of EVM contracts and maintain the data structures that make up the Ethereum state. Nitro compiles in this code as a library, with a few minor modifications to add necessary hooks.
=======
- The base layer is the core of geth--the parts of Geth that emulate the execution of EVM contracts and maintain the data structures that make up the Ethereum state. Nitro compiles in this code as a library, with a few minor modifications to add necessary hooks.
>>>>>>> 8cc17009
- The middle layer, which we call ArbOS, is custom software that provides additional functions associated with Layer 2 functionality, such as decompressing and parsing the Sequencer's data batches, accounting for Layer 1 gas costs and collecting fees to reimburse for them, and supporting cross-chain bridge functionalities such as deposits of Ether and tokens from L1 and withdrawals of the same back to L1. We'll dig in to the details of ArbOS below.
- The top layer consists of node software, mostly drawn from geth. This handles connections and incoming RPC requests from clients and provides the other top-level functionality required to operate an Ethereum-compatible blockchain node.

Because the top and bottom layers rely heavily on code from geth, this structure has been dubbed a "geth sandwich." Strictly speaking, Geth plays the role of the bread in the sandwich, and ArbOS is the filling, but this sandwich is named for the bread.

The State Transition Function consists of the bottom Geth layer, and a portion of the middle ArbOS layer. In particular, the STF is a designated function in the source code, and implicitly includes all of the code called by that function. The STF takes as input the bytes of a transaction received in the inbox, and has access to a modifiable copy of the Ethereum state tree. Executing the STF may modify the state, and at the end will emit the header of a new block (in Ethereum's block header format) which will be appended to the Nitro chain.

## Separating Execution from Proving

One of the challenges in designing a practical rollup system is the tension between wanting the system to perform well in ordinary execution, versus being able to reliably prove the results of execution. Nitro resolves this tension by using the same source code for both execution and proving, but compiling it to different targets for the two cases.

When compiling the Nitro node software for _execution_, the ordinary Go compiler is used, producing native code for the target architecture, which of course will be different for different node deployments. (The node software is distributed in source code form, and as a Docker image containing a compiled binary.)

Separately, for _proving_, the portion of the code that is the State Transition Function is compiled by the Go compiler to WebAssembly (wasm), which is a typed, portable machine code format. The wasm code then goes through a simple transformation into a format we call WAVM, which is detailed below. If there is a dispute about the correct result of computing the STF, it is resolved with reference to the WAVM code.

#### WAVM

The wasm format has many features that make it a good vehicle for fraud proofs---it is portable, structured, well-specified, and has reasonably good tools and support---but it needs a few modifications to do the job completely. Nitro uses a slightly modified version of wasm, which we call WAVM. A simple transformation stage turns the wasm code produced by the Go compiler into WAVM code suitable for proving.

WAVM differs from wasm in three main ways. First, WAVM removes some features of wasm that are not generated by the Go compiler; the transformation phase verifies that these features are not present.

Second, WAVM restricts a few features of wasm. For example, WAVM does not contain floating-point instructions, so the transformer replaces floating-point instructions with calls to the Berkeley SoftFloat library. (We use software floating-point to reduce the risk of floating-point incompatibilities between architectures. The core Nitro functions never use floating-point, but the Go runtime does use some floating-point operations.) WAVM does not contain nested control flow, so the transformer flattens control flow constructs, turning control flow instructions into jumps. Some wasm instructions take a variable amount of time to execute, which we avoid in WAVM by transforming them into constructs using fixed cost instructions. These transformations simplify proving.

Third, WAVM adds a few opcodes to enable interaction with the blockchain environment. For example, new instructions allow the WAVM code to read and write the chain's global state, to get the next message from the chain's inbox, or to signal a successful end to executing the State Transition Function.

#### ReadPreImage and the Hash Oracle Trick

The most interesting new instruction is `ReadPreImage` which takes as input a hash `H` and an offset `I`, and returns the word of data at offset `I` in the preimage of `H` (and the number of bytes written, which is zero if `I` is at or after the end of the preimage). Of course, it is not feasible in general to produce a preimage from an arbitrary hash. For safety, the `ReadPreImage` instruction can only be used in a context where the preimage is publicly known, and where the size of the preimage is known to be less than a fixed upper bound of about 110 kbytes.

(In this context, "publicly known" information is information that can be derived or recovered efficiently by any honest party, assuming that the full history of the L1 Ethereum chain is available. For convenience, a hash preimage can also be supplied by a third party such as a public server, and the correctness of the supplied value is easily verified.)

As an example, the state of a Nitro chain is maintained in Ethereum's state tree format, which is organized as a Merkle tree. Nodes of the tree are stored in a database, indexed by the Merkle hash of the node. In Nitro, the state tree is kept outside of the State Transition Function's storage, with the STF only knowing the root hash of the tree. Given the hash of a tree node, the STF can recover the tree node's contents by using `ReadPreImage`, relying on the fact that the full contents of the tree are publicly known and that nodes in the Ethereum state tree will always be smaller than the upper bound on preimage size. In this manner, the STF is able to arbitrarily read and write to the state tree, despite only storing its root hash.

The only other use of `ReadPreImage` is to fetch the contents of recent L2 block headers, given the header hash. This is safe because the block headers are publicly known and have bounded size.

This "hash oracle trick" of storing the Merkle hash of a data structure, and relying on protocol participants to store the full structure and thereby support fetch-by-hash of the contents, goes back to the original Arbitrum design.

## Optimistic Rollup

Arbitrum is an optimistic rollup. Let’s unpack that term.

_Rollup_

Arbitrum is a rollup, which means that the inputs to the chain -- the messages that are put into the inbox -- are all recorded on the Ethereum chain as calldata. Because of this, everyone has the information they would need to determine the current correct state of the chain -- they have the full history of the inbox, and the results are uniquely determined by the inbox history, so they can reconstruct the state of the chain based only on public information, if needed.

This also allows anyone to be a full participant in the Arbitrum protocol, to run an Arbitrum node or participate as a validator. Nothing about the history or state of the chain is a secret.

_Optimistic_

Arbitrum is optimistic, which means that Arbitrum advances the state of its chain by letting any party (a “validator”) post on Layer 1 a rollup block that that party claims is correct, and then giving everyone else a chance to challenge that claim. If the challenge period (roughly a week) passes and nobody has challenged the claimed rollup block, Arbitrum confirms the rollup block as correct. If someone challenges the claim during the challenge period, then Arbitrum uses an efficient dispute resolution protocol (detailed below) to identify which party is lying. The liar will forfeit a deposit, and the truth-teller will take part of that deposit as a reward for their efforts (some of the deposit is burned, guaranteeing that the liar is punished even if there's some collusion going on).

Because a party who tries to cheat will lose a deposit, attempts to cheat should be very rare, and the normal case will be a single party posting a correct rollup block, and nobody challenging it.

## Resolving disputes using interactive fraud proofs

Among optimistic rollups, the most important design decision is how to resolve disputes. Suppose Alice claims that the chain will produce a certain result, and Bob disagrees. How will the protocol decide which version to accept?

There are basically two choices: interactive proving, or re-executing transactions. Arbitrum uses interactive proving, which we believe is more efficient and more flexible. Much of the design of Arbitrum follows from this fact.

### Interactive proving

The idea of interactive proving is that Alice and Bob will engage in a back-and-forth protocol, refereed by an L1 contract, to resolve their dispute with minimal work required from any L1 contract.

Arbitrum's approach is based on dissection of the dispute. If Alice's claim covers N steps of execution, she posts two claims of size N/2 which combine to yield her initial N-step claim, then Bob picks one of Alice's N/2-step claims to challenge. Now the size of the dispute has been cut in half. This process continues, cutting the dispute in half at each stage, until they are disagreeing about a single step of execution. Note that so far the L1 referee hasn't had to think about execution "on the merits". It is only once the dispute is narrowed down to a single step that the L1 referee needs to resolve the dispute by looking at what the instruction actually does and whether Alice's claim about it is correct.

The key principle behind interactive proving is that if Alice and Bob are in a dispute, Alice and Bob should do as much off-chain work as possible needed to resolve their dispute, rather than putting that work onto an L1 contract.

### Re-executing transactions

The alternative to interactive proving would be to have a rollup block contain a claimed machine state hash after every individual transaction. Then in case of a dispute, the L1 referee would emulate the execution of an entire transaction, to see whether the outcome matches Alice's claim.

### Why interactive proving is better

We believe strongly that interactive proving is the superior approach, for the following reasons.

**More efficient in the optimistic case**: Because interactive proving can resolve disputes that are larger than one transaction, it can allow a rollup block to contain only a single claim about the end state of the chain after all of the execution covered by the block. By contrast, reexecution requires posting a state claim for each transaction within the rollup block. With hundred or thousands of transactions per rollup block, this is a substantial difference in L1 footprint -- and L1 footprint is the main component of cost.

**More efficient in the pessimistic case**: In case of a dispute, interactive proving requires the L1 referee contract only to check that Alice and Bob's actions "have the right shape", for example, that Alice has divided her N-step claim into two claims half as large. (The referee doesn't need to evaluate the correctness of Alice's claims--Bob does that, off-chain.) Only one instruction needs to be reexecuted. By contrast, reexecution requires the L1 referee to emulate the execution of an entire transaction.

**Higher per-tx gas limit:** Interactive proving can escape from Ethereum's tight per-transaction gas limit. The gas limit isn't infinite, for obvious reasons, but it can be larger than on Ethereum. As far as Ethereum is concerned, the only downside of a gas-heavy Arbitrum transaction is that it may require an interactive fraud proof with slightly more steps (and only if indeed it is fraudulent). By contrast, reexecution must impose a _lower_ gas limit than Ethereum, because it must be possible to emulate execution of the transaction (which is more expensive than executing it directly) within a single Ethereum transaction.

**More implementation flexibility:** Interactive proving allows more flexibility in implementation. All that is necessary is the ability to verify a one-step proof on Ethereum. By contrast, reexecution approaches are tethered to limitations of the EVM.

### Interactive proving drives the design of Arbitrum

Much of the design of Arbitrum is driven by the opportunities opened up by interactive proving. If you're reading about some feature of Arbitrum, and you're wondering why it exists, two good questions to ask are: "How does this support interactive proving?" and "How does this take advantage of interactive proving?" The answers to most "why questions" about Arbitrum relate to interactive proving.

## Arbitrum Rollup Protocol

Before diving into the rollup protocol, there are two things we need to cover.

First, _if you’re an Arbitrum user or developer, you don’t need to understand the rollup protocol_. You don’t ever need to think about it, unless you want to. Your relationship with it can be like a train passenger’s relationship with the train’s engine: you know it exists, you rely on it to keep working, but you don’t spend your time monitoring it or studying its internals.

You’re welcome to study, observe, and even participate in the rollup protocol, but you don’t need to, and most people won’t. So if you’re a typical train passenger who just wants to read or talk to your neighbor, you can skip right to the [next section](#validators) of this document. If not, read on!

The second thing to understand about the rollup protocol is that _the protocol doesn’t decide the results of transactions, it only confirms the results_. The results are uniquely determined by the sequence of messages in the chain’s inbox. So once your transaction message is in the chain’s inbox, its result is knowable--and Arbitrum nodes will report that your transaction is done. The role of the rollup protocol is to confirm transaction results that, as far as Arbitrum users are concerned, have already occurred. (This is why Arbitrum users can effectively ignore the rollup protocol.)

You might wonder why we need the rollup protocol. If everyone knows the results of transactions already, why bother confirming them? The rollup protocol exists for two reasons. First, somebody might lie about a result, and we need a definitive, trustless way to tell who is lying. Second, Ethereum doesn’t know the results. The whole point of a Layer 2 scaling system is to run transactions without Ethereum needing to do all of the work--and indeed Arbitrum can go fast enough that Ethereum couldn’t hope to monitor every Arbitrum transaction. But once a result is confirmed, Ethereum knows about it and can rely on it, enabling operations on Ethereum such as processing withdrawals of funds from Nitro back to L1.

With those preliminaries behind us, let’s jump into the details of the rollup protocol.

The parties who participate in the protocol are called _validators_. Some validators will choose to be stakers--they will place an ETH deposit which they’ll be able to recover if they’re not caught cheating. In the common case, it's expected that only one validator will be staked, since as long as it's staked on the current outcome, and there are no conflicting claims, there's no need for other parties to stake / take any action. The protocol allows for these roles to be permissionless in principle; currently on Arbitrum One, validators/stakers are whitelisted (see ["State of Progressive Decentralization"](https://docs.arbitrum.foundation/state-of-progressive-decentralization)). "Watchtower validators," who monitor the chain but don't take any on-chain actions, can be run permissionlessly (see ["validators"](#validators) below).

The key security property of the rollup protocol is that any one honest validator can force the correct execution of the chain to be confirmed. This means that execution of an Arbitrum chain is as trustless as Ethereum. You, and you alone (or someone you hire) can force your transactions to be processed correctly. And that is true no matter how many malicious people are trying to stop you.

### The Rollup Chain

The rollup protocol tracks a chain of rollup blocks---we'll call these "RBlocks" for clarity. They're not the same as Layer 1 Ethereum blocks, and also not the same as Layer 2 Nitro blocks. You can think of the RBlocks as forming a separate chain, which the Arbitrum rollup protocol manages and oversees.

Validators can propose RBlocks. New RBlocks will be _unresolved_ at first. Eventually every RBlock will be _resolved_, by being either _confirmed_ or _rejected_. The confirmed RBlocks make up the confirmed history of the chain.

Each RBlock contains:

- the RBlock number
- the predecessor RBlock number: RBlock number of the last RBlock before this one that is (claimed to be) correct
- the number of L2 blocks that have been created in the chain's history
- the number of inbox messages have been consumed in the chain’s history
- a hash of the outputs produced over the chain’s history.

Except for the RBlock number, the contents of the RBlock are all just claims by the RBlock's proposer. Arbitrum doesn’t know at first whether any of these fields are correct. If all of these fields are correct, the protocol should eventually confirm the RBlock. If one or more of these fields are incorrect, the protocol should eventually reject the RBlock.

An RBlock is implicitly claiming that its predecessor RBlock is correct. This implies, transitively, that an RBlock implicitly claims the correctness of a complete history of the chain: a sequence of ancestor RBlock that reaches all the way back to the birth of the chain.

An RBlock is also implicitly claiming that its older siblings (older RBlocks with the same predecessor), if there are any, are incorrect. If two RBlocks are siblings, and the older sibling is correct, then the younger sibling is considered incorrect, even if everything else in the younger sibling is true.

The RBlock is assigned a deadline, which says how long other validators have to respond to it. If you’re a validator, and you agree that an RBlock is correct, you don’t need to do anything. If you disagree with an RBlock, you can post another RBlock with a different result, and you’ll probably end up in a challenge against the first RBlock's staker. (More on challenges below.)

In the normal case, the rollup chain will look like this:

![img](https://lh3.googleusercontent.com/vv118kJMXj76PG6J-Jv4BC9KTpe72mdfD1uWoqhKXvKKfPWHW6wMMCvJ9KKQx_VXIw34XfzT4yfyNVtQVstYRczLk6kLKvBv8Pbl-0MjSzGxz1Z_8T5Y_6UcDMWpy7_D9PxQYKdT)

On the left, representing an earlier part of the chain’s history, we have confirmed RBlocks. These have been fully accepted and recorded by the Layer 1 contracts that manage the chain. The newest of the confirmed RBlocks, RBlock 94, is called the “latest confirmed RBlock.” On the right, we see a set of newer proposed RBlocks. The protocol can’t yet confirm or reject them, because their deadlines haven’t run out yet. The oldest RBlock whose fate has yet to be determined, RBlock 95, is called the “first unresolved RBlock.”

Notice that a proposed RBlock can build on an earlier proposed RBlock. This allows validators to continue proposing RBlocks without needing to wait for the protocol to confirm the previous one. Normally, all of the proposed RBlocks will be valid, so they will all eventually be accepted.

Here’s another example of what the chain state might look like, if several validators are being malicious. It’s a contrived example, designed to illustrate a variety of cases that can come up in the protocol, all smashed into a single scenario.

![img](https://lh3.googleusercontent.com/IKBNeX9IVAD5Vom8vqYER4CEZhTecJJrp51ddlEGYiZrdV6y9zaG0Ip8HuKgfJ-eS9_TN_C2I0EPl-7H5ITRgSQqJONnSE7X0P62sRbGoiv_shmijBxsVDJL9RhWbyDjs2lKxU-M)

There’s a lot going on here, so let’s unpack it.

- RBlock 100 has been confirmed.
- RBlock 101 claimed to be a correct successor to RBlock 100, but 101 was rejected (hence the X drawn in it).
- RBlock 102 was eventually confirmed as the correct successor to 100.
- RBlock 103 was confirmed and is now the latest confirmed RBlock.
- RBlock 104 was proposed as a successor to RBlock 103, and 105 was proposed as a successor to 104. 104 was rejected as incorrect, and as a consequence 105 was rejected because its predecessor was rejected.
- RBlock 106 is unresolved. It claims to be a correct successor to RBlock 103 but the protocol hasn’t yet decided whether to confirm or reject it. It is the first unresolved RBlock.
- RBlocks 107 and 108 claim to chain from 106. They are also unresolved. If 106 is rejected, they will be automatically rejected too.
- RBlock 109 disagrees with RBlock 106, because they both claim the same predecessor. At least one of them will eventually be rejected, but the protocol hasn’t yet resolved them.
- RBlock 110 claims to follow 109. It is unresolved. If 109 is rejected, 110 will be automatically rejected too.
- RBlock 111 claims to follow 105. 111 will inevitably be rejected because its predecessor has already been rejected. But it hasn’t been rejected yet, because the protocol resolves RBlocks in RBlock number order, so the protocol will have to resolve 106 through 110, in order, before it can resolve 111. After 110 has been resolved, 111 can be rejected immediately.

Again: this sort of thing is very unlikely in practice. In this diagram, at least four parties must have staked on wrong RBlocks, and when the dust settles at least four parties will have lost their stakes. The protocol handles these cases correctly, of course, but they’re rare corner cases. This diagram is designed to illustrate the variety of situations that are possible in principle, and how the protocol would deal with them.

### Staking

At any given time, some validators will be stakers, and some will not. Stakers deposit funds that are held by the Arbitrum Layer 1 contracts and will be confiscated if the staker loses a challenge. Nitro chains accept stakes in ETH.

A single stake can cover a chain of RBlocks. Every staker is staked on the latest confirmed RBlock; and if you’re staked on an RBlock, you can also stake on one successor of that RBlock. So you might be staked on a sequence of RBlocks that represent a single coherent claim about the correct history of the chain. A single stake suffices to commit you to that sequence of RBlocks.

In order to create a new RBlock, you must be a staker, and you must already be staked on the predecessor of the new RBlock you’re creating. The stake requirement for RBlock creation ensures that anyone who creates a new RBlock has something to lose if that RBlock is eventually rejected.

The protocol keeps track of the current required stake amount. Normally this will equal the base stake amount, which is a parameter of the Nitro chain. But if the chain has been slow to make progress lately, the required stake will increase, as described in more detail below.

The rules for staking are as follows:

- If you’re not staked, you can stake on the latest confirmed RBlock. When doing this, you deposit the current minimum stake amount.
- If you’re staked on an RBlock, you can also add your stake to any one successor of that RBlock. (The protocol tracks the maximum RBlock number you’re staked on, and lets you add your stake to any successor of that RBlock, updating your maximum to that successor.) This doesn’t require you to place a new stake.
  - A special case of adding your stake to a successor RBlock is when you create a new RBlock as a successor to an RBlock you’re already staked on.
- If you’re staked only on the latest confirmed RBlock (and possibly earlier RBlocks), you or anyone else can ask to have your stake refunded. Your staked funds will be returned to you, and you will no longer be a staker.
- If you lose a challenge, your stake is removed from all RBlocks and you forfeit your staked funds.

Notice that once you are staked on an RBlock, there is no way to unstake. You are committed to that RBlock. Eventually one of two things will happen: that RBlock will be confirmed, or you will lose your stake. The only way to get your stake back is to wait until all of the RBlocks you are staked on are confirmed.

#### Setting the current minimum stake amount

One detail we deferred earlier is how the current minimum stake amount is set. Normally, this is just equal to the base stake amount, which is a parameter of the Nitro chain. However, if the chain has been slow to make progress in confirming RBlocks, the stake requirement will escalate temporarily. Specifically, the base stake amount is multiplied by a factor that is exponential in the time since the deadline of the first unresolved RBlock passed. This ensures that if malicious parties are placing false stakes to try to delay progress (despite the fact that they’re losing those stakes), the stake requirement goes up so that the cost of such a delay attack increases exponentially. As RBlock resolution starts advancing again, the stake requirement will go back down.

### Rules for Confirming or Rejecting RBlocks

The rules for resolving RBlocks are fairly simple.

The first unresolved RBlock can be confirmed if:

- the RBlock's predecessor is the latest confirmed RBlock, and
- the RBlock's deadline has passed, and
- there is at least one staker, and
- all stakers are staked on the RBlock.

The first unresolved RBlock can be rejected if:

- the RBlock's predecessor has been rejected, or
- all of the following are true:
  - the RBlock's deadline has passed, and
  - there is at least one staker, and
  - no staker is staked on the RBlock.

A consequence of these rules is that once the first unresolved RBlock's deadline has passed (and assuming there is at least one staker staked on something other than the latest confirmed RBlock), the only way the RBlock can be unresolvable is if at least one staker is staked on it and at least one staker is staked on a different RBlock with the same predecessor. If this happens, the two stakers are disagreeing about which RBlock is correct. It’s time for a challenge, to resolve the disagreement.

## Challenges

Suppose the rollup chain looks like this:

![img](https://lh4.googleusercontent.com/kAZY9H73dqcHvboFDby9nrtbYZrbsHCYtE5X9NIZQsvcz58vV0WUWUq1xsYKzYWQSc1nPZ8W86LLX0lD3y-ctEaG2ISa2Wpz2pYxTzW09P1UvqSDuoqkHlGDYLLMTzLqX4rlP8Ca)

RBlocks 93 and 95 are siblings (they both have 92 as predecessor). Alice is staked on 93 and Bob is staked on 95.

At this point we know that Alice and Bob disagree about the correctness of RBlock 93, with Alice committed to 93 being correct and Bob committed to 93 being incorrect. (Bob is staked on 95, and 95 implicitly claims that 92 is the last correct RBlock before it, which implies that 93 must be incorrect.)

Whenever two stakers are staked on sibling RBlocks, and neither of those stakers is already in a challenge, anyone can start a challenge between the two. The rollup protocol will record the challenge and referee it, eventually declaring a winner and confiscating the loser’s stake. The loser will be removed as a staker.

The challenge is a game in which Alice and Bob alternate moves, with an Ethereum contract as the referee. Alice, the defender, moves first.

The game will operate in two phases: dissection, followed by one-step proof. Dissection will narrow down the size of the dispute until it is a dispute about just one instruction of execution. Then the one-step proof will determine who is right about that one instruction.

We’ll describe the dissection part of the protocol twice. First, we’ll give a simplified version which is easier to understand but less efficient. Then we’ll describe how the real version differs from the simplified one.

### Dissection Protocol: Simplified Version

Alice is defending the claim that starting with the state in the predecessor RBlock, the state of the Virtual Machine can advance to the state specified in RBlock A. Essentially she is claiming that the Virtual Machine can execute N instructions, and that that execution will consume M inbox messages and transform the hash of outputs from H’ to H.

Alice’s first move requires her to dissect her claims about intermediate states between the beginning (0 instructions executed) and the end (N instructions executed). So we require Alice to divide her claim in half, and post the state at the half-way point, after N/2 instructions have been executed.

Now Alice has effectively bisected her N-step assertion into two (N/2)-step assertions. Bob has to point to one of those two half-size assertions and claim it is wrong.

At this point we’re effectively back in the original situation: Alice having made an assertion that Bob disagrees with. But we have cut the size of the assertion in half, from N to N/2. We can apply the same method again, with Alice bisecting and Bob choosing one of the halves, to reduce the size to N/4. And we can continue bisecting, so that after a logarithmic number of rounds Alice and Bob will be disagreeing about a single step of execution. That’s where the dissection phase of the protocol ends, and Alice must make a one-step proof which will be checked by the EthBridge.

### Why Dissection Correctly Identifies a Cheater

Before talking about the complexities of the real challenge protocol, let’s stop to understand why the simplified version of the protocol is correct. Here correctness means two things: (1) if Alice’s initial claim is correct, Alice can always win the challenge, and (2) if Alice’s initial claim is incorrect, Bob can always win the challenge.

To prove (1), observe that if Alice’s initial claim is correct, she can offer a truthful midpoint claim, and both of the implied half-size claims will be correct. So whichever half Bob objects to, Alice will again be in the position of defending a correct claim. At each stage of the protocol, Alice will be defending a correct claim. At the end, Alice will have a correct one-step claim to prove, so that claim will be provable and Alice can win the challenge.

To prove (2), observe that if Alice’s initial claim is incorrect, this can only be because her claimed endpoint after N steps is incorrect. Now when Alice offers her midpoint state claim, that midpoint claim is either correct or incorrect. If it’s incorrect, then Bob can challenge Alice’s first-half claim, which will be incorrect. If Alice’s midpoint state claim is correct, then her second-half claim must be incorrect, so Bob can challenge that. So whatever Alice does, Bob will be able to challenge an incorrect half-size claim. At each stage of the protocol, Bob can identify an incorrect claim to challenge. At the end, Alice will have an incorrect one-step claim to prove, which she will be unable to do, so Bob can win the challenge.

(If you’re a stickler for mathematical precision, it should be clear how these arguments can be turned into proofs by induction on N.)

### The Real Dissection Protocol

The real dissection protocol is conceptually similar to the simplified one described above, but with several changes that improve efficiency or deal with necessary corner cases. Here is a list of the differences.

**Dissection over L2 blocks, then over instructions:** Alice's assertion is over an RBlock, which asserts the result of creating some number of Layer 2 Nitro blocks. Dissection first occurs over these Layer 2 blocks, to narrow the dispute down to a dispute about a single Layer 2 Nitro block. At this point, the dispute transforms into a dispute about a single execution of the State Transition Function or in other words about the execution of a sequence of WAVM instructions. The protocol then executes the recursive dissection sub-protocol again, this time over WAVM instructions, to narrow the dispute to a single instruction. The dispute concludes with a one-step proof of a single instruction (or a party failing to act and losing by timeout).

**K-way dissection:** Rather than dividing a claim into two segments of size N/2, we divide it into K segments of size N/K. This requires posting K-1 intermediate claims, at points evenly spaced through the claimed execution. This reduces the number of rounds by a factor of log(K)/log(2).

**Answer a dissection with a dissection:** Rather than having each round of the protocol require two moves, where Alice dissects and Bob chooses a segment to challenge, we instead require Bob, in challenging a segment, to post his own claimed endpoint state for that segment (which must differ from Alice’s) as well as his own dissection of his version of the segment. Alice will then respond by identifying a subsegment, posting an alternative endpoint for that segment, and dissecting it. This reduces the number of moves in the game by an additional factor of 2, because the size is cut by a factor of K for every move, rather than for every two moves.

**Deal With the Empty-Inbox Case**: The real AVM can’t always execute N units of gas without getting stuck. The machine might halt, or it might have to wait because its inbox is exhausted so it can’t go on until more messages arrive. So Bob must be allowed to respond to Alice’s claim of N units of execution by claiming that N steps are not possible. The real protocol thus allows any response (but not the initial claim) to claim a special end state that means essentially that the specified amount of execution is not possible under the current conditions.

**Time Limits:** Each player is given a time allowance. The total time a player uses for all of their moves must be less than the time allowance, or they lose the game. Think of the time allowance as being about a week.

It should be clear that these changes don’t affect the basic correctness of the challenge protocol. They do, however, improve its efficiency and enable it to handle all of the cases that can come up in practice.

### Efficiency

The challenge protocol is designed so that the dispute can be resolved with a minimum of work required by the protocol (via its Layer 1 Ethereum contracts) in its role as referee. When it is Alice’s move, the protocol only needs to keep track of the time Alice uses, and ensure that her move does include K-1 intermediate points as required. The protocol doesn’t need to pay attention to whether those claims are correct in any way; it only needs to know whether Alice’s move “has the right shape”.

The only point where the protocol needs to evaluate a move “on the merits” is at the one-step proof, where it needs to look at Alice’s proof and determine whether the proof that was provided does indeed establish that the virtual machine moves from the before state to the claimed after state after one step of computation.

## Validators

Some Arbitrum nodes will choose to act as _validators_. This means that they watch the progress of the rollup protocol and participate in that protocol to advance the state of the chain securely.

Not all nodes will choose to do this. Because the rollup protocol doesn’t decide what the chain will do but merely confirms the correct behavior that is fully determined by the inbox messages, a node can ignore the rollup protocol and simply compute for itself the correct behavior. For more on what such nodes might do, see the [Full Nodes](#full-nodes) section.

Offchain Labs provides open source validator software, including a pre-built Docker image.

Every validator can choose their own approach, but we expect validators to follow three common strategies:

- The _active validator_ strategy tries to advance the state of the chain by proposing new RBlocks. An active validator is always staked, because creating an RBlock requires being staked. A chain really only needs one honest active validator; any more is an inefficient use of resources. For the Arbitrum One chain, Offchain Labs runs an active validator.
- The _defensive validator_ strategy watches the rollup protocol operate. If only correct RBlocks are proposed, this strategy doesn't stake. But if an incorrect RBlock is proposed, this strategy intervenes by posting a correct RBlock or staking on a correct RBlock that another party has posted. This strategy avoids staking when things are going well, but if someone is dishonest it stakes in order to defend the correct outcome.
- The _watchtower validator_ strategy never stakes. It simply watches the rollup protocol and if an incorrect RBlock is proposed, it raises the alarm (by whatever means it chooses) so that others can intervene. This strategy assumes that other parties who are willing to stake will be willing to intervene in order to take some of the dishonest proposer’s stake, and that that can happen before the dishonest RBlock’s deadline expires. (In practice this will allow several days for a response.)

Under normal conditions, validators using the defensive and watchtower strategies won’t do anything except observe. A malicious actor who is considering whether to try cheating won’t be able to tell how many defensive and watchtower validators are operating incognito. Perhaps some defensive validators will announce themselves, but others probably won’t, so a would-be attacker will always have to worry that defenders are waiting to emerge.

The underlying protocol supports permissionless validation, i.e.,--anyone can do it. Currently on Arbitrum One, validators that require stake (i.e., active and defensive validators) are whitelisted; see ["State of Progressive Decentralization"](https://docs.arbitrum.foundation/state-of-progressive-decentralization).

Who will be validators? Anyone will be able to do it, but most people will choose not to. In practice we expect people to validate a chain for several reasons.

- Some validators will be paid, by the party that created the chain or someone else. A portion of the funds from user transaction fees are used to pay validators on Arbitrum One and Arbitrum Nova.
- Parties who have significant assets at stake on a chain, such as dapp developers, exchanges, power-users, and liquidity providers, may choose to validate in order to protect their investment.
- Anyone who chooses to validate can do so. Some users will probably choose to validate in order to protect their own interests or just to be good citizens. But ordinary users don’t need to validate, and we expect that the vast majority of users won’t.

## ArbOS

ArbOS is a trusted "system glue" component that runs at Layer 2 as part of the State Transition Function. ArbOS provides functions needed for a Layer 2 system, such as cross-chain communication, resource accounting and Layer 2 related fee economics, and chain management.

### Why ArbOS?

In Arbitrum, much of the work that would otherwise have to be done expensively at Layer 1 is instead done by ArbOS, trustlessly performing these functions at the speed and low cost of Layer 2.

Supporting these functions in Layer 2 trusted software, rather than building them in to the L1-enforced rules of the architecture as Ethereum does, offers significant advantages in cost because these operations can benefit from the lower cost of computation and storage at Layer 2, instead of having to manage those resources as part of a Layer 1 contract. Having a trusted operating system at Layer 2 also has significant advantages in flexibility, because Layer 2 code is easier to evolve, or to customize for a particular chain, than a Layer-1 enforced architecture would be.

## Full Nodes

As the name suggests, full nodes in Arbitrum play the same role that full nodes play in Ethereum: they know the state of the chain and they provide an API that others can use to interact with the chain.

Arbitrum full nodes normally "live at Layer 2" which means that they don’t worry about the rollup protocol but simply treat their Arbitrum chain as a mechanism that feeds inbox messages to the State Transition Function to evolve the Layer 2 chain and produce outputs.

## The Sequencer

The Sequencer is a specially designated full node, which is given limited power to control the ordering of transactions. This allows the Sequencer to guarantee the results of user transactions immediately, without needing to wait for anything to happen on Ethereum. So no need to wait five minutes or so for block confirmations--and no need to even wait 15 seconds for Ethereum to make a block.

Clients interact with the Sequencer in exactly the same way they would interact with any full node, for example by giving their wallet software a network URL that happens to point to the Sequencer.

[Currently](https://docs.arbitrum.foundation/state-of-progressive-decentralization), on the Arbitrum One and Arbitrum Nova chains, the Sequencer is run by Offchain Labs.

### Instant confirmation

Without a Sequencer, a node can predict what the results of a client transaction will be, but the node can't be sure, because it can't know or control how the transactions it submits will be ordered in the inbox, relative to transactions submitted by other nodes.

The Sequencer is given more control over ordering, so it has the power to assign its clients' transactions a position in the inbox queue, thereby ensuring that it can determine the results of client transactions immediately. The Sequencer's power to reorder has limits (see below for details) but it does have more power than anyone else to influence transaction ordering.

### Inboxes, fast and slow

When we add a Sequencer, the operation of the inbox changes.

- Only the Sequencer can put new messages directly into the inbox. The Sequencer tags the messages it is submitting with an Ethereum block number and timestamp. (ArbOS ensures that these are non-decreasing, adjusting them upward if necessary to avoid decreases.)
- Anyone else can submit a message, but messages submitted by non-Sequencer nodes will be put into the "delayed inbox" queue, which is managed by an L1 Ethereum contract.
  - Messages in the delayed inbox queue will wait there until the Sequencer chooses to "release" them into the main inbox, where they will be added to the end of the inbox. A well-behaved Sequencer will typically release delayed messages after about ten minutes, for reasons explained below.
  - Alternatively, if a message has been in the delayed inbox queue for longer than a maximum delay interval (currently 24 hours) then anyone can force it to be promoted into the main inbox. (This ensures that the Sequencer can only delay messages but can't censor them.)

### If the Sequencer is well-behaved...

A well-behaved Sequencer will accept transactions from all requesters and treat them fairly, giving each one a promised transaction result as quickly as it can.

It will also minimize the delay it imposes on non-Sequencer transactions by releasing delayed messages promptly, consistent with the goal of providing strong promises of transaction results. Specifically, if the Sequencer believes that 40 confirmation blocks are needed to have good confidence of finality on Ethereum, then it will release delayed messages after 40 blocks. This is enough to ensure that the Sequencer knows exactly which transactions will precede its current transaction, because those preceding transactions have finality. There is no need for a benign Sequencer to delay non-Sequencer messages more than that, so it won't.

This does mean that transactions that go through the delayed inbox will take longer to get finality. Their time to finality will roughly double, because they will have to wait one finality period for promotion, then another finality period for the Ethereum transaction that promoted them to achieve finality.

This is the basic tradeoff of having a Sequencer: if your message uses the Sequencer, finality is C blocks faster; but if your message doesn't use the Sequencer, finality is C blocks slower. This is usually a good tradeoff, because most transactions will use the Sequencer; and because the practical difference between instant and 10-minute finality is bigger than the difference between 10-minute and 20-minute finality.

So a Sequencer is generally a win, if the Sequencer is well behaved.

### If the Sequencer is malicious...

A malicious Sequencer, on the other hand, could cause some pain. If it refuses to handle your transactions, you're forced to go through the delayed inbox, with longer delay. And a malicious Sequencer has great power to front-run everyone's transactions, so it could profit greatly at users' expense.

On Arbitrum One, Offchain Labs [currently](https://docs.arbitrum.foundation/state-of-progressive-decentralization) runs a Sequencer which is well-behaved--we promise!. This will be useful but it's not decentralized. Over time, we'll switch to decentralized, fair sequencing, as described below.

Because the Sequencer will be run by a trusted party at first, and will be decentralized later, we haven't built in a mechanism to directly punish a misbehaving Sequencer. We're asking users to trust the centralized Sequencer at first, until we switch to decentralized fair sequencing later.

### Decentralized fair sequencing

Viewed from 30,000 feet, decentralized fair sequencing isn't too complicated. Instead of being a single centralized server, the Sequencer is a committee of servers, and as long as a large enough supermajority of the committee is honest, the Sequencer will establish a fair ordering over transactions.

How to achieve this is more complicated. Research by a team at Cornell Tech, including Offchain Labs CEO and Co-founder Steven Goldfeder, developed the first-ever decentralized fair sequencing algorithm. With some improvements that are under development, these concepts will form the basis for our longer-term solution, of a fair decentralized Sequencer.

## Bridging

We have already covered how users interact with L2 contracts--they submit transactions by putting messages into the chain’s inbox, or having a full node Sequencer or aggregator do so on their behalf. Let’s talk about how contracts interact between L1 and L2--how an L1 contract calls an L2 contract, and vice versa.

The L1 and L2 chains run asynchronously from each other, so it is not possible to make a cross-chain call that produces a result within the same transaction as the caller. Instead, cross-chain calls must be asynchronous, meaning that the caller submits the call at some point in time, and the call runs later. As a consequence, a cross-chain contract-to-contract call can never produce a result that is available to the calling contract (except for acknowledgement that the call was successfully submitted for later execution).

### L1 contracts can submit L2 transactions

An L1 contract can submit an L2 transaction, just like a user would, by calling the Nitro chain's inbox contract on Ethereum. This L2 transaction will run later, producing results that will not be available to the L1 caller. The transaction will execute at L2, but the L1 caller won’t be able to see any results from the L2 transaction.

The advantage of this method is that it is simple and has relatively low latency. The disadvantage, compared to the other method we’ll describe soon, is that the L2 transaction might revert if the L1 caller doesn’t get the L2 gas price and max gas amount right. Because the L1 caller can’t see the result of its L2 transaction, it can’t be absolutely sure that its L2 transaction will succeed.

This would introduce a serious a problem for certain types of L1 to L2 interactions. Consider a transaction that includes depositing a token on L1 to be made available at some address on L2. If the L1 side succeeds, but the L2 side reverts, you've just sent some tokens to the L1 inbox contract that are unrecoverable on either L2 or L1. Not good.

### L1 to L2 ticket-based transactions

Fortunately, we have another method for L1 to L2 calls, which is more robust against gas-related failures, that uses a ticket-based system. The idea is that an L1 contract can submit a “retryable” transaction. The Nitro chain will try to run that transaction. If the transaction succeeds, nothing else needs to happen. But if the transaction fails, Nitro will create a “ticketID” that identifies that failed transaction. Later, anyone can call a special pre-compiled contract at L2, providing the ticketID, to try redeeming the ticket and re-executing the transaction.

When saving a transaction for retry, Nitro records the sender’s address, destination address, callvalue, and calldata. All of this is saved, and the callvalue is deducted from the sender’s account and (logically) attached to the saved transaction.

If the redemption succeeds, the transaction is done, a receipt is issued for it, and the ticketID is canceled and can’t be used again. If the redemption fails, for example because the packaged transaction fails, the redemption reports failure and the ticketID remains available for redemption.

Normally the original submitter will try to cause their transaction to succeed immediately, so it never needs to be recorded or retried. As an example, our "token deposit" use case above should, in the happy, common case, still only require a single signature from the user. If this initial execution fails, the ticketID will still exist as a backstop which others can redeem later.

Submitting a transaction in this way carries a price in ETH which the submitter must pay, which varies based on the calldata size of the transaction. Once submitted, the ticket is valid for about a week. If the ticket has not been redeemed in that period, it is deleted.

When the ticket is redeemed, the pre-packaged transaction runs with sender and origin equal to the original submitter, and with the destination, callvalue, and calldata the submitter provided at the time of submission.

This mechanism is a bit more cumbersome than ordinary L1 to L2 transactions, but it has the advantage that the submission cost is predictable and the ticket will always be available for redemption if the submission cost is paid. As long as there is some user who is willing to redeem the ticket, the L2 transaction will eventually be able to execute and will not be silently dropped.

### L2 to L1 ticket-based calls

Calls from L2 to L1 operate in a similar way, with a ticket-based system. An L2 contract can call a method of the precompiled ArbSys contract, to send a transaction to L1. When the execution of the L2 transaction containing the submission is confirmed at L1 (some days later), a ticket is created in the L1 outbox contract. That ticket can be triggered by anyone who calls a certain L1 outbox method and submits the ticketID. The ticket is only marked as redeemed if the L1 transaction does not revert.

These L2-to-L1 tickets have unlimited lifetime, until they’re successfully redeemed. No rent is required, as the tickets (actually a Merkle hash of the tickets) are recorded in Ethereum storage, which does not require rent. (The cost of allocating storage for the ticket Merkle roots is covered by L2 transaction fees.)

## Gas and Fees

NitroGas (so-called to avoid confusion with Layer 1 Ethereum gas) is used by Arbitrum to track the cost of execution on a Nitro chain. It works the same as Ethereum gas, in the sense that every EVM instruction costs the same amount of gas that it would on Ethereum.

### The Speed Limit

The security of Nitro chains depends on the assumption that when one validator creates an RBlock, other validators will check it, and respond with a correct RBlock and a challenge if it is wrong. This requires that the other validators have the time and resources to check each RBlock quickly enough to issue a timely challenge. The Arbitrum protocol takes this into account in setting deadlines for RBlocks.

This sets an effective speed limit on execution of a Nitro chain: in the long run the chain cannot make progress faster than a validator can emulate its execution. If RBlocks are published at a rate faster than the speed limit, their deadlines will get farther and farther in the future. Due to the limit, enforced by the rollup protocol contracts, on how far in the future a deadline can be, this will eventually cause new RBlocks to be slowed down, thereby enforcing the effective speed limit.

Being able to set the speed limit accurately depends on being able to estimate the time required to validate an RBlock, with some accuracy. Any uncertainty in estimating validation time will force us to set the speed limit lower, to be safe. And we do not want to set the speed limit lower, so we try to enable accurate estimation.

### Fees

User transactions pay fees, to cover the cost of operating the chain. These fees are assessed and collected by ArbOS at L2. They are denominated in ETH.

Fees are charged for two resources that a transaction can use:

- _L2 gas_: an Ethereum-equivalent amount of gas, as required to execute the transaction on the Nitro chain,

* _L1 calldata_: a fee per unit of L1 calldata attributable to the transaction, which is charged only if the transaction came in via the Sequencer, and is paid to the Sequencer to cover its costs,

#### L2 gas fees

L2 gas fees work very similarly to gas on Ethereum. A transaction uses some amount of gas, and this is multiplied by the current basefee to get the L2 gas fee charged to the transaction.

The L2 basefee is set by a version of the "exponential mechanism" which has been widely discussed in the Ethereum community, and which has been shown equivalent to Ethereum's EIP-1559 gas pricing mechanism.

The algorithm compares gas usage against a parameter called the "speed limit" which is the target amount of gas per second that the chain can handle sustainably over time. (Currently the speed limit is 7 million gas per second.) The algorithm tracks a gas backlog. Whenever a transaction consumes gas, that gas is added to the backlog. Whenever the clock ticks one second, the speed limit is subtracted from the backlog; but the backlog can never go below zero.

Intuitively, if the backlog grows, the algorithm should increase the gas price, to slow gas usage, because usage is above the sustainable level. If the backlog shrinks, the price should decrease again because usage has been below the below the sustainable limit so more gas usage can be welcomed.

To make this more precise, the basefee is an exponential function of the backlog, _F = exp(-a(B-b))_, where a and b are suitably chosen constants: _a_ controls how rapidly the price escalates with backlog, and _b_ allows a small backlog before the basefee escalation begins.

#### L1 calldata fees

L1 calldata fees exist because the Sequencer, or the batch poster which posts the Sequencer's transaction batches on Ethereum, incurs costs in L1 gas to post transactions on Ethereum as calldata. Funds collected in L1 calldata fees are credited to the batch poster to cover its costs.

Every transaction that comes in through the Sequencer will pay an L1 calldata fee. Transactions that come in through the delayed inbox do not pay this fee because they don't add to batch posting costs--but these transactions pay gas fees to Ethereum when they are put into the delayed inbox.

The L1 pricing algorithm assigns an L1 calldata fee to each Sequencer transaction. First, it computes the transaction's size, which is an estimate of how many bytes the transaction will add to the compressed batch it is in; the formula for this includes an estimate of how compressible the transaction is. Second, it multiplies the computed size estimate by the current price per estimated byte, to determine the transaction's L1 calldata wei, in wei. Finally, it divides this cost by the current L2 basefee to translate the fee into L2 gas units. The result is reported as the "poster fee" for the transaction.

The price per estimated byte is set by a dynamic algorithm that compares the total L1 calldata fees collected to the total fees actually paid by batch posters, and tries to bring the two as close to equality as possible. If the batch posters' costs have been less than fee receipts, the price will increase, and if batch poster costs have exceeded fee receipts, the price will decrease.

#### Total fee and gas estimation

The total fee charged to a transaction is the L2 basefee, multiplied by the sum of the L2 gas used plus the L1 calldata charge. As on Ethereum, a transaction will fail if it fails to supply enough gas, or if it specifies a basefee limit that is below the current basefee. Ethereum also allows a "tip" but Nitro ignores this field and never collects any tips.

## Inside AnyTrust

AnyTrust is a variant of Arbitrum Nitro technology that lowers costs by accepting a mild trust assumption.

The Arbitrum protocol requires that all Arbitrum nodes, including validators (nodes that verify correctness of the chain and are prepared to stake on correct results), have access to the data of every L2 transaction in the Arbitrum chain's inbox. An Arbitrum rollup provides data access by posting the data (in batched, compressed form) on L1 Ethereum as calldata. The Ethereum gas to pay for this is the largest component of cost in Arbitrum.

AnyTrust relies instead on an external Data Availability Committee (hereafter, "the Committee") to store data and provide it on demand. The Committee has N members, of which AnyTrust assumes at least two are honest. This means that if N-1 Committee members promise to provide access to some data, at least one of the promising parties must be honest, ensuring that the data will be available so that the rollup protocol can function correctly.

### Keysets

A Keyset specifies the public keys of Committee members and the number of signatures required for a Data Availability Certificate to be valid. Keysets make Committee membership changes possible and provide Committee members the ability to change their keys.

A Keyset contains

- the number of Committee members, and
- for each Committee member, a BLS public key, and
- the number of Committee signatures required.

Keysets are identified by their hashes.

An L1 KeysetManager contract maintains a list of currently valid Keysets. The L2 chain's Owner can add or remove Keysets from this list. When a Keyset becomes valid, the KeysetManager contract emits an L1 Ethereum event containing the Keyset's hash and full contents. This allows the contents to be recovered later by anyone, given only the Keyset hash.

Although the API does not limit the number of Keysets that can be valid at the same time, normally only one Keyset will be valid.

### Data Availability Certificates

A central concept in AnyTrust is the Data Availability Certificate (hereafter, a "DACert"). A DACert contains:

- the hash of a data block, and
- an expiration time, and
- proof that N-1 Committee members have signed the (hash, expiration time) pair, consisting of
  - the hash of the Keyset used in signing, and
  - a bitmap saying which Committee members signed, and
  - a BLS aggregated signature (over the BLS12-381 curve) proving that those parties signed.

Because of the 2-of-N trust assumption, a DACert constitutes proof that the block's data (i.e., the preimage of the hash in the DACert) will be available from at least one honest Committee member, at least until the expiration time.

In ordinary (non-AnyTrust) Nitro, the Arbitrum sequencer posts data blocks on the L1 chain as calldata. The hashes of the data blocks are committed by the L1 Inbox contract, allowing the data to be reliably read by L2 code.

AnyTrust gives the sequencer two ways to post a data block on L1: it can post the full data as above, or it can post a DACert proving availability of the data. The L1 inbox contract will reject any DACert that uses an invalid Keyset; the other aspects of DACert validity are checked by L2 code.

The L2 code that reads data from the inbox reads a full-data block as in ordinary Nitro. If it sees a DACert instead, it checks the validity of the DACert, with reference to the Keyset specified by the DACert (which is known to be valid because the L1 Inbox verified that). The L2 code verifies that

- the number of signers is at least the number required by the Keyset, and
- the aggregated signature is valid for the claimed signers, and
- the expiration time is at least two weeks after the current L2 timestamp.

If the DACert is invalid, the L2 code discards the DACert and moves on to the next data block. If the DACert is valid, the L2 code reads the data block, which is guaranteed to be available because the DACert is valid.

### Data Availability Servers

Committee members run Data Availability Server (DAS) software. The DAS exposes two APIs:

- The Sequencer API, which is meant to be called only by the Arbitrum chain's Sequencer, is a JSON-RPC interface allowing the Sequencer to submit data blocks to the DAS for storage. Deployments will typically block access to this API from callers other than the Sequencer.
- The REST API, which is meant to be available to the world, is a RESTful HTTP(S) based protocol that allows data blocks to be fetched by hash. This API is fully cacheable, and deployments may use a caching proxy or CDN to increase scale and protect against DoS attacks.

Only Committee members have reason to support the Sequencer API. We expect others to run the REST API, and that is helpful. (More on that below.)

The DAS software, based on configuration options, can store its data in local files, or in a Badger database, or on Amazon S3, or redundantly across multiple backing stores. The software also supports optional caching in memory (using Bigcache) or in a Redis instance.

### Sequencer-Committee Interaction

When the Arbitrum sequencer produces a data batch that it wants to post using the Committee, it sends the batch's data, along with an expiration time (normally three weeks in the future) via RPC to all Committee members in parallel. Each Committee member stores the data in its backing store, indexed by the data's hash. Then the member signs the (hash, expiration time) pair using its BLS key, and returns the signature with a success indicator to the sequencer.

Once the Sequencer has collected enough signatures, it can aggregate the signatures and create a valid DACert for the (hash, expiration time) pair. The Sequencer then posts that DACert to the L1 inbox contract, making it available to the AnyTrust chain software at L2.

If the Sequencer fails to collect enough signatures within a few minutes, it will abandon the attempt to use the Committee, and will "fall back to rollup" by posting the full data directly to the L1 chain, as it would do in a non-AnyTrust chain. The L2 software can understand both data posting formats (via DACert or via full data) and will handle each one correctly.<|MERGE_RESOLUTION|>--- conflicted
+++ resolved
@@ -97,11 +97,8 @@
 
 The software that makes up a Nitro node can be thought of as built in three main layers, which are shown above:
 
-<<<<<<< HEAD
-- The base layer is the core of Geth--the parts of Geth that emulate the execution of EVM contracts and maintain the data structures that make up the Ethereum state. Nitro compiles in this code as a library, with a few minor modifications to add necessary hooks.
-=======
+
 - The base layer is the core of geth--the parts of Geth that emulate the execution of EVM contracts and maintain the data structures that make up the Ethereum state. Nitro compiles in this code as a library, with a few minor modifications to add necessary hooks.
->>>>>>> 8cc17009
 - The middle layer, which we call ArbOS, is custom software that provides additional functions associated with Layer 2 functionality, such as decompressing and parsing the Sequencer's data batches, accounting for Layer 1 gas costs and collecting fees to reimburse for them, and supporting cross-chain bridge functionalities such as deposits of Ether and tokens from L1 and withdrawals of the same back to L1. We'll dig in to the details of ArbOS below.
 - The top layer consists of node software, mostly drawn from geth. This handles connections and incoming RPC requests from clients and provides the other top-level functionality required to operate an Ethereum-compatible blockchain node.
 
