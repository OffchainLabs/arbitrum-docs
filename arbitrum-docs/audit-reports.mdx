# Security Audit Reports

<<<<<<< HEAD
| Auditor                 | Audit date | Audited code                                   | View report                                                                             |
|-------------------------|------------|------------------------------------------------|-----------------------------------------------------------------------------------------|
| **ConsenSys Diligence** | 11/05/2021 | Core Contracts, Token Bridge                   | [view](hosted-audit-reports/ConsenSys_Diligence_Arbitrum_Contracts_11_2021.pdf)         |
| **ConsenSys Diligence** | 06/24/2022 | Nitro Node & Core Contracts                    | [view](hosted-audit-reports/ConsenSys_Diligence_Nitro_Contracts_5_2022.pdf)             |
| **Trail of Bits**       | 10/10/2022 | Nitro Node & Core Contracts                    | [view](hosted-audit-reports/Trail_Of_Bits_Nitro_10_2022.pdf)                            |
| **Trail of Bits**       | 01/06/2023 | Governance& Token Bridge                       | [view](hosted-audit-reports/trail_of_bits_governance_report_1_6_2023.pdf)               |
| **chainsecurity**       | 03/20/2024 | Nova Fee Router Updates (ArbOS 31)             | [view](https://www.chainsecurity.com/security-audit/offchain-labs-fund-distribution)    |
| **Trail of Bits**       | 05/02/2024 | Arbitrum BoLD & Delay Buffer                   | [view](hosted-audit-reports/2024-04-offchainbold-securityreview.pdf)                    |
| **Code4rena**           | 06/17/2024 | Arbitrum BoLD: Public Audit Competition Report | [view](https://code4rena.com/reports/2024-05-arbitrum-foundation)                       |
| **Trail of Bits**       | 06/10/2024 | Arbitrum Stylus                                | [view](hosted-audit-reports/2024-05-offchain-arbitrumstylus-securityreview.pdf)         |
| **Trail of Bits**       | 07/26/2024 | Arbos30 Nitro upgrade                          | [view](hosted-audit-reports/2024-04-offchain-arbos-30-nitro-upgrade-securityreview.pdf) |
| **Trail of Bits**       | 07/26/2024 | Arbos 31                                       | [view](hosted-audit-reports/2024-04-offchain-arbos-31-securityreview.pdf)               |
| **Trail of Bits**       | 07/24/2024 | l1-l3-teleporter                               | [view](hosted-audit-reports/2024-04-offchain-l1-l3-teleporter-securityreview.pdf)       |
=======
| Auditor                 | Audit date | Audited code                                   | View report                                                                               |
| ----------------------- | ---------- | ---------------------------------------------- | ----------------------------------------------------------------------------------------- |
| **ConsenSys Diligence** | 11/05/2021 | Core Contracts, Token Bridge                   | [view](hosted-audit-reports/ConsenSys_Diligence_Arbitrum_Contracts_11_2021.pdf)           |
| **ConsenSys Diligence** | 06/24/2022 | Nitro Node & Core Contracts                    | [view](hosted-audit-reports/ConsenSys_Diligence_Nitro_Contracts_5_2022.pdf)               |
| **Trail of Bits**       | 10/10/2022 | Nitro Node & Core Contracts                    | [view](hosted-audit-reports/Trail_Of_Bits_Nitro_10_2022.pdf)                              |
| **Trail of Bits**       | 01/06/2023 | Governance& Token Bridge                       | [view](hosted-audit-reports/trail_of_bits_governance_report_1_6_2023.pdf)                 |
| **chainsecurity**       | 03/20/2024 | Nova Fee Router Updates (ArbOS 31)             | [view](https://www.chainsecurity.com/security-audit/offchain-labs-fund-distribution)      |
| **Trail of Bits**       | 05/02/2024 | Arbitrum BoLD & Delay Buffer                   | [view](hosted-audit-reports/2024-04-offchainbold-securityreview.pdf)                      |
| **Code4rena**           | 06/17/2024 | Arbitrum BoLD: Public Audit Competition Report | [view](https://code4rena.com/reports/2024-05-arbitrum-foundation)                         |
| **Trail of Bits**       | 06/10/2024 | Arbitrum Stylus                                | [view](hosted-audit-reports/2024-05-offchain-arbitrumstylus-securityreview.pdf)           |
| **Trail of Bits**       | 07/26/2024 | Arbos30 Nitro upgrade                          | [view](hosted-audit-reports/2024-04-offchain-arbos-30-nitro-upgrade-securityreview.pdf)   |
| **Trail of Bits**       | 07/26/2024 | Arbos 31                                       | [view](hosted-audit-reports/2024-04-offchain-arbos-31-securityreview.pdf)                 |
| **Trail of Bits**       | 07/24/2024 | l1-l3-teleporter                               | [view](hosted-audit-reports/2024-04-offchain-l1-l3-teleporter-securityreview.pdf)         |
| **Trail of Bits**       | 08/01/2024 | Custom fee token                               | [view](hosted-audit-reports/2024_08_01_trail_of_bits_security_audit_custom_fee_token.pdf) |
>>>>>>> 215b69a0
<|MERGE_RESOLUTION|>--- conflicted
+++ resolved
@@ -1,20 +1,5 @@
 # Security Audit Reports
 
-<<<<<<< HEAD
-| Auditor                 | Audit date | Audited code                                   | View report                                                                             |
-|-------------------------|------------|------------------------------------------------|-----------------------------------------------------------------------------------------|
-| **ConsenSys Diligence** | 11/05/2021 | Core Contracts, Token Bridge                   | [view](hosted-audit-reports/ConsenSys_Diligence_Arbitrum_Contracts_11_2021.pdf)         |
-| **ConsenSys Diligence** | 06/24/2022 | Nitro Node & Core Contracts                    | [view](hosted-audit-reports/ConsenSys_Diligence_Nitro_Contracts_5_2022.pdf)             |
-| **Trail of Bits**       | 10/10/2022 | Nitro Node & Core Contracts                    | [view](hosted-audit-reports/Trail_Of_Bits_Nitro_10_2022.pdf)                            |
-| **Trail of Bits**       | 01/06/2023 | Governance& Token Bridge                       | [view](hosted-audit-reports/trail_of_bits_governance_report_1_6_2023.pdf)               |
-| **chainsecurity**       | 03/20/2024 | Nova Fee Router Updates (ArbOS 31)             | [view](https://www.chainsecurity.com/security-audit/offchain-labs-fund-distribution)    |
-| **Trail of Bits**       | 05/02/2024 | Arbitrum BoLD & Delay Buffer                   | [view](hosted-audit-reports/2024-04-offchainbold-securityreview.pdf)                    |
-| **Code4rena**           | 06/17/2024 | Arbitrum BoLD: Public Audit Competition Report | [view](https://code4rena.com/reports/2024-05-arbitrum-foundation)                       |
-| **Trail of Bits**       | 06/10/2024 | Arbitrum Stylus                                | [view](hosted-audit-reports/2024-05-offchain-arbitrumstylus-securityreview.pdf)         |
-| **Trail of Bits**       | 07/26/2024 | Arbos30 Nitro upgrade                          | [view](hosted-audit-reports/2024-04-offchain-arbos-30-nitro-upgrade-securityreview.pdf) |
-| **Trail of Bits**       | 07/26/2024 | Arbos 31                                       | [view](hosted-audit-reports/2024-04-offchain-arbos-31-securityreview.pdf)               |
-| **Trail of Bits**       | 07/24/2024 | l1-l3-teleporter                               | [view](hosted-audit-reports/2024-04-offchain-l1-l3-teleporter-securityreview.pdf)       |
-=======
 | Auditor                 | Audit date | Audited code                                   | View report                                                                               |
 | ----------------------- | ---------- | ---------------------------------------------- | ----------------------------------------------------------------------------------------- |
 | **ConsenSys Diligence** | 11/05/2021 | Core Contracts, Token Bridge                   | [view](hosted-audit-reports/ConsenSys_Diligence_Arbitrum_Contracts_11_2021.pdf)           |
@@ -29,4 +14,3 @@
 | **Trail of Bits**       | 07/26/2024 | Arbos 31                                       | [view](hosted-audit-reports/2024-04-offchain-arbos-31-securityreview.pdf)                 |
 | **Trail of Bits**       | 07/24/2024 | l1-l3-teleporter                               | [view](hosted-audit-reports/2024-04-offchain-l1-l3-teleporter-securityreview.pdf)         |
 | **Trail of Bits**       | 08/01/2024 | Custom fee token                               | [view](hosted-audit-reports/2024_08_01_trail_of_bits_security_audit_custom_fee_token.pdf) |
->>>>>>> 215b69a0
