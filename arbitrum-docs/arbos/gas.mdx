--- conflicted
+++ resolved
@@ -5,11 +5,8 @@
 - the poster, if reimbursable, for L1 resources such as the L1 calldata needed to post the tx
 - the network fee account for L2 resources, which include the computation, storage, and other burdens L2 nodes must bare to service the tx
 
-<<<<<<< HEAD
-The L1 component is the product of the transaction's estimated contribution to its batch's size — computed using Brotli on the tx by itself — and the L2's view of the L1 data price, a value which dynamically adjusts over time to ensure the batch-poster is ultimately fairly compensated. For details, see [L1 Pricing](l1-pricing).
-=======
+
 The L1 component is the product of the transaction's estimated contribution to its batch's size — computed using Brotli on the transaction by itself — and the L2's view of the L1 data price, a value which dynamically adjusts over time to ensure the batch-poster is ultimately fairly compensated. For details, see [L1 Pricing](l1-pricing).
->>>>>>> 8cc17009
 
 [The L2 component](gas) consists of the traditional fees Geth would pay to stakers in a vanilla L1 chain, such as the computation and storage charges applying the state transition function entails. ArbOS charges additional fees for executing its L2-specific [precompiles](precompiles.mdx), whose fees are dynamically priced according to the specific resources used while executing the call.
 
