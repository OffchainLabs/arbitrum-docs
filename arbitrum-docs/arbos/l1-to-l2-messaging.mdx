import { AddressAliasHelper } from '@site/src/components/AddressAliasHelper'
import { MermaidWithHtml, Nodes, Node, Connection, NodeDescriptions, NodeDescription } from '/src/components/MermaidWithHtml/MermaidWithHtml';


# L1 To L2 Messaging

## Retryable Tickets

Retryable tickets are Arbitrum's canonical method for creating L1 to L2 messages, i.e., L1 transactions that initiate a message to be executed on L2. A retryable can be submitted for a fixed cost (dependent only on its calldata size) paid at L1; its _submission_ on L1 is separable / asynchronous with its _execution_ on L2. Retryables provide atomicity between the cross chain operations; if the L1 transaction to request submission succeeds (i.e. does not revert) then the execution of the Retryable on L2 has a strong guarantee to ultimately succeed as well.

## Retryable Tickets Lifecycle

Here we walk through the different stages of the lifecycle of a retryable ticket, shown in the diagram below.

<MermaidWithHtml>
  <Nodes>
    <Node id="1">firstInput</Node>
    <Node id="2">secondInput</Node>
    <Node id="3">someFunction(firstInput, secondInput)</Node>
    <Node id="4">someDTO</Node>
    <Connection from="1" to="3"/>
    <Connection from="2" to="3"/>
    <Connection from="3" to="4"/>
  </Nodes>
  <NodeDescriptions>
    <NodeDescription for='1'><code>firstInput</code> lorem ipsum.</NodeDescription>
    <NodeDescription for='2'><code>secondInput</code> lorem ipsum.</NodeDescription>
    <NodeDescription for='2'><code>someFunction</code> lorem ipsum lorem ipsum.</NodeDescription>
    <NodeDescription for='4'><code>someDTO</code> lorem ipsum.</NodeDescription>
  </NodeDescriptions>
</MermaidWithHtml>

<!-- 
 <Node id="6">Sender L2 Balance >= l2Basefee * gasLimit && maxFeePerGas >= l2Basefee</Node>
    <Node id="7">No</Node>
    <Node id="8">Success</Node>
    <Node id="9">Redeem is attempted?</Node>
    <Node id="10">No</Node>
    <Node id="11">Is the ticket cancelled?</Node>
    <Node id="12">Is the ticket expired?</Node>
    <Node id="13">Yes</Node>
    <Node id="14">Delete the ticket</Node>
    <Node id="15">No</Node>
    <Node id="16">Is the ticket redeemed?</Node>
    <Node id="17">Yes</Node>
    <Node id="18">No</Node> 

    <Connection from="5" to="6"/>
    <Connection from="6" to="7"/>
    <Connection from="6" to="8"/>
    <Connection from="7" to="9"/>
    <Connection from="9" to="10"/>
    <Connection from="10" to="11"/>
    <Connection from="10" to="12"/>
    <Connection from="11" to="12"/>
    <Connection from="11" to="13"/>
    <Connection from="13" to="14"/>
    <Connection from="11" to="16"/>
    <Connection from="12" to="16"/>
    <Connection from="16" to="17"/>
    <Connection from="17" to="14"/>
    <Connection from="17" to="11"/>
    <Connection from="17" to="12"/>
    <Connection from="17" to="13"/>
    <Connection from="17" to="13"/> 



    <NodeDescription for='6'>Logic that determines if the ticket will be scheduled for auto-redeem </NodeDescription>
    <NodeDescription for='7'>If not; it waits for the manual redemption of the ticket</NodeDescription>
    <NodeDescription for='8'>blah blah </NodeDescription>
    <NodeDescription for='9'>Logic that determines if the ticket is manually redeemed within 7 days</NodeDescription>
    <NodeDescription for='10'>If not, the ticket was either manually cancelled or expired</NodeDescription>
    <NodeDescription for='11'>Logic that determines if the ticket was manually cancelled</NodeDescription>
    <NodeDescription for='12'>Logic that determines if the ticket was expired</NodeDescription>
    <NodeDescription for='13'>excessFeeRefundAddress is refunded with the l2CallValue</NodeDescription>
    <NodeDescription for='14'>The ticket gets deleted from the retryable buffer</NodeDescription>
    <NodeDescription for='16'>Logic that determines if the tikcet is redeemed</NodeDescription>  -->
    
1. Creating a retryable ticket is initiated with a transaction call to the `createRetryableTicket` function of the `inbox` contract. This function has a set of parameters which lead to a succesfull creation (and redemption) of the ticket if set carefully:

    - `address to`: The destination L2 contract address
    - `uint256 l2CallValue`: The callvalue for retryable L2 message
    - `uint256 maxSubmissionCost`: The maximum amount of gas to be paid for submitting the ticket. This amount is deducted from sender's L2 balance and is directly proportional to the size of the retryable’s data  
    - `address excessFeeRefundAddress`: The L2 address to which the excess fee is creadited (gasLimit * maxFeePerGas - ticket execution cost)
    - `address callValueRefundAddress`: The L2 address to which the l2Callvalue if the ticket times out or gets cancelled
    - `uint256 gasLimit`: Maximum amount of  gas deducted from sender's L2 balance to cover L2 execution of the ticket
    - `uint256 maxFeePerGas`: The Price bid for L2 execution of the ticket
    - `bytes calldata data`: ABI encoded data of L2 message

2. As shown in the diagram above, the sender's deposit must be enough to make the submission succeed (i.e, cover the L1 submission and L2 execution of the ticket).
3. If provided correctly, a new ticket with a unique `TicketID` is created and added to retryable buffer. Also, funds (`submissionCost` + `l2CallValue`) are deducted from the sender and placed into the escrow for later use in redeeming the ticket.
4. Ticket creation causes the [`ArbRetryableTx`](./precompiles#ArbRetryableTx) precompile to emit a `TicketCreated` event containing the `TicketID`.
5. It is very important to note that the submission of a ticket on L1 is separable / asynchronous from its execution on L2, i.e., a successful L1 ticket creation does not guarantee a successful redemption. Assuming the sender has provided enough gas that can cover the L2 execution/redemption of the ticket on step 1,  ticket's submission is followed by an attempt to execute it on L2 (i.e., an **auto-redeem** using the supplied gas, as if the [`redeem`](./precompiles#ArbRetryableTx) method of the ArbRetryableTx precompile had been called). Depending on how much gas the sender has provided in step 1, ticket's redemption can either (1) immediately succeed or (2) fail. We explain both situations here:

- If the ticket is sucessfully auto-redeemed, it will execute with the sender, destination, callvalue, and calldata of the original submission. The submission fee is refunded to the user on L2 (`excessFeeRefundAddress`). Note that to ensure successful auto-redeem of the ticket, one could use the Arbitrum SDK which provides a [convenience function][https://github.com/OffchainLabs/arbitrum-sdk/blob/4cedb1fcf1c7302a4c3d0f8e75fb33d82bc8338d/src/lib/message/L1ToL2MessageGasEstimator.ts#L215] that returns the desired gas parameters when sending L2-L1 messages.

- If a redeem is not done at submission or the submission's initial redeem fails (for example, because the L2 gas price has increased unexpectedly), the submission fee is collected on L2 to cover the resources required to temporarily keep the ticket in memory for a fixed period (currently one week).
At this point, _anyone_ can attempt to redeem the ticket again by calling `ArbRetryableTx`'s redeem precompile method, which donates the call's gas to the next attempt. 
ArbOS will [enqueue the redeem][enqueue_link], which is its own special `ArbitrumRetryTx` type, to its list of redeems that ArbOS [guarantees to exhaust][exhaust_link] before moving on to the next non-redeem transaction in the block its forming. In this manner redeems are scheduled to happen as soon as possible, and will always be in the same block as the tx that scheduled it. 
Note that the redeem attempt's gas comes from the call to redeem, so there's no chance the block's gas limit is reached before execution.
If the fixed period (one week) elapses without a successful redeem, the ticket **expires** and will be [automatically **discarded**][discard_link], unless some party has paid a fee to [**renew**][renew_link] the ticket for another full period. A ticket can live indefinitely as long as it is renewed each time before it expires.

[enqueue_link]: https://github.com/OffchainLabs/nitro/blob/fa36a0f138b8a7e684194f9840315d80c390f324/arbos/block_processor.go#L245
[exhaust_link]: https://github.com/OffchainLabs/nitro/blob/fa36a0f138b8a7e684194f9840315d80c390f324/arbos/block_processor.go#L135
[discard_link]: https://github.com/OffchainLabs/nitro/blob/fa36a0f138b8a7e684194f9840315d80c390f324/arbos/retryables/retryable.go#L262
[renew_link]: https://github.com/OffchainLabs/nitro/blob/fa36a0f138b8a7e684194f9840315d80c390f324/arbos/retryables/retryable.go#L207



:::caution Avoid Losing Funds!

If a ticket expires after 7 days without being redeemed or re-scheduled to a future date, any value it carries will get lost without possibility of recovering them.

:::

On success, the `To` address keeps the escrowed callvalue, and any unused gas is returned to ArbOS's gas pools. On failure, the callvalue is returned to the escrow for the next redeemer. In either case, the network fee was paid during the scheduling tx, so no fees are charged and no refunds are made.


Note that during redemption of a ticket, attempts to cancel the same ticket, or to schedule another redeem of the same ticket, will revert. In this manner retryable tickets are not self-modifying.


If a ticket with a callvalue is eventually discarded, having never successfully run, the escrowed callvalue will be paid out to a `callValueRefundAddress` account that was specified in the initial submission (step 1).

:::note Important Notes:

<<<<<<< HEAD
- One can redeem live tickets using the [Arbitrum Retryables Transaction Panel][retryable_dashboard_link]
- The calldata of a ticket is saved on L2 until it is redeemed or expired 
- Redeeming cost of a ticket will not increase over time, it only depends on the size of the calldata being kept on L2
- The reason a ticket expires after one week is so it frees up the space it is no longer using after that period
=======
If a redeem is not done at submission or the submission's initial redeem fails, anyone can attempt to redeem the retryable again by calling [`ArbRetryableTx`](precompiles#ArbRetryableTx)'s [`redeem`](./precompiles#ArbRetryableTx) precompile method, which donates the call's gas to the next attempt. ArbOS will [enqueue the redeem][enqueue_link], which is its own special `ArbitrumRetryTx` type, to its list of redeems that ArbOS [guarantees to exhaust][exhaust_link] before moving on to the next non-redeem transaction in the block its forming. In this manner redeems are scheduled to happen as soon as possible, and will always be in the same block as the transaction that scheduled it. Note that the redeem attempt's gas comes from the call to [`redeem`](./precompiles#ArbRetryableTx), so there's no chance the block's gas limit is reached before execution.
>>>>>>> 8cc17009

:::

[retryable_dashboard_link]: https://retryable-tx-panel-nitro.arbitrum.io


### Receipts

In the lifecycle of a retryable ticket, two types of L2 transaction receipts will be emitted:

- **Ticket Creation Receipt**: This receipt indicates that a ticket was successfully created; any successful L1 call to the `Inbox`'s `createRetryableTicket` method is guaranteed to create a ticket. The ticket creation receipt includes a `TicketCreated` event (from [`ArbRetryableTx`](./precompiles#ArbRetryableTx)), which includes a `ticketId` field. This `ticketId` is computable via RLP encoding and hashing the transaction; see [calculateSubmitRetryableId](https://github.com/OffchainLabs/arbitrum-sdk/blob/6cc143a3bb019dc4c39c8bcc4aeac9f1a48acb01/src/lib/message/L1ToL2Message.ts#L109).
- **Redeem Attempt**: A redeem attempt receipt represents the result of an attempted L2 execution of a ticket. It includes a `RedeemScheduled` event from [`ArbRetryableTx`](./precompiles#ArbRetryableTx), with a `ticketId` field. At most, one successful redeem attempt can ever exist for a given ticket; if, e.g., the auto-redeem upon initial creation succeeds, only the receipt from the auto-redeem will ever get emitted for that ticket. If the auto-redeem fails (or was never attempted — i.e., the provided L2 gas limit \* L2 gas price = 0), each initial attempt will emit a redeem attempt receipt until one succeeds.


### Alternative "unsafe" Retryable Ticket Creation

The `Inbox.createRetryableTicket` convenience method includes sanity checks to help minimize the risk of user error: the method will ensure that enough funds are provided directly from L1 to cover the current cost of ticket creation / execution. It also will convert the provided `beneficiary` or `excessFeeRefundAddress` to its address alias (see below) if either is a contract, providing a path for the L1 contract to recover funds. A power-user may bypass these sanity-check measures via the `Inbox`'s `unsafeCreateRetryableTicket` method; as the method's name desperately attempts to warn you, it should only be accessed by a user who truly knows what they're doing.

## Eth deposits

A special message type exists for simple Eth deposits; i.e., sending Eth from L1 to L2. Eth can be deposited via a call to the `Inbox`'s `depositEth` method. If the L1 caller is EOA, the Eth will be deposited to the same EOA address on L2; the L1 caller is a contract, the funds will deposited to the contract's aliased address (see below).

Note that depositing Eth via `depositEth` into a contract on L2 will _not_ trigger the contract's fallback function.

In principle, retryable tickets can alternatively be used to deposit Ether; this could be preferable to the special eth-deposit message type if, e.g., more flexibility for the destination address is needed, or if one wants to trigger the fallback function on the L2 side.

## Transacting via the Delayed Inbox

While Retryables and Eth deposits _must_ be submitted through the delayed inbox, in principle, _any_ message can be included this way; this is a necessary recourse to ensure the Arbitrum chain preserves censorship resistance even if the Sequencer misbehaves (see [The Sequencer and Censorship Resistance](../sequencer.mdx)). However, under ordinary/happy circumstances, the expectation/recommendation is that clients use the delayed inbox only for Retryables and Eth deposits, and transact via the Sequencer for all other messages.

## Address Aliasing

All messages submitted via the Delayed Inbox get their sender's addressed "aliased": when these unsigned messages are executed on L2, the sender's address —i.e., that which is returned by `msg.sender` — will _not_ simply be the L1 address that sent the message; rather it will be the address's "L2 Alias." An address's L2 alias is its value increased by the hex value `0x1111000000000000000000000000000000001111`:

```sol
L2_Alias = L1_Contract_Address + 0x1111000000000000000000000000000000001111
```

:::tip Try it out

<AddressAliasHelper />
:::
<br />
The Arbitrum protocol's usage of L2 Aliases for L1-to-L2 messages prevents cross-chain
exploits that would otherwise be possible if we simply reused the same L1 addresses
as the L2 sender; i.e., tricking an L2 contract that expects a call from a given
contract address by sending retryable ticket from the expected contract address on
L1.

If for some reason you need to compute the L1 address from an L2 alias on chain, you can use our `AddressAliasHelper` library:

```sol
modifier onlyFromMyL1Contract() override {
    require(AddressAliasHelper.undoL1ToL2Alias(msg.sender) == myL1ContractAddress, "ONLY_COUNTERPART_CONTRACT");
    _;
}
<|MERGE_RESOLUTION|>--- conflicted
+++ resolved
@@ -124,14 +124,12 @@
 
 :::note Important Notes:
 
-<<<<<<< HEAD
+If a redeem is not done at submission or the submission's initial redeem fails, anyone can attempt to redeem the retryable again by calling [`ArbRetryableTx`](precompiles#ArbRetryableTx)'s [`redeem`](./precompiles#ArbRetryableTx) precompile method, which donates the call's gas to the next attempt. ArbOS will [enqueue the redeem][enqueue_link], which is its own special `ArbitrumRetryTx` type, to its list of redeems that ArbOS [guarantees to exhaust][exhaust_link] before moving on to the next non-redeem transaction in the block its forming. In this manner redeems are scheduled to happen as soon as possible, and will always be in the same block as the transaction that scheduled it. Note that the redeem attempt's gas comes from the call to [`redeem`](./precompiles#ArbRetryableTx), so there's no chance the block's gas limit is reached before execution.
+
 - One can redeem live tickets using the [Arbitrum Retryables Transaction Panel][retryable_dashboard_link]
 - The calldata of a ticket is saved on L2 until it is redeemed or expired 
 - Redeeming cost of a ticket will not increase over time, it only depends on the size of the calldata being kept on L2
 - The reason a ticket expires after one week is so it frees up the space it is no longer using after that period
-=======
-If a redeem is not done at submission or the submission's initial redeem fails, anyone can attempt to redeem the retryable again by calling [`ArbRetryableTx`](precompiles#ArbRetryableTx)'s [`redeem`](./precompiles#ArbRetryableTx) precompile method, which donates the call's gas to the next attempt. ArbOS will [enqueue the redeem][enqueue_link], which is its own special `ArbitrumRetryTx` type, to its list of redeems that ArbOS [guarantees to exhaust][exhaust_link] before moving on to the next non-redeem transaction in the block its forming. In this manner redeems are scheduled to happen as soon as possible, and will always be in the same block as the transaction that scheduled it. Note that the redeem attempt's gas comes from the call to [`redeem`](./precompiles#ArbRetryableTx), so there's no chance the block's gas limit is reached before execution.
->>>>>>> 8cc17009
 
 :::
 
