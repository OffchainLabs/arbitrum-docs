The [`docs.arbitrum.io`](https://docs.arbitrum.io/) docs portal is the **single source of truth** for documentation that supports Offchain Labs' product portfolio. Contributions are welcome from the entire Ethereum community.

This document shows you how to craft and publish Arbitrum documentation. Familiarity with [Markdown](https://www.markdownguide.org/basic-syntax/) syntax, Github, and [Docusaurus](https://docusaurus.io/docs) is expected.

### Add a new core document

If a document isn't in a `Third-party content` sidebar node, it's a **core document**. To contribute a new core doc:

1.  Begin by creating a branch (internal) or fork (external) of the [Arbitrum docs repo](https://github.com/OffchainLabs/arbitrum-docs).
2.  Issue a `Draft` pull request into `master`. Pull requests into `master` generate a preview of your changes via a PR-specific Docusaurus deployment; this preview will update as you push commits to your remote.
3.  Include answers to the following questions in your PR description:
    ```markdown
    1. Audience: Who am I writing for?
    2. Problem: What specific problem are they trying to solve?
    3. Discovery: How are they looking for a solution to this problem? What search terms are they using?
    4. Document type: Which document type is most suitable?
    5. Policy acknowledgment (Third-party docs only): Do you agree to the third-party content policy outlined within "Contribute docs"?
    ```
4.  As you craft your contribution, refer to the [document types](#document-type-conventions), [Style guidance](#style-conventions), and other conventions below.
5.  Mark your PR as `Open` when it's ready for review.

### Add a new third-party document

**Third-party docs** are documents that help readers of Arbitrum docs use other products, services, and protocols (like the ones listed in the [Arbitrum portal](https://portal.arbitrum.io/)) with Arbitrum products.

See [Contribute third-party docs](/for-devs/third-party-docs/contribute) for detailed instructions.

### Request an update

If you'd like to request an update or share a suggestion related to an **existing document** without submitting a pull request to implement the improvement yourself, click the `Request an update` button located at the top of each published document. This button will lead you to a prefilled Github issue that you can use to elaborate on your request or suggestion.

### Add a new translation page

If you would like to participate in translating the Arbitrum docs, you can:

1. Check whether `/website/i18n` has a corresponding language (currently there are `ja` and `zh`). If not, you can use the following command to add it (we take adding French as an example):

```
cd ./website
npm run write-translations -- --locale fr
```

It will help generate folder `website/i18n/fr`.

2. Create the folders `current` and `translated` under the newly generated folder `website/i18n/fr/docusaurus-plugin-content-docs`:

```
mkdir i18n/{Your_language}/docusaurus-plugin-content-docs/current && mkdir i18n/{Your_language}/docusaurus-plugin-content-docs/translated
```

3. Translate one of more docs files located in `/arbitrum-docs`.

4. Place the translated document into the folder `i18n/{Your_language}/docusaurus-plugin-content-docs/translated` according to its relative path in `arbitrum-docs`. For example, if you translated `/arbitrum-docs/how-arbitrum-works/arbos/introduction.md`, then its path in i18n should be `i18n/{Your_language}/docusaurus-plugin-content-docs/translated/how-arbitrum-works/arbos/introduction.md`.

Test run:

1. Check that the i18n settings in `website/docusaurus.config.js` have included your new language:

```
i18n: {
    defaultLocale: 'en',
    // locales: ['en', 'ja', 'zh'],
    locales: ['en'], // You can add your new language to this array
  },
```

2. Check whether the `locale Dropdown` component exists in navbar, if not, add it:

```
navbar: {
    title: 'Arbitrum Docs',
    logo: {
        alt: 'My Site Logo',
        src: 'img/logo.svg',
        href: '/welcome/arbitrum-gentle-introduction',
    },
    items: [
        // note:  we can uncomment this when we want to display the locale dropdown in the top navbar
        //        if we enable this now, the dropdown will appear above every document; if `ja` is selected for a document that isn't yet translated, it will 404
        //        there may be a way to show the dropdown only on pages that have been translated, but that's out of scope for the initial version
        {
        type: 'localeDropdown',
        position: 'right',
        }
    ],
},
```

2. Build translation and docs:

```
yarn build_translation && yarn build
```

6. Start docs:

```
npm run serve
```

<br />

---

### Document type conventions

Every document should be a specific _type_ of document. Each type of document has its own purpose:

| Document type       | Purpose                                                                            | Example(s) to refer to                                                                                                                                                    |
| ------------------- | ---------------------------------------------------------------------------------- | ------------------------------------------------------------------------------------------------------------------------------------------------------------------------- |
<<<<<<< HEAD
| Gentle introduction | Onboard a specific reader audience with tailored questions and answers             | [A gentle introduction to Orbit](/launch-orbit-chain/01-a-gentle-introduction.md)                                                                                         |
| Quickstart          | Onboard a specific reader audience with step-by-step "learn by doing" instructions | [Quickstart: Build dApps](/build-decentralized-apps/01-quickstart-solidity-hardhat.mdx)                                                                                   |
=======
| Gentle introduction | Onboard a specific reader audience with tailored questions and answers             | [A gentle introduction to Orbit](/launch-orbit-chain/orbit-gentle-introduction.md)                                                                                        |
| Quickstart          | Onboard a specific reader audience with step-by-step "learn by doing" instructions | [Quickstart: Build dApps](/build-decentralized-apps/01-quickstart-solidity-remix.mdx)                                                                                     |
>>>>>>> 61ca0530
| How-to              | Provide task-oriented procedural guidance                                          | [How to run a full chain simulation](/run-arbitrum-node/04-run-local-full-chain-simulation.mdx)                                                                           |
| Concept             | Explain what things are and how they work                                          | [Token bridging](/build-decentralized-apps/token-bridging/03-token-bridge-erc20.mdx) <br/>[Nodes and networks](https://docs.prylabs.network/docs/concepts/nodes-networks) |
| FAQ                 | Address frequently asked questions                                                 | [FAQ: Run a node](../node-running/faq.mdx)                                                                                                                                |
| Troubleshooting     | List common troubleshooting scenarios and solutions                                | [Troubleshooting: Run a node](/run-arbitrum-node/06-troubleshooting.mdx)                                                                                                  |
| Reference           | Lists and tables of things, such as API endpoints and developer resources          | [RPC endpoints and providers](/build-decentralized-apps/reference/01-node-providers.mdx)                                                                                  |

This isn't an exhaustive list, but it includes most of the document types that we use.

### Style conventions

The following style guidelines provide a number of loose recommendations that help us deliver **a consistent content experience** across our docs:

1.  **Casing**
    - Sentence-case "content labels": document titles, sidebar titles, menu items, section headers, etc.
2.  **Linking**
    - Avoid anchoring links to words like "here" or "this". Descriptive anchor text can help set expectations for readers who may hesitate to click on ambiguous links. When linking to docs, try to link to the document's title verbatim.
3.  **Titling**
    - Titles should balance brevity with precision - _Node running overview_ is preferred to _Overview_. This helps with SEO and reader UX.
4.  **Separate procedural from conceptual (most of the time)**
    - Within procedural docs like how-tos and quickstarts, avoid including too much conceptual content. Provide only the conceptual information that the target reader _needs_ in order to complete the task at hand. Otherwise, organize conceptual information within conceptual docs, and link to them "just in case" from other docs.
5.  **Voice**
    - Address the reader as "you".
    - Write like you'd speak to a really smart friend who's in a rush.
    - Opt for short, clear sentences that use translation-friendly, plain language.
    - Use contractions wherever it feels natural - this can help convey a friendly and conversational tone.
6.  **Formality**
    - Don't worry too much about formality. The most valuable writing is writing that provides value to readers, and readers generally want to "flow" through guidance.
    - Aim at "informal professionalism" that prioritizes **audience-tailored problem-solving** and **consistent style and structure**.
7.  **Targeting**
    - Don't try to write for everyone; write for a _specific reader persona_ (also referred to as "audience" in this document) who has a _specific need_.
    - Make assumptions about prior knowledge (or lack thereof) and make these assumptions explicit in the beginning of your document.
8.  **Flow**
    - **Set expectations**: Begin documents by setting expectations. Who is the document for? What value will it provide to your target audience? What assumptions are you making about their prior knowledge? Are there any prerequisites?
    - **Value up front**: Lead with what matters most to the reader persona you're targeting. Then, progressively build a bridge that carries them towards task completion as efficiently as possible.
9.  **Cross-linking**
    - We want to maintain both **high discoverability** and **high relevance**. As a general rule of thumb, links to other docs should be "very likely to be useful for most readers". Every link is a subtle call to action; we want to avoid CTA overload.
10. **Things to avoid**
    - **Symbols where words will do**: Minimize usage of `&` and `/` - spell out words like "_and_" and "_or_".
    - **Jargon**: Using precise technical terminology is ok, as long as your target audience is likely to understand the terminology. When in doubt, opt for clear, unambiguous, _accessible_ language.

Don't stress too much about checking off all of these boxes; we periodically review and edit our most heavily-trafficked docs, bringing them up to spec with the latest style guidelines.

Some important disclaimers:

- **This isn't an exhaustive list**. These are just the min-bar guidelines that will be applied to all new content moving forward.
- **Many of our docs don't yet follow this guidance**. Our small-but-mighty team is working on it! If you notice an obvious content bug, feel free to submit an [issue](https://github.com/OffchainLabs/arbitrum-docs/issues) or [PR](https://github.com/OffchainLabs/arbitrum-docs/pulls).

### Banner conventions

You can use banners (Docusaurus refers to them as ["admonitions"](https://docusaurus.io/docs/markdown-features/admonitions)) to set expectations for your readers and to emphasize important callouts. Use these conservatively, as they interrupt the flow of the document.

#### Under construction banner

Example:

:::caution UNDER CONSTRUCTION

The following steps are under construction and will be updated with more detailed guidance soon. Stay tuned, and don't hesitate to click the `Request an update` at the top of this document if you have any feedback along the way.

:::

Usage:

```
:::caution UNDER CONSTRUCTION

The following steps are under construction and will be updated with more detailed guidance soon. Stay tuned, and don't hesitate to click the `Request an update` at the top of this document if you have any feedback along the way.

:::
```

<br />

#### Community member contribution banner

Example:

:::info Community member contribution

The following document was contributed by @todo-twitter-handle. Give them a shoutout if you find it useful!

:::

Usage:

```
:::info Community member contribution

The following document was contributed by @todo-twitter-handle. Give them a shoutout if you find it useful!

:::
```

### Frequently asked questions

#### Can I point to my product from core docs? For example - if my product hosts a public RPC endpoint, can I add it to your [RPC endpoints and providers](/build-decentralized-apps/reference/01-node-providers.mdx) page?

These types of contributions are generally **not merged** unless they're submitted by employees of Offchain Labs.

Instead of opening a PR for this type of contribution, click the `Request an update` button at the top of the published document to create an issue. Generally, third-party services are included in core docs only if we can confidently assert that the services are "**trustworthy, highly relevant to the core document at hand, and battle-tested by Arbitrum developers**" under a reasonable amount of scrutiny.

#### Can I use AI-generated content?

"No". By issuing PRs into our docs repo, you're acknowledging that your content has been produced organically. Content produced under the influence of AI/ML tooling, such as ChatGPT, is "strictly not allowed".

#### Should I be wary of contributing to FAQs and Glossaries? It looks like there are some automations configured against these document types.

You're right! We draft FAQs and Glossaries on Notion to make it easier for nontechnical internal contributors to contribute. This content is then published to our docs repo using a script that reads from Notion and writes to Markdown.

You can still submit changes to the Glossary and FAQ markdown files; we manually synchronize these types of changes with Notion content whenever we need to.

#### How long does it take for my third-party content contribution to be reviewed?

Our small-but-mighty team is continuously balancing competing priorities, so we can't guarantee a specific turnaround time for third-party docs PRs. They're processed in the order in which they're received, generally within a week or two.

#### Is there any way to expedite third-party content contribution reviews?

The most effective way to expedite processing is to ensure that your PR incorporates the conventions outlined in this document. Please don't ask for status updates - if you've submitted a PR, it's on our radar!<|MERGE_RESOLUTION|>--- conflicted
+++ resolved
@@ -108,13 +108,10 @@
 
 | Document type       | Purpose                                                                            | Example(s) to refer to                                                                                                                                                    |
 | ------------------- | ---------------------------------------------------------------------------------- | ------------------------------------------------------------------------------------------------------------------------------------------------------------------------- |
-<<<<<<< HEAD
+
 | Gentle introduction | Onboard a specific reader audience with tailored questions and answers             | [A gentle introduction to Orbit](/launch-orbit-chain/01-a-gentle-introduction.md)                                                                                         |
 | Quickstart          | Onboard a specific reader audience with step-by-step "learn by doing" instructions | [Quickstart: Build dApps](/build-decentralized-apps/01-quickstart-solidity-hardhat.mdx)                                                                                   |
-=======
-| Gentle introduction | Onboard a specific reader audience with tailored questions and answers             | [A gentle introduction to Orbit](/launch-orbit-chain/orbit-gentle-introduction.md)                                                                                        |
-| Quickstart          | Onboard a specific reader audience with step-by-step "learn by doing" instructions | [Quickstart: Build dApps](/build-decentralized-apps/01-quickstart-solidity-remix.mdx)                                                                                     |
->>>>>>> 61ca0530
+
 | How-to              | Provide task-oriented procedural guidance                                          | [How to run a full chain simulation](/run-arbitrum-node/04-run-local-full-chain-simulation.mdx)                                                                           |
 | Concept             | Explain what things are and how they work                                          | [Token bridging](/build-decentralized-apps/token-bridging/03-token-bridge-erc20.mdx) <br/>[Nodes and networks](https://docs.prylabs.network/docs/concepts/nodes-networks) |
 | FAQ                 | Address frequently asked questions                                                 | [FAQ: Run a node](../node-running/faq.mdx)                                                                                                                                |
