--- conflicted
+++ resolved
@@ -7,12 +7,6 @@
 
 </p>
 
-<<<<<<< HEAD
-<p>
-
-</p>
-=======
->>>>>>> e55d526b
 
 ### How can I deploy an Orbit-based Layer 3 (L3) chain?
 <p>
@@ -23,12 +17,6 @@
 
 </p>
 
-<<<<<<< HEAD
-<p>
-
-</p>
-=======
->>>>>>> e55d526b
 
 ### Do I need permission/license to launch an Orbit chain?
 <p>
@@ -43,12 +31,6 @@
 
 </p>
 
-<<<<<<< HEAD
-<p>
-
-</p>
-=======
->>>>>>> e55d526b
 
 ### Does Arbitrum officially deploy and/or maintain L3s for external teams?
 <p>
@@ -59,12 +41,6 @@
 
 </p>
 
-<<<<<<< HEAD
-<p>
-
-</p>
-=======
->>>>>>> e55d526b
 
 ### Can I modify Orbit's underlying technology to customize my chain?
 <p>
@@ -73,11 +49,6 @@
 
 <p>
 
-<<<<<<< HEAD
-<p>
-
-=======
->>>>>>> e55d526b
 </p>
 
 
@@ -99,12 +70,6 @@
 
 </p>
 
-<<<<<<< HEAD
-<p>
-
-</p>
-=======
->>>>>>> e55d526b
 
 ### What token is used to pay gas fees on Orbit chains?
 <p>
@@ -115,12 +80,6 @@
 
 </p>
 
-<<<<<<< HEAD
-<p>
-
-</p>
-=======
->>>>>>> e55d526b
 
 ### Can I use Ethereum toolkits to develop on my Orbit chain?
 <p>
@@ -131,12 +90,6 @@
 
 </p>
 
-<<<<<<< HEAD
-<p>
-
-</p>
-=======
->>>>>>> e55d526b
 
 ### Do Orbit chains have any built-in AA solution?
 <p>
@@ -153,12 +106,6 @@
 
 </p>
 
-<<<<<<< HEAD
-<p>
-
-</p>
-=======
->>>>>>> e55d526b
 
 ### Is there an official block explorer for Orbit chains?
 <p>
@@ -169,12 +116,6 @@
 
 </p>
 
-<<<<<<< HEAD
-<p>
-
-</p>
-=======
->>>>>>> e55d526b
 
 ### Is there any indexing solution that supports Orbit chains?
 <p>
@@ -185,12 +126,6 @@
 
 </p>
 
-<<<<<<< HEAD
-<p>
-
-</p>
-=======
->>>>>>> e55d526b
 
 ### Can I increase the maximum contract size for my Orbit chain?
 <p>
@@ -201,12 +136,6 @@
 
 </p>
 
-<<<<<<< HEAD
-<p>
-
-</p>
-=======
->>>>>>> e55d526b
 
 ### How can I modify Nitro to force posting an invalid assertion and test the fraud proof mechanism?
 <p>
@@ -221,12 +150,6 @@
 
 </p>
 
-<<<<<<< HEAD
-<p>
-
-</p>
-=======
->>>>>>> e55d526b
 
 ### What fee collectors can be configured on my chain?
 <p>
