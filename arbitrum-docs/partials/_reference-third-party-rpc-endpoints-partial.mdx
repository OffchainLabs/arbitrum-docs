--- conflicted
+++ resolved
@@ -8,32 +8,7 @@
 
 :::
 
-<<<<<<< HEAD
-| Provider                                                                             | Arb One? | Arb Nova? | Arb Sepolia? | Websocket? |
-| ------------------------------------------------------------------------------------ | -------- | --------- | ------------ | ---------- |
-| [1RPC](https://docs.1rpc.io/overview/supported-networks#arbitrum)                    | ✅       |           |              |            |
-| [Alchemy](https://docs.alchemy.com/reference/arbitrum-api-quickstart)                | ✅       | ✅        | ✅           | ✅         |
-| [Allnodes](https://arbitrum.publicnode.com)                                          | ✅       | ✅        |              | ✅         |
-| [Ankr](https://www.ankr.com/docs/rpc-service/chains/chains-list/#arbitrum)           | ✅       |           |              | ✅         |
-| [Blast](https://blastapi.io/public-api/arbitrum)                                     | ✅       | ✅        |              | ✅         |
-| [BlockPi](https://docs.blockpi.io/documentations/api-reference/arbitrum)             | ✅       | ✅        |              |            |
-| [BlockVision](https://dashboard.blockvision.org/connect)                             | ✅       |           |              |            |
-| [Chainbase](https://docs.chainbase.com/docs/chain-api-overview#arbitrum-one)         | ✅       |           |              | ✅         |
-| [Chainnodes](https://www.chainnodes.org/chains/arbitrum)                             | ✅       |           |              |            |
-| [Chainstack](https://chainstack.com/build-better-with-arbitrum/)                     | ✅       |           |              | ✅         |
-| [DataHub](https://datahub.figment.io/)                                               | ✅       |           |              |            |
-| [dRPC](https://drpc.org/chainlist/arbitrum)  | ✅       | ✅        | ✅            | ✅         |
-| [GetBlock](https://getblock.io/nodes/arb/)                                           | ✅       |           |              | ✅         |
-| [Infura](https://docs.infura.io/infura/networks/arbitrum)                            | ✅       |           | ✅           | ✅         |
-| [Lava](https://docs.lavanet.xyz/gateway-access)                                      | ✅       | ✅        |              |            |
-| [Moralis](https://docs.moralis.io/reference/introduction)                            | ✅       |           |              |            |
-| [Nirvana Labs](https://nirvanalabs.io)                                               | ✅       | ✅        | ✅           | ✅         |
-| [NodeReal](https://nodereal.io/meganode/api-marketplace/arbitrum-nitro-rpc)          | ✅       | ✅        |              |            |
-| [NOWNodes](https://nownodes.io/nodes/arbitrum-arb)                                   | ✅       |           |              |            |
-| [Pocket Network](https://docs.pokt.network/welcome-to-pokt-network/supported-chains) | ✅       |           |              |            |
-| [Quicknode](https://www.quicknode.com/chains/arb)                                    | ✅       | ✅        | ✅           | ✅         |
-| [Unifra](https://unifra.io/)                                                         | ✅       |           |              |            |
-=======
+
 | Provider                                                                             | Arb One? | Arb Nova? | Arb Sepolia? | Websocket? | Stylus Tracing?                |
 | ------------------------------------------------------------------------------------ | -------- | --------- | ------------ | ---------- | ------------------------------ |
 | [1RPC](https://docs.1rpc.io/overview/supported-networks#arbitrum)                    | ✅       |           |              |            |                                |
@@ -47,7 +22,7 @@
 | [Chainnodes](https://www.chainnodes.org/chains/arbitrum)                             | ✅       |           |              |            |                                |
 | [Chainstack](https://chainstack.com/build-better-with-arbitrum/)                     | ✅       |           |              | ✅         | Available on paid plans        |
 | [DataHub](https://datahub.figment.io/)                                               | ✅       |           |              |            |                                |
-| [DRPC](https://drpc.org/public-endpoints/arbitrum)                                   | ✅       | ✅        |              | ✅         |                                |
+| [dRPC](https://drpc.org/public-endpoints/arbitrum)                                   | ✅       | ✅        | ✅             | ✅         |                                |
 | [GetBlock](https://getblock.io/nodes/arb/)                                           | ✅       |           |              | ✅         |                                |
 | [Infura](https://docs.infura.io/infura/networks/arbitrum)                            | ✅       |           | ✅           | ✅         | Enabled on request             |
 | [Lava](https://docs.lavanet.xyz/gateway-access)                                      | ✅       | ✅        |              |            |                                |
@@ -59,5 +34,4 @@
 | [Quicknode](https://www.quicknode.com/chains/arb)                                    | ✅       | ✅        | ✅           | ✅         | Testnet supported in free tier |
 | [Unifra](https://unifra.io/)                                                         | ✅       |           |              |            |                                |
 | [Tenderly](https://tenderly.co/)                                                     | ✅       | ✅        | ✅           | ✅         | Testnet supported in free tier |
-| [Validation Cloud](https://validationcloud.io/)                                      | ✅       |           | ✅           | ✅         | Testnet supported in free tier |
->>>>>>> 9fa47149
+| [Validation Cloud](https://validationcloud.io/)                                      | ✅       |           | ✅           | ✅         | Testnet supported in free tier |