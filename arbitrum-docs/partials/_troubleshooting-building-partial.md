--- conflicted
+++ resolved
@@ -150,26 +150,16 @@
 ### What is a testnet or a devnet? {#what-is-a-testnet-or-a-devnet}
 <p>Testnets (or devnets) primarily serve developers who want to test out the applications they're building without having to use any real mainnet funds.</p>
 
-<<<<<<< HEAD
-<p>Arbitrum testnets have the same full feature-set as the mainnet networks. They are also "true" L2s that run on top of public testnet Layer 1s, using their underlying networks for security and settlement.</p>
-
-<p>Users can bridge any asset from the underlying testnet L1 into an Arbitrum testnet (and back!), using the official <a href="https://bridge.arbitrum.io">bridge</a>.</p>
-=======
 <p>Arbitrum's Nitro Goerli Rollup testnet has the same full feature-set as the mainnet networks. It is also a "true" L2 that runs on top of the Goerli testnet (L1), using it for security and settlement.</p>
 
 <p>Users can bridge any asset from the Goerli testnet (L1) into the Nitro Goerli Rollup testnet (and back!), using the official <a href="https://bridge.arbitrum.io">bridge</a>.</p>
->>>>>>> b8400506
 
 <p></p>
 
 
 
 ### Is there any testnet available on Arbitrum? {#is-there-any-testnet-available-on-arbitrum}
-<<<<<<< HEAD
-<p>Yes, there's a Goerli Rollup Testnet (421613) that uses the Nitro rollup tech stack, running on top of Ethereum Goerli. You can find more information <a href="https://developer.arbitrum.io/public-chains">here</a>.</p>
-=======
 <p>Yes, there's a Goerli Rollup testnet (421613) that uses the Nitro rollup tech stack, running on top of Ethereum Goerli. You can find more information <a href="https://developer.arbitrum.io/public-chains">here</a>.</p>
->>>>>>> b8400506
 
 <p></p>
 
