### How does gas work on Arbitrum? {#how-does-gas-work-on-arbitrum}
<p>Fees on Arbitrum chains are collected on L2 in the chains' native currency (ETH on both Arbitrum One and Nova).</p>

<p>A transaction fee is comprised of both an L1 and an L2 component:</p>

<p>The L1 component is meant to compensate the Sequencer for the cost of posting transactions on L1 (but no more). (See <a href="https://developer.arbitrum.io/arbos/l1-pricing">L1 Pricing</a>.)</p>

<p>The L2 component covers the cost of operating the L2 chain; it uses Geth for gas calculation and thus behaves nearly identically to L1 Ethereum. One difference is that unlike on Ethereum, Arbitrum chains enforce a gas price floor; currently 0.1 gwei on Arbitrum One and 0.01 gwei on Nova (See [Gas](/arbos/gas.mdx)).</p>

<p>L2 Gas price adjusts responsively to chain congestion, ala EIP 1559.</p>

<p></p>



### I tried to create a retryable ticket but the transaction reverted on L1.  How can I debug the issue? {#i-tried-to-create-a-retryable-ticket-but-the-transaction-reverted-on-l1--how-can-i-debug-the-issue}
<p>Creation of retryable tickets can revert with one of these custom errors:</p>

<ol><li><strong>InsufficientValue</strong>: not enough gas included in your L1 transaction's callvalue to cover the total cost of your retryable ticket; i.e., <code>msg.value &lt; (maxSubmissionCost + l2CallValue + gasLimit * maxFeePerGas)</code>. Note that as of the Nitro upgrade, your L1 transaction's callvalue must cover this full cost (previously an L2 message's execution could be paid for with funds on L2: see <a href="https://developer.offchainlabs.com/migration/dapp_migration#breaking-changes">dapp migration</a> and "retryable ticket creation".</li>
<li><strong>InsufficientSubmissionCost: </strong>provided submission cost isn't high enough to create your retryable ticket.</li>
<li><strong>GasLimitTooLarge: </strong>provided gas limit is greater than 2^64</li>
<li><strong>DataTooLarge</strong>: provided data is greater than 117.964 KB  (90% of Geth's 128 KB transaction size limit).</li>
</ol>
<p></p>

<p>To figure out which error caused your transaction to revert, we recommend using etherscan's Parity VM trace support (Tenderly is generally a very useful debugging tool; however, it can be buggy when it comes to custom Geth errors).</p>

<p>Use the following link to view the Parity VM trace of your failed transaction (replacing the tx-hash with your own, and using the appropriate etherscan root url):<br />
<br />
<a href="https://goerli.etherscan.io/vmtrace?txhash=0x382bfef03a7f1185a91582b49837740473591fb8715ce7f15e389f1ade630b09&type=parity#raw">https://goerli.etherscan.io/vmtrace?txhash=0x382bfef03a7f1185a91582b49837740473591fb8715ce7f15e389f1ade630b09&type=parity#raw</a></p>

<p><br />
To find out the reversion error signature, go to the "Raw Traces" tab, and scroll down to find the last "subtrace" in which your transaction is reverted. Then find "output" field of that subtrace.</p>

<p> (In the above example the desirable "output" is:<br />
<code>{'0x7040b58c0000000000000000000000000000000000000000000000000001476b081e80000000000000000000000000000000000000000000000000000000000000000000'}</code> )</p>

<p></p>

<p>The first four bytes of the output is the custom error signature;<strong> </strong>in our example it's <code>0x7040b58c</code> . </p>

<p><br />
To let's find out which is custom error this signature represents, we can use this handy tool by Samzcsun:  <a href="https://sig.eth.samczsun.com/">https://sig.eth.samczsun.com/</a></p>

<p>Checking <code>0x7040b58c</code> gives us <code>InsufficientValue(uint256,uint256)</code>. <br />
</p>

<p></p>



### How is the L1 portion of an Arbitrum transaction's gas fee computed?  {#how-is-the-l1-portion-of-an-arbitrum-transactions-gas-fee-computed-}
<p>The L1 fee that a transaction is required to pay is determined by compressing its data with brotli and multiplying the size of the result (in bytes) by ArbOS's current calldata price; the latter value can be queried via the <code>getPricesInWei</code>method of the <code>ArbGasInfo</code>precompile. You can find more information about gas calculations in <a href="https://medium.com/offchainlabs/understanding-arbitrum-2-dimensional-fees-fd1d582596c9">Understanding Arbitrum: 2-Dimensional Fees</a> and <a href="https://developer.arbitrum.io/devs-how-tos/how-to-estimate-gas">How to estimate gas in Arbitrum</a>.</p>

<p></p>



### What is a retryable ticket's "submission fee"? How can I calculate it? What happens if I the fee I provide is insufficient? {#what-is-a-retryable-tickets-submission-fee-how-can-i-calculate-it-what-happens-if-i-the-fee-i-provide-is-insufficient}
<p>A <a href="https://developer.arbitrum.io/arbos/l1-to-l2-messaging">retryable's</a> submission fee is a special fee a user must pay to create a retryable ticket. The fee is directly proportional to the size of the L1 calldata the retryable ticket uses. The fee can be queried using the <code>Inbox.calculateRetryableSubmissionFee</code>method. If insufficient fee is provided, the transaction will revert on L1, and the ticket won't get created. </p>

<p></p>



### Which method in the Inbox contract should I use to submit a retryable ticket (aka L1 to L2 message)? {#which-method-in-the-inbox-contract-should-i-use-to-submit-a-retryable-ticket-aka-l1-to-l2-message}
<p>The method you should (almost certainly) use is <code>Inbox.createRetryableTicket</code>. There is an alternative method, <code>Inbox.unsafeCreateRetryableTicket</code>, which, as the name suggests, should only be used by those who fully understand its implications.</p>

<p>There are two differences between <code>createRetryableTicket</code> and <code>unsafeCreateRetryableTicket</code>:</p>

<ol><li><code>{'createRetryableTicket'}</code> will check that provided L1 callvalue is sufficient to cover the costs of creating and executing the retryable ticket (at the specified parameters) and otherwise revert directly at L1 [TODO: link to "retryable reverts at L1" faq]. <code>unsafeCreateRetryableTicket</code>, in contrast, will allow a retryable ticket to be created that is guaranteed to revert on L2.</li>
<li><code>{'createRetryableTicket'}</code> will check if either the provided <code>excessFeeRefundAddress</code> or the <code>callValueRefundAddress</code> are contracts on L1; if they are, to prevent the situation where refunds are <em>guaranteed</em> to be irrecoverable on L2, it will convert them to their <a href="https://developer.arbitrum.io/arbos/l1-to-l2-messaging#address-aliasing">address alias</a>, providing a <em>potential</em> path for fund recovery. <code>unsafeCreateRetryableTicket</code> will allow the creation of a retryable ticket with refund addresses that are L1 contracts; since no L1 contract can alias to an address that is also itself an L1 contract, refunds to these addresses on L2 will be irrecoverable.</li>
</ol>
<p>(Astute observers may note a third ticket creation method, <code>createRetryableTicketNoRefundAliasRewrite</code>; this is included only for backwards compatibility, but should be considered deprecated in favor of <code>unsafeCreateRetryableTicket</code>)</p>



### Why do I get "custom tx type" errors when I use hardhat? {#why-do-i-get-custom-tx-type-errors-when-i-use-hardhat}
<p>In Arbitrum, we use a number of non-standard <a href="https://eips.ethereum.org/EIPS/eip-2718">EIP-2718</a> typed transactions. See <a href="https://developer.arbitrum.io/arbos/geth#transaction-types">here</a> for the full list and the rationale.</p>

<p><a href="https://github.com/NomicFoundation/hardhat/releases/tag/hardhat%402.12.2">Hardhat v2.12.2</a> added supports for forking networks like Arbitrum with custom transaction types, so if you're using hardhat, upgrade to 2.12.2!</p>

<p></p>

<p><strong>References</strong></p>

<ul><li><a href="https://github.com/NomicFoundation/hardhat/issues/2995">https://github.com/NomicFoundation/hardhat/issues/2995</a></li>
</ul>
<p></p>



### Why does it look like two identical transactions consume a different amount of gas? {#why-does-it-look-like-two-identical-transactions-consume-a-different-amount-of-gas}
<p></p>

<p>Calling an Arbitrum node's <code>eth_estimateGas</code> RPC returns a value sufficient to cover both the L1 and L2 components of the fee for the current gas price; this is the value that, e.g., will appear in users' wallets in the "gas limit" field.</p>

<p>Thus, if the L1 calldata price changes over time, it will appear (in e.g., a wallet) that a transaction's gas limit is changing. In fact, the L2 gas limit isn't changing, merely the total gas required to cover the transaction's L1 + L2 fees.</p>

<p>See <a href="https://medium.com/offchainlabs/understanding-arbitrum-2-dimensional-fees-fd1d582596c9">2-D fees</a> and <a href="https://developer.arbitrum.io/devs-how-tos/how-to-estimate-gas">How to estimate gas in Arbitrum</a> for more.</p>

<p></p>

<p><strong>References</strong></p>

<p><a href="https://medium.com/offchainlabs/understanding-arbitrum-2-dimensional-fees-fd1d582596c9">https://medium.com/offchainlabs/understanding-arbitrum-2-dimensional-fees-fd1d582596c9</a></p>

<p></p>



### Why am I getting error "429 Too Many Requests" when using one of Offchain Labs' Public RPCs? {#why-am-i-getting-error-429-too-many-requests-when-using-one-of-offchain-labs-public-rpcs}
<p>Offchain Labs offers public RPCs for free, but limits requests to prevent DOSing. Hitting the rate limit could come from your request frequency and/or the resources required to process the requests. If you are hitting our rate limit, we recommend <a href="https://developer.arbitrum.io/node-running/running-a-node">running your own node</a> or <a href="https://developer.arbitrum.io/node-running/node-providers">using a third party node provider</a>.</p>

<p></p>



### How do block.timestamp and block.number work on Arbitrum? {#how-do-blocktimestamp-and-blocknumber-work-on-arbitrum}
<p>Solidity calls to <code>block.number</code> and <code>block.timestamp</code> on Arbitrum will return the block number/ timestamp of the underlying L1 on a slight delay; i.e., updated every few minutes. Note that L2 block numbers (i.e., as seen in block explorers / returned by RPCs) are different, and are typically updated roughly every second.</p>

<p>For more info, see <a href="https://developer.arbitrum.io/time">block numbers and time</a>.</p>

<p></p>



### Do I need to download any special npm libraries in order to use web3.js or ethers-js on Arbitrum?  {#do-i-need-to-download-any-special-npm-libraries-in-order-to-use-web3js-or-ethersjs-on-arbitrum-}
<p>Nope; web3.js and ethers.js will work out of the box just like they do on L1 Ethereum.<br />
<br />
Once upon a time, Arbitrum developers were required to download supplemental packages with names like "arb-provider-ethers" and "arb-ethers-web3-bridge", but these packages are deprecated and no longer required! Any guide that directs devs to use them should be considered outdated.</p>

<p></p>

<p></p>



### How can I list my token on the Arbitrum Bridge? {#how-can-i-list-my-token-on-the-arbitrum-bridge}
<p>The L2 token list used in the Arbitrum bridge is generated from the L1 tokens that are part of the token list of Uniswap, Gemini or Coinmarketcap. This is valid for L1-native tokens that have been bridged over to L2, and for L2-native tokens that have been bridged over to L1 as long as they are part of any of those lists.</p>

<p>Currently, there isn't any L2-only token list.</p>

<p></p>

<p></p>



<<<<<<< HEAD
### Is there any testnet or devnet available on Arbitrum? {#is-there-any-testnet-or-devnet-available-on-arbitrum}
<p>Yes, there's a Goerli Rollup Testnet (421613) that uses the Nitro rollup tech stack, running on top of Ethereum Goerli. You can find more information <a href="https://developer.arbitrum.io/for-devs/concepts/public-chains">here</a>.</p>
=======
### What is a testnet or a devnet? {#what-is-a-testnet-or-a-devnet}
<p>Testnets (or devnets) primarily serve developers who want to test out the applications they're building without having to use any real mainnet funds.</p>

<p>Arbitrum's Nitro Goerli Rollup testnet has the same full feature-set as the mainnet networks. It is also a "true" L2 that runs on top of the Goerli testnet (L1), using it for security and settlement.</p>

<p>Users can bridge any asset from the Goerli testnet (L1) into the Nitro Goerli Rollup testnet (and back!), using the official <a href="https://bridge.arbitrum.io">bridge</a>.</p>

<p></p>



### Is there any testnet available on Arbitrum? {#is-there-any-testnet-available-on-arbitrum}
<p>Yes, there's a Goerli Rollup testnet (421613) that uses the Nitro rollup tech stack, running on top of Ethereum Goerli. You can find more information <a href="https://developer.arbitrum.io/public-chains">here</a>.</p>
>>>>>>> 6f4b4969

<p></p>


<|MERGE_RESOLUTION|>--- conflicted
+++ resolved
@@ -147,10 +147,6 @@
 
 
 
-<<<<<<< HEAD
-### Is there any testnet or devnet available on Arbitrum? {#is-there-any-testnet-or-devnet-available-on-arbitrum}
-<p>Yes, there's a Goerli Rollup Testnet (421613) that uses the Nitro rollup tech stack, running on top of Ethereum Goerli. You can find more information <a href="https://developer.arbitrum.io/for-devs/concepts/public-chains">here</a>.</p>
-=======
 ### What is a testnet or a devnet? {#what-is-a-testnet-or-a-devnet}
 <p>Testnets (or devnets) primarily serve developers who want to test out the applications they're building without having to use any real mainnet funds.</p>
 
@@ -163,8 +159,7 @@
 
 
 ### Is there any testnet available on Arbitrum? {#is-there-any-testnet-available-on-arbitrum}
-<p>Yes, there's a Goerli Rollup testnet (421613) that uses the Nitro rollup tech stack, running on top of Ethereum Goerli. You can find more information <a href="https://developer.arbitrum.io/public-chains">here</a>.</p>
->>>>>>> 6f4b4969
+<p>Yes, there's a Goerli Rollup testnet (421613) that uses the Nitro rollup tech stack, running on top of Ethereum Goerli. You can find more information <a href="https://developer.arbitrum.io/for-devs/concepts/public-chains">here</a>.</p>
 
 <p></p>
 
