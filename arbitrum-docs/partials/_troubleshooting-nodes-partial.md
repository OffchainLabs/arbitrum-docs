### How do I run a node?
<<<<<<< HEAD

<p>
  See instructions{' '}
  <a href="https://developer.arbitrum.io/node-running/how-tos/running-a-full-node">here</a>!
=======
<p>
See instructions <a href="https://developer.arbitrum.io/node-running/how-tos/running-a-full-node">here</a>! 
</p>

<p>

>>>>>>> e55d526b
</p>

<p>

<<<<<<< HEAD
</p>

### How to verify the integrity of the Nitro database I currently have?

<p>
  We have an accumulator hash on all messages, which means that a message can't be added to the
  database without the previous message being correct.
=======
### How  to verify the integrity of the Nitro database I currently have?
<p>
We have an accumulator hash on all messages, which means that a message can't be added to the database without the previous message being correct. 
</p>

<p>
To confirm that everything's working properly, you could just make sure that it's <a href="https://docs.arbitrum.io/node-running/faq#how-can-i-verify-that-my-node-is-fully-synced">syncing</a> and that the latest block is consistent with other Arbitrum nodes; e.g., you could check it against <a href="https://arbiscan.io/">Arbiscan</a> (note that Arbiscan's search field doesn't support searching by block hash).
</p>

<p>

>>>>>>> e55d526b
</p>

<p>
  To confirm that everything's working properly, you could just make sure that it's{' '}
  <a href="https://docs.arbitrum.io/node-running/faq#how-can-i-verify-that-my-node-is-fully-synced">
    syncing
  </a>{' '}
  and that the latest block is consistent with other Arbitrum nodes; e.g., you could check it
  against <a href="https://arbiscan.io/">Arbiscan</a> (note that Arbiscan's search field doesn't
  support searching by block hash).
</p>

<p>

</p>

### How can I check if the node is running properly and diagnose the issue if it is not?
<<<<<<< HEAD

<p>
  We have trace-level logging RPC request implemented on our node. You could use it to log all
  requests and responses at the trace level. (The performance impact of this should be negligible
  compared to the network overhead of an RPC request in the first place, especially considering that
  the request/response will only be serialized for logging if that log level is enabled.)
=======
<p>
We have trace-level logging RPC request implemented on our node. You could use it to log all requests and responses at the trace level. (The performance impact of this should be negligible compared to the network overhead of an RPC request in the first place, especially considering that the request/response will only be serialized for logging if that log level is enabled.)
</p>

<p>

>>>>>>> e55d526b
</p>

<p>

</p>

### Why do I need an L1 node to run an Arbitrum node?
<<<<<<< HEAD

<p>
  On the node syncing stage, Arbitrum nodes read transactions from batches that were previously
  posted on L1 and have been executed. They then connect to the Sequencer feed to receive new
  incoming batched transactions that have not yet been posted on L1.
</p>

<p>
  When fully synced, the Arbitrum node uses the State Transition Function (STF) to consume
  transactions coming from the Sequencer feed and creates a new state. It also waits for the L1
  batch to be posted. If the L1 batch that is finalized on L1 is different from what the Sequencer
  published, the node will change the state based on the L1 batched transactions.
</p>

<p>
=======
<p>
On the node syncing stage, Arbitrum nodes read transactions from batches that were previously posted on L1 and have been executed. They then connect to the Sequencer feed to receive new incoming batched transactions that have not yet been posted on L1.
</p>

<p>
When fully synced, the Arbitrum node uses the State Transition Function (STF) to consume transactions coming from the Sequencer feed and creates a new state. It also waits for the L1 batch to be posted. If the L1 batch that is finalized on L1 is different from what the Sequencer published, the node will change the state based on the L1 batched transactions.
</p>

<p>

</p>
>>>>>>> e55d526b

</p>

### Can I run an Arbitrum node in p2p mode?
<<<<<<< HEAD
=======
<p>
Arbitrum doesn't have a consensus mechanism, so "p2p mode" doesn't apply. For nodes to sync to the latest chain state, they connect to an L1 node to sync the chain's history that's been posted in calldata and connect to the Sequencer feed for the transactions that have yet to be posted in batches. In no case do nodes need to peer up and sync with each other.
</p>
>>>>>>> e55d526b

<p>
  Arbitrum doesn't have a consensus mechanism, so "p2p mode" doesn't apply. For nodes to sync to the
  latest chain state, they connect to an L1 node to sync the chain's history that's been posted in
  calldata and connect to the Sequencer feed for the transactions that have yet to be posted in
  batches. In no case do nodes need to peer up and sync with each other.
</p>

### How do I read messages from the Sequencer feed?
<<<<<<< HEAD

<p>
  Running an Arbitrum relay locally as a{' '}
  <a href="https://docs.arbitrum.io/node-running/how-tos/running-a-feed-relay">Feed Relay</a> lets
  you subscribe to the Sequencer feed for real-time data as the Sequencer accepts and orders
  transactions off-chain. Visit{' '}
  <a href="https://docs.arbitrum.io/node-running/how-tos/read-sequencer-feed">
    How to read the sequencer feed
  </a>{' '}
  for a detailed how-to.
=======
<p>
Running an Arbitrum relay locally as a <a href="https://docs.arbitrum.io/node-running/how-tos/running-a-feed-relay">Feed Relay</a> lets you subscribe to the Sequencer feed for real-time data as the Sequencer accepts and orders transactions off-chain. Visit <a href="https://docs.arbitrum.io/node-running/how-tos/read-sequencer-feed">How to read the sequencer feed</a> for a detailed how-to.
</p>

<p>

>>>>>>> e55d526b
</p>

<p>

</p>

### How do I run a node locally for development?
<<<<<<< HEAD

<p>
  See instructions 
  <a href="https://developer.arbitrum.io/node-running/how-tos/local-dev-node">here</a>.
</p>

<p>
  We recommend running nitro nodes via docker; to compile directly / run without docker, you can
  follow the steps in{' '}
  <a href="https://docs.arbitrum.io/node-running/how-tos/build-nitro-locally">
    How to build Nitro locally
  </a>
  .
</p>

<p>
=======
<p>
See instructions <a href="https://developer.arbitrum.io/node-running/how-tos/local-dev-node">here</a>.
</p>

<p>
We recommend running nitro nodes via docker; to compile directly / run without docker, you can follow the steps in <a href="https://docs.arbitrum.io/node-running/how-tos/build-nitro-locally">How to build Nitro locally</a>.
</p>

<p>

</p>

<p>
>>>>>>> e55d526b

</p>

<p>

</p>

<p>

</p>

### Is there any way to retrieve pre-Nitro archive data from a Nitro node?
<<<<<<< HEAD

<p>
  The pre-nitro stack is also referred to as the "classic" stack. Full nitro nodes start with a
  database that contains the information from the "classic" era.
</p>

<p>
  However, it is not possible for a nitro node to query archive information contained in "classic"
  blocks right away. To do that, you need to also run a classic node (
  <a href="https://developer.arbitrum.io/node-running/how-tos/running-a-classic-node">
    instructions here
  </a>
  ) and set the parameter <code>—node.rpc.classic-redirect=your-classic-node-RPC</code>.
</p>

<p>
  Keep in mind that this information only applies to Arbitrum One nodes. Arbitrum Nova and Arbitrum
  Sepolia nodes started with a Nitro stack from the beginning, so they don't have "classic" data.
</p>

<p>
=======
<p>
The pre-nitro stack is also referred to as the "classic" stack. Full nitro nodes start with a database that contains the information from the "classic" era. 
</p>

<p>
However, it is not possible for a nitro node to query archive information contained in "classic" blocks right away. To do that, you need to also run a classic node (<a href="https://developer.arbitrum.io/node-running/how-tos/running-a-classic-node">instructions here</a>) and set the parameter <code>—node.rpc.classic-redirect=your-classic-node-RPC</code>.
</p>

<p>
Keep in mind that this information only applies to Arbitrum One nodes. Arbitrum Nova and Arbitrum Sepolia nodes started with a Nitro stack from the beginning, so they don't have "classic" data.
</p>

<p>

</p>
>>>>>>> e55d526b

</p>

### How can I verify that my node is syncing at a desirable speed?
<<<<<<< HEAD

<p>
  Syncing speed can vary depending on multiple factors. You can find the minimum hardware
  requirements to run your node{' '}
  <a href="https://developer.arbitrum.io/node-running/how-tos/running-a-full-node#minimum-hardware-configuration">
    in this page
  </a>
  . You should also verify your network and disk speed, and make sure that the L1 node is running
  correctly.
=======
<p>
Syncing speed can vary depending on multiple factors. You can find the minimum hardware requirements to run your node <a href="https://developer.arbitrum.io/node-running/how-tos/running-a-full-node#minimum-hardware-configuration">in this page</a>. You should also verify your network and disk speed, and make sure that the L1 node is running correctly.
</p>

<p>

>>>>>>> e55d526b
</p>

<p>

</p>

### How can I verify that my node is fully synced?
<<<<<<< HEAD

<p>
  You can make an <code>eth_syncing</code> RPC call to your node. When a nitro node is fully synced,{' '}
  <code>eth_syncing</code> returns the value <code>false</code> (just like a normal Geth node).
</p>

<p>
  When a nitro node is still syncing, <code>eth_syncing</code> returns a map of values to help
  understand why the node is not synced. Nitro execution and bottleneck are different from a normal
  Geth node, so <code>eth_syncing</code> output is unique to nitro.
</p>

<p>
  You can find information to understand the output of <code>eth_syncing</code> in the{' '}
  <a href="https://docs.arbitrum.io/for-devs/concepts/differences-between-arbitrum-ethereum/rpc-methods#eth_syncing">
    RPC methods
  </a>{' '}
  page.
</p>

<p>
=======
<p>
You can make an <code>eth_syncing</code> RPC call to your node. When a nitro node is fully synced, <code>eth_syncing</code> returns the value <code>false</code> (just like a normal Geth node).
</p>

<p>
When a nitro node is still syncing, <code>eth_syncing</code> returns a map of values to help understand why the node is not synced. Nitro execution and bottleneck are different from a normal Geth node, so <code>eth_syncing</code> output is unique to nitro.
</p>

<p>
You can find information to understand the output of <code>eth_syncing</code> in the <a href="https://docs.arbitrum.io/for-devs/concepts/differences-between-arbitrum-ethereum/rpc-methods#eth_syncing">RPC methods</a> page.
</p>

<p>

</p>
>>>>>>> e55d526b

</p>

### Is there an alternative to Docker when running a node?
<<<<<<< HEAD

<p>
  We recommend running Nitro nodes via Docker, using the guides provided within our documentation.
  However, you can try to compile the code directly by following the steps described in{' '}
  <a href="https://developer.arbitrum.io/node-running/how-tos/build-nitro-locally">this guide</a>.
=======
<p>
We recommend running Nitro nodes via Docker, using the guides provided within our documentation. However, you can try to compile the code directly by following the steps described in <a href="https://developer.arbitrum.io/node-running/how-tos/build-nitro-locally">this guide</a>. 
</p>

<p>

>>>>>>> e55d526b
</p>

<p>

</p>

### What are the minimum hardware requirements to run a full node?
<<<<<<< HEAD

<p>
  You can see the minimum hardware configuration{' '}
  <a href="https://developer.arbitrum.io/node-running/how-tos/running-a-full-node#minimum-hardware-configuration">
    in this section
  </a>
  .
</p>

<p>
=======
<p>
You can see the minimum hardware configuration <a href="https://developer.arbitrum.io/node-running/how-tos/running-a-full-node#minimum-hardware-configuration">in this section</a>.
</p>

<p>

</p>
>>>>>>> e55d526b

</p>

### How can I migrate the date of one synced node to a new one?
<<<<<<< HEAD

<p>
  From a fully synced node, you can copy its database (the <code>.arbitrum</code> directory in a
  default setup) to the same database folder of the new node, and it will start from the same state.
=======
<p>
From a fully synced node, you can copy its database (the <code>.arbitrum</code> directory in a default setup) to the same database folder of the new node, and it will start from the same state.
</p>

<p>
Keep in mind that this must be done after a clean shutdown, while the node is not running.
>>>>>>> e55d526b
</p>

<p>

<<<<<<< HEAD
<p>
=======
</p>
>>>>>>> e55d526b

</p>

### When querying Classic transactions from a Nitro node, I sometimes get incorrect data, like the zero address as the sender. Why is that?
<<<<<<< HEAD

<p>
  Some old Nitro genesis database snapshots didn't properly set the retry sender for Classic blocks
  and contain said error. If you need to access that information, you can either resync your nitro
  node with one of the{' '}
  <a href="https://snapshot.arbitrum.foundation/index.html">current snapshots</a>, or{' '}
  <a href="https://docs.arbitrum.io/node-running/how-tos/running-a-classic-node">
    run a Classic node
  </a>{' '}
  along with your nitro node and configure a redirection for requests to Classic blocks. Please note
  that this only happens on Arbitrum One.
</p>

<p>

</p>
=======
<p>
Some old Nitro genesis database snapshots didn't properly set the retry sender for Classic blocks and contain said error. If you need to access that information, you can either resync your nitro node with one of the <a href="https://snapshot.arbitrum.foundation/index.html">current snapshots</a>, or <a href="https://docs.arbitrum.io/node-running/how-tos/running-a-classic-node">run a Classic node</a> along with your nitro node and configure a redirection for requests to Classic blocks. Please note that this only happens on Arbitrum One.
</p>

<p>

</p>
>>>>>>> e55d526b
<|MERGE_RESOLUTION|>--- conflicted
+++ resolved
@@ -1,30 +1,14 @@
 ### How do I run a node?
-<<<<<<< HEAD
-
-<p>
-  See instructions{' '}
-  <a href="https://developer.arbitrum.io/node-running/how-tos/running-a-full-node">here</a>!
-=======
 <p>
 See instructions <a href="https://developer.arbitrum.io/node-running/how-tos/running-a-full-node">here</a>! 
 </p>
 
 <p>
 
->>>>>>> e55d526b
-</p>
-
-<p>
-
-<<<<<<< HEAD
-</p>
-
-### How to verify the integrity of the Nitro database I currently have?
-
-<p>
-  We have an accumulator hash on all messages, which means that a message can't be added to the
-  database without the previous message being correct.
-=======
+</p>
+
+<p>
+
 ### How  to verify the integrity of the Nitro database I currently have?
 <p>
 We have an accumulator hash on all messages, which means that a message can't be added to the database without the previous message being correct. 
@@ -36,7 +20,6 @@
 
 <p>
 
->>>>>>> e55d526b
 </p>
 
 <p>
@@ -54,21 +37,12 @@
 </p>
 
 ### How can I check if the node is running properly and diagnose the issue if it is not?
-<<<<<<< HEAD
-
-<p>
-  We have trace-level logging RPC request implemented on our node. You could use it to log all
-  requests and responses at the trace level. (The performance impact of this should be negligible
-  compared to the network overhead of an RPC request in the first place, especially considering that
-  the request/response will only be serialized for logging if that log level is enabled.)
-=======
 <p>
 We have trace-level logging RPC request implemented on our node. You could use it to log all requests and responses at the trace level. (The performance impact of this should be negligible compared to the network overhead of an RPC request in the first place, especially considering that the request/response will only be serialized for logging if that log level is enabled.)
 </p>
 
 <p>
 
->>>>>>> e55d526b
 </p>
 
 <p>
@@ -76,23 +50,6 @@
 </p>
 
 ### Why do I need an L1 node to run an Arbitrum node?
-<<<<<<< HEAD
-
-<p>
-  On the node syncing stage, Arbitrum nodes read transactions from batches that were previously
-  posted on L1 and have been executed. They then connect to the Sequencer feed to receive new
-  incoming batched transactions that have not yet been posted on L1.
-</p>
-
-<p>
-  When fully synced, the Arbitrum node uses the State Transition Function (STF) to consume
-  transactions coming from the Sequencer feed and creates a new state. It also waits for the L1
-  batch to be posted. If the L1 batch that is finalized on L1 is different from what the Sequencer
-  published, the node will change the state based on the L1 batched transactions.
-</p>
-
-<p>
-=======
 <p>
 On the node syncing stage, Arbitrum nodes read transactions from batches that were previously posted on L1 and have been executed. They then connect to the Sequencer feed to receive new incoming batched transactions that have not yet been posted on L1.
 </p>
@@ -104,17 +61,15 @@
 <p>
 
 </p>
->>>>>>> e55d526b
+
+<p>
 
 </p>
 
 ### Can I run an Arbitrum node in p2p mode?
-<<<<<<< HEAD
-=======
 <p>
 Arbitrum doesn't have a consensus mechanism, so "p2p mode" doesn't apply. For nodes to sync to the latest chain state, they connect to an L1 node to sync the chain's history that's been posted in calldata and connect to the Sequencer feed for the transactions that have yet to be posted in batches. In no case do nodes need to peer up and sync with each other.
 </p>
->>>>>>> e55d526b
 
 <p>
   Arbitrum doesn't have a consensus mechanism, so "p2p mode" doesn't apply. For nodes to sync to the
@@ -124,25 +79,12 @@
 </p>
 
 ### How do I read messages from the Sequencer feed?
-<<<<<<< HEAD
-
-<p>
-  Running an Arbitrum relay locally as a{' '}
-  <a href="https://docs.arbitrum.io/node-running/how-tos/running-a-feed-relay">Feed Relay</a> lets
-  you subscribe to the Sequencer feed for real-time data as the Sequencer accepts and orders
-  transactions off-chain. Visit{' '}
-  <a href="https://docs.arbitrum.io/node-running/how-tos/read-sequencer-feed">
-    How to read the sequencer feed
-  </a>{' '}
-  for a detailed how-to.
-=======
 <p>
 Running an Arbitrum relay locally as a <a href="https://docs.arbitrum.io/node-running/how-tos/running-a-feed-relay">Feed Relay</a> lets you subscribe to the Sequencer feed for real-time data as the Sequencer accepts and orders transactions off-chain. Visit <a href="https://docs.arbitrum.io/node-running/how-tos/read-sequencer-feed">How to read the sequencer feed</a> for a detailed how-to.
 </p>
 
 <p>
 
->>>>>>> e55d526b
 </p>
 
 <p>
@@ -150,24 +92,6 @@
 </p>
 
 ### How do I run a node locally for development?
-<<<<<<< HEAD
-
-<p>
-  See instructions 
-  <a href="https://developer.arbitrum.io/node-running/how-tos/local-dev-node">here</a>.
-</p>
-
-<p>
-  We recommend running nitro nodes via docker; to compile directly / run without docker, you can
-  follow the steps in{' '}
-  <a href="https://docs.arbitrum.io/node-running/how-tos/build-nitro-locally">
-    How to build Nitro locally
-  </a>
-  .
-</p>
-
-<p>
-=======
 <p>
 See instructions <a href="https://developer.arbitrum.io/node-running/how-tos/local-dev-node">here</a>.
 </p>
@@ -181,7 +105,10 @@
 </p>
 
 <p>
->>>>>>> e55d526b
+
+</p>
+
+<p>
 
 </p>
 
@@ -194,29 +121,6 @@
 </p>
 
 ### Is there any way to retrieve pre-Nitro archive data from a Nitro node?
-<<<<<<< HEAD
-
-<p>
-  The pre-nitro stack is also referred to as the "classic" stack. Full nitro nodes start with a
-  database that contains the information from the "classic" era.
-</p>
-
-<p>
-  However, it is not possible for a nitro node to query archive information contained in "classic"
-  blocks right away. To do that, you need to also run a classic node (
-  <a href="https://developer.arbitrum.io/node-running/how-tos/running-a-classic-node">
-    instructions here
-  </a>
-  ) and set the parameter <code>—node.rpc.classic-redirect=your-classic-node-RPC</code>.
-</p>
-
-<p>
-  Keep in mind that this information only applies to Arbitrum One nodes. Arbitrum Nova and Arbitrum
-  Sepolia nodes started with a Nitro stack from the beginning, so they don't have "classic" data.
-</p>
-
-<p>
-=======
 <p>
 The pre-nitro stack is also referred to as the "classic" stack. Full nitro nodes start with a database that contains the information from the "classic" era. 
 </p>
@@ -232,29 +136,18 @@
 <p>
 
 </p>
->>>>>>> e55d526b
+
+<p>
 
 </p>
 
 ### How can I verify that my node is syncing at a desirable speed?
-<<<<<<< HEAD
-
-<p>
-  Syncing speed can vary depending on multiple factors. You can find the minimum hardware
-  requirements to run your node{' '}
-  <a href="https://developer.arbitrum.io/node-running/how-tos/running-a-full-node#minimum-hardware-configuration">
-    in this page
-  </a>
-  . You should also verify your network and disk speed, and make sure that the L1 node is running
-  correctly.
-=======
 <p>
 Syncing speed can vary depending on multiple factors. You can find the minimum hardware requirements to run your node <a href="https://developer.arbitrum.io/node-running/how-tos/running-a-full-node#minimum-hardware-configuration">in this page</a>. You should also verify your network and disk speed, and make sure that the L1 node is running correctly.
 </p>
 
 <p>
 
->>>>>>> e55d526b
 </p>
 
 <p>
@@ -262,29 +155,6 @@
 </p>
 
 ### How can I verify that my node is fully synced?
-<<<<<<< HEAD
-
-<p>
-  You can make an <code>eth_syncing</code> RPC call to your node. When a nitro node is fully synced,{' '}
-  <code>eth_syncing</code> returns the value <code>false</code> (just like a normal Geth node).
-</p>
-
-<p>
-  When a nitro node is still syncing, <code>eth_syncing</code> returns a map of values to help
-  understand why the node is not synced. Nitro execution and bottleneck are different from a normal
-  Geth node, so <code>eth_syncing</code> output is unique to nitro.
-</p>
-
-<p>
-  You can find information to understand the output of <code>eth_syncing</code> in the{' '}
-  <a href="https://docs.arbitrum.io/for-devs/concepts/differences-between-arbitrum-ethereum/rpc-methods#eth_syncing">
-    RPC methods
-  </a>{' '}
-  page.
-</p>
-
-<p>
-=======
 <p>
 You can make an <code>eth_syncing</code> RPC call to your node. When a nitro node is fully synced, <code>eth_syncing</code> returns the value <code>false</code> (just like a normal Geth node).
 </p>
@@ -300,25 +170,18 @@
 <p>
 
 </p>
->>>>>>> e55d526b
+
+<p>
 
 </p>
 
 ### Is there an alternative to Docker when running a node?
-<<<<<<< HEAD
-
-<p>
-  We recommend running Nitro nodes via Docker, using the guides provided within our documentation.
-  However, you can try to compile the code directly by following the steps described in{' '}
-  <a href="https://developer.arbitrum.io/node-running/how-tos/build-nitro-locally">this guide</a>.
-=======
 <p>
 We recommend running Nitro nodes via Docker, using the guides provided within our documentation. However, you can try to compile the code directly by following the steps described in <a href="https://developer.arbitrum.io/node-running/how-tos/build-nitro-locally">this guide</a>. 
 </p>
 
 <p>
 
->>>>>>> e55d526b
 </p>
 
 <p>
@@ -326,18 +189,6 @@
 </p>
 
 ### What are the minimum hardware requirements to run a full node?
-<<<<<<< HEAD
-
-<p>
-  You can see the minimum hardware configuration{' '}
-  <a href="https://developer.arbitrum.io/node-running/how-tos/running-a-full-node#minimum-hardware-configuration">
-    in this section
-  </a>
-  .
-</p>
-
-<p>
-=======
 <p>
 You can see the minimum hardware configuration <a href="https://developer.arbitrum.io/node-running/how-tos/running-a-full-node#minimum-hardware-configuration">in this section</a>.
 </p>
@@ -345,55 +196,27 @@
 <p>
 
 </p>
->>>>>>> e55d526b
+
+<p>
 
 </p>
 
 ### How can I migrate the date of one synced node to a new one?
-<<<<<<< HEAD
-
-<p>
-  From a fully synced node, you can copy its database (the <code>.arbitrum</code> directory in a
-  default setup) to the same database folder of the new node, and it will start from the same state.
-=======
 <p>
 From a fully synced node, you can copy its database (the <code>.arbitrum</code> directory in a default setup) to the same database folder of the new node, and it will start from the same state.
 </p>
 
 <p>
 Keep in mind that this must be done after a clean shutdown, while the node is not running.
->>>>>>> e55d526b
-</p>
-
-<p>
-
-<<<<<<< HEAD
-<p>
-=======
-</p>
->>>>>>> e55d526b
+</p>
+
+<p>
+
+</p>
 
 </p>
 
 ### When querying Classic transactions from a Nitro node, I sometimes get incorrect data, like the zero address as the sender. Why is that?
-<<<<<<< HEAD
-
-<p>
-  Some old Nitro genesis database snapshots didn't properly set the retry sender for Classic blocks
-  and contain said error. If you need to access that information, you can either resync your nitro
-  node with one of the{' '}
-  <a href="https://snapshot.arbitrum.foundation/index.html">current snapshots</a>, or{' '}
-  <a href="https://docs.arbitrum.io/node-running/how-tos/running-a-classic-node">
-    run a Classic node
-  </a>{' '}
-  along with your nitro node and configure a redirection for requests to Classic blocks. Please note
-  that this only happens on Arbitrum One.
-</p>
-
-<p>
-
-</p>
-=======
 <p>
 Some old Nitro genesis database snapshots didn't properly set the retry sender for Classic blocks and contain said error. If you need to access that information, you can either resync your nitro node with one of the <a href="https://snapshot.arbitrum.foundation/index.html">current snapshots</a>, or <a href="https://docs.arbitrum.io/node-running/how-tos/running-a-classic-node">run a Classic node</a> along with your nitro node and configure a redirection for requests to Classic blocks. Please note that this only happens on Arbitrum One.
 </p>
@@ -401,4 +224,7 @@
 <p>
 
 </p>
->>>>>>> e55d526b
+
+<p>
+
+</p>