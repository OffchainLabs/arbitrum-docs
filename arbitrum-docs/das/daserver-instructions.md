--- conflicted
+++ resolved
@@ -30,13 +30,7 @@
 `daserver` also has an optional REST aggregator which, in the case that a data batch is not found in cache or storage, queries for that batch from a list other of REST servers, and then stores that batch locally. This is how committee members that miss storing a batch (not all committee members are required by the AnyTrust protocol to report success in order to post the batch's certificate to L1) can automatically repair gaps in data they store, and how mirrors can sync. A public list of REST endpoints is published online, which `daserver` can be configured to download and use, and additional endpoints can be specified in configuration.
 
 ## Image:
-<<<<<<< HEAD
 `offchainlabs/nitro-node:v2.0.9-51f9452`
-=======
-`offchainlabs/nitro-node:v2.0.8-5b9fe9c` - pre-IPFS
-
-Release with IPFS not created yet
->>>>>>> 1c88bcd9
 
 ## Usage of daserver
 
@@ -197,11 +191,7 @@
 
 This deployment sets up a DAS server using the Arbitrum Nova Mainnet. It uses the L1 inbox contract at 0x211e1c4c7f1bf5351ac850ed10fd68cffcf6c21b. For the Arbitrum Nova Mainnet you must specify a Mainnet Ethereum L1 RPC endpoint.
 
-<<<<<<< HEAD
-This configuration sets up all three storage types. To disable any of them, remove the --data-availability.(local-file-storage|local-disk-storage|s3-storage).enable option, and the other options for that storage type can also be removed. If updating an existing deployment from `offchainlabs/nitro-node:v2.0.9-51f9452` that is using the local files on disk storage type, you should use at least `local-file-storage`.
-=======
 This configuration sets up two storage types. To disable any of them, remove the --data-availability.(local-db-storage|s3-storage).enable option, and the other options for that storage type can also be removed. If updating an existing deployment from that is using the local files on disk storage type, you should use at least `local-file-storage`. It sets the storage backends to discard the data after timeout.
->>>>>>> 1c88bcd9
 
 ```
 apiVersion: apps/v1
@@ -230,13 +220,8 @@
         - |
 		  mkdir -p /home/user/data/badgerdb
           /usr/local/bin/daserver --data-availability.l1-node-url <YOUR ETHEREUM L1 RPC ENDPOINT>
-<<<<<<< HEAD
---enable-rpc --rpc-addr '0.0.0.0' --enable-rest --rest-addr '0.0.0.0' --log-level 3 --data-availability.local-file-storage.enable --data-availability.local-file-storage.data-dir /home/user/data/db  --data-availability.local-db-storage.enable --data-availability.local-db-storage.data-dir /home/user/data/badgerdb --data-availability.s3-storage.enable --data-availability.s3-storage.access-key "<YOUR ACCESS KEY>" --data-availability.s3-storage.bucket <YOUR BUCKET> --data-availability.s3-storage.region <YOUR REGION> --data-availability.s3-storage.secret-key "<YOUR SECRET KEY>" --data-availability.s3-storage.object-prefix "YOUR OBJECT KEY PREFIX/" --data-availability.key.key-dir /home/user/data/keys --data-availability.local-cache.enable --data-availability.rest-aggregator.enable --data-availability.rest-aggregator.online-url-list "https://nova.arbitrum.io/das-servers" --data-availability.sequencer-inbox-address '0x211e1c4c7f1bf5351ac850ed10fd68cffcf6c21b'
+--enable-rpc --rpc-addr '0.0.0.0' --enable-rest --rest-addr '0.0.0.0' --log-level 3 --data-availability.local-db-storage.enable --data-availability.local-db-storage.data-dir /home/user/data/badgerdb --data-availability.local-db-storage.discard-after-timeout --data-availability.s3-storage.enable --data-availability.s3-storage.access-key "<YOUR ACCESS KEY>" --data-availability.s3-storage.bucket <YOUR BUCKET> --data-availability.s3-storage.region <YOUR REGION> --data-availability.s3-storage.secret-key "<YOUR SECRET KEY>" --data-availability.s3-storage.object-prefix "YOUR OBJECT KEY PREFIX/" --data-availability.s3-storage.discard-after-timeout --data-availability.key.key-dir /home/user/data/keys  --data-availability.local-cache.enable --data-availability.rest-aggregator.enable --data-availability.rest-aggregator.online-url-list "https://nova.arbitrum.io/das-servers" --data-availability.sequencer-inbox-address '0x211e1c4c7f1bf5351ac850ed10fd68cffcf6c21b'
         image: offchainlabs/nitro-node:v2.0.9-51f9452
-=======
---enable-rpc --rpc-addr '0.0.0.0' --enable-rest --rest-addr '0.0.0.0' --log-level 3 --data-availability.local-db-storage.enable --data-availability.local-db-storage.data-dir /home/user/data/badgerdb --data-availability.local-db-storage.discard-after-timeout --data-availability.s3-storage.enable --data-availability.s3-storage.access-key "<YOUR ACCESS KEY>" --data-availability.s3-storage.bucket <YOUR BUCKET> --data-availability.s3-storage.region <YOUR REGION> --data-availability.s3-storage.secret-key "<YOUR SECRET KEY>" --data-availability.s3-storage.object-prefix "YOUR OBJECT KEY PREFIX/" --data-availability.s3-storage.discard-after-timeout --data-availability.key.key-dir /home/user/data/keys  --data-availability.local-cache.enable --data-availability.rest-aggregator.enable --data-availability.rest-aggregator.online-url-list "https://nova.arbitrum.io/das-servers" --data-availability.sequencer-inbox-address '0x211e1c4c7f1bf5351ac850ed10fd68cffcf6c21b'
-        image: offchainlabs/nitro-node:v2.0.8-5b9fe9c
->>>>>>> 1c88bcd9
         imagePullPolicy: Always
         resources:
           limits:
@@ -336,12 +321,8 @@
 		  mkdir -p /home/user/data/badgerdb
 		  mkdir -p /home/user/data/syncState
           /usr/local/bin/daserver --data-availability.l1-node-url <YOUR ETHEREUM L1 RPC ENDPOINT>
-<<<<<<< HEAD
---enable-rest --rest-addr '0.0.0.0' --log-level 3 --data-availability.local-file-storage.enable --data-availability.local-file-storage.data-dir /home/user/data/db  --data-availability.local-db-storage.enable --data-availability.local-db-storage.data-dir /home/user/data/badgerdb --data-availability.s3-storage.enable --data-availability.s3-storage.access-key "<YOUR ACCESS KEY>" --data-availability.s3-storage.bucket <YOUR BUCKET> --data-availability.s3-storage.region <YOUR REGION> --data-availability.s3-storage.secret-key "<YOUR SECRET KEY>" --data-availability.s3-storage.object-prefix "YOUR OBJECT KEY PREFIX/" --data-availability.local-cache.enable --data-availability.rest-aggregator.enable --data-availability.rest-aggregator.urls "http://your-committee-member.svc.cluster.local:9877" --data-availability.rest-aggregator.online-url-list "https://nova.arbitrum.io/das-servers" --data-availability.rest-aggregator.sync-to-storage.eager --data-availability.rest-aggregator.sync-to-storage.eager-lower-bound-block 15025611 --data-availability.sequencer-inbox-address '0x211e1c4c7f1bf5351ac850ed10fd68cffcf6c21b'
+--enable-rest --rest-addr '0.0.0.0' --log-level 3  --data-availability.local-db-storage.enable --data-availability.local-db-storage.data-dir /home/user/data/badgerdb --data-availability.s3-storage.enable --data-availability.s3-storage.access-key "<YOUR ACCESS KEY>" --data-availability.s3-storage.bucket <YOUR BUCKET> --data-availability.s3-storage.region <YOUR REGION> --data-availability.s3-storage.secret-key "<YOUR SECRET KEY>" --data-availability.s3-storage.object-prefix "YOUR OBJECT KEY PREFIX/" --data-availability.local-cache.enable --data-availability.rest-aggregator.enable --data-availability.rest-aggregator.urls "http://your-committee-member.svc.cluster.local:9877" --data-availability.rest-aggregator.online-url-list "https://nova.arbitrum.io/das-servers" --data-availability.rest-aggregator.sync-to-storage.eager --data-availability.rest-aggregator.sync-to-storage.eager-lower-bound-block 15025611 --data-availability.sequencer-inbox-address '0x211e1c4c7f1bf5351ac850ed10fd68cffcf6c21b' --data-availability.rest-aggregator.sync-to-storage.state-dir /home/user/data/syncState
         image: offchainlabs/nitro-node:v2.0.9-51f9452
-=======
---enable-rest --rest-addr '0.0.0.0' --log-level 3  --data-availability.local-db-storage.enable --data-availability.local-db-storage.data-dir /home/user/data/badgerdb --data-availability.s3-storage.enable --data-availability.s3-storage.access-key "<YOUR ACCESS KEY>" --data-availability.s3-storage.bucket <YOUR BUCKET> --data-availability.s3-storage.region <YOUR REGION> --data-availability.s3-storage.secret-key "<YOUR SECRET KEY>" --data-availability.s3-storage.object-prefix "YOUR OBJECT KEY PREFIX/" --data-availability.local-cache.enable --data-availability.rest-aggregator.enable --data-availability.rest-aggregator.urls "http://your-committee-member.svc.cluster.local:9877" --data-availability.rest-aggregator.online-url-list "https://nova.arbitrum.io/das-servers" --data-availability.rest-aggregator.sync-to-storage.eager --data-availability.rest-aggregator.sync-to-storage.eager-lower-bound-block 15025611 --data-availability.sequencer-inbox-address '0x211e1c4c7f1bf5351ac850ed10fd68cffcf6c21b' --data-availability.rest-aggregator.sync-to-storage.state-dir /home/user/data/syncState
-        image: offchainlabs/nitro-node:v2.0.8-5b9fe9c
         imagePullPolicy: Always
         resources:
           limits:
@@ -410,7 +391,6 @@
 		  mkdir -p /home/user/data/syncState
           /usr/local/bin/daserver --data-availability.l1-node-url <YOUR ETHEREUM L1 RPC ENDPOINT> --enable-rest --rest-addr '0.0.0.0' --log-level 3 --data-availability.ipfs-storage.enable --data-availability.ipfs-storage.repo-dir /home/user/data/ipfsRepo --data-availability.rest-aggregator.enable --data-availability.rest-aggregator.urls "http://your-committee-member.svc.cluster.local:9877" --data-availability.rest-aggregator.online-url-list "https://nova.arbitrum.io/das-servers" --data-availability.rest-aggregator.sync-to-storage.eager --data-availability.rest-aggregator.sync-to-storage.eager-lower-bound-block 15025611 --data-availability.sequencer-inbox-address '0x211e1c4c7f1bf5351ac850ed10fd68cffcf6c21b' --data-availability.rest-aggregator.sync-to-storage.state-dir /home/user/data/syncState
         image: offchainlabs/nitro-node:v2.0.8-5b9fe9c
->>>>>>> 1c88bcd9
         imagePullPolicy: Always
         resources:
           limits:
