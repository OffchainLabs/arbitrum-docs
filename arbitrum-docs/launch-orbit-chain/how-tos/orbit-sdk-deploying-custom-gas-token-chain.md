---
title: 'How to deploy a custom gas token chain using the Orbit SDK'
sidebar_label: 'Deploy a custom gas token chain'
description: 'How to deploy a custom gas token chain using the Orbit SDK'
author: GreatSoshiant
sme: GreatSoshiant
target_audience: 'Developers deploying and maintaining Orbit chains.'
sidebar_position: 3
user_story: As a current or prospective Orbit chain deployer, I need to understand how to deploy a custom gas token chain using the Orbit SDK.
content_type: how-to
---

:::caution UNDER CONSTRUCTION

This document is under construction and may change significantly as we incorporate [style guidance](/for-devs/contribute#document-type-conventions) and feedback from readers. Feel free to request specific clarifications by clicking the `Request an update` button at the top of this document.

:::

:::info

See the ["create a rollup custom fee token" example](https://github.com/OffchainLabs/arbitrum-orbit-sdk/blob/main/examples/create-rollup-custom-fee-token/index.ts) in the Orbit SDK repository for additional guidance.

:::

<<<<<<< HEAD
This guide will help you configure and deploy a custom gas token Orbit chain.

Custom gas token orbit chains let participants pay transaction fees in `ERC-20` token instead of `ETH`, which is ideal for use cases requiring this feature and low transaction fees. You can learn more on our page covering [custom gas token requirements and configuration](use-a-custom-gas-token.mdx).
=======
Deploying a Custom Gas Token Orbit chain introduces a unique aspect to the standard Orbit chain setup: the ability to pay transaction fees using a specific `ERC-20` token instead of `ETH`. While the setup process largely mirrors that of a standard <a data-quicklook-from="arbitrum-rollup-chain">Rollup Orbit chain</a>, as detailed in the [introduction](../orbit-sdk-introduction.md), there are key differences to account for when configuring a Custom Gas Token Orbit chain.
>>>>>>> 38e228a1

Deploying a custom gas token Orbit chain amounts to deploying an AnyTrust Orbit chain with additional steps. We recommend reading How to configure and deploy [Rollup Orbit chains](orbit-sdk-deploying-rollup-chain.md) and [AnyTrust Orbit chains](orbit-sdk-deploying-anytrust-chain.md) to fully leverage the methods of the Orbit SDK. 


:::note

- Custom gas tokens are **not supported yet** on Rollup Orbit chains, only on Orbit AnyTrust chains.
- `ERC-20` tokens need to have 18 decimals to operate as gas tokens on Orbit chains.

:::

<<<<<<< HEAD
## 1. Custom gas token specification 

The most significant difference is the `ERC-20` token specification on the parent chain for use as the gas fee token. This requires selecting an existing `ERC-20` token or deploying a new one for use specifically for transaction fees on your Orbit chain.
    
=======
### 1. Custom gas token specification

The most significant difference is the specification of the `ERC-20` token on the parent chain to be used as the gas fee token. This requires selecting an existing `ERC-20` token or deploying a new one to be used specifically for transaction fees on your Orbit chain.

**Note:** Currently, only `ERC-20` tokens with 18 decimals are acceptable as gas tokens on Orbit chains.
>>>>>>> 38e228a1

## 2. Chain configuration

You can configure your Orbit chain using the  [`prepareChainConfig`](https://github.com/OffchainLabs/arbitrum-orbit-sdk/blob/1f251f76a55bc1081f50938b0aa9f7965660ebf7/src/prepareChainConfig.ts#L3-L31) method and assigning it to a `chainConfig` variable.

Example:

```js
import { prepareChainConfig } from '@arbitrum/orbit-sdk';

const chainConfig = prepareChainConfig({
    chainId: Some_Chain_ID,
    nativeToken: yourERC-20TokenAddress,
    DataAvailabilityCommittee: true,
});
```

To use the `prepareChainConfig` method as shown in the example above, some inputs need to be defined:

| Parameter                   | Type      | Description                                                                                                                                                     |
| --------------------------- | --------- | --------------------------------------------------------------------------------------------------------------------------------------------------------------- |
| `chainId`                   | `number`  | Your Orbit chain's `chainId`.                                                                                                                                   |
| `nativeToken`               | `Address` | The contract address on the parent chain of the `ERC-20` token your chain will use for `gas` fees. It needs to have 18 decimals to be accepted on Orbit chains. |
| `DataAvailabilityCommittee` | `boolean` | Should be set to `true` since only AnyTrust chains can accept `ERC-20` tokens.                                                                                  |

<<<<<<< HEAD

## 3. Token approval before deployment process
=======
### 3. Token Approval Before Deployment Process
>>>>>>> 38e228a1

In Custom gas token Orbit chains, the owner needs to give allowance to the `rollupCreator` contract before starting the deployment process so that `RollupCreator` can spend enough tokens for the deployment process. For this purpose, we defined two APIs on the Orbit SDK:

#### A. createRollupEnoughCustomFeeTokenAllowance
<<<<<<< HEAD
   
This API gets related inputs and checks if the `rollupCreator` contract has enough allowance on the token from the owner:
   
=======

This API gets related inputs and checks if the `rollupCreator` contract has enough Allowance on the token from the owner:

>>>>>>> 38e228a1
```js
import {createRollupEnoughCustomFeeTokenAllowance} from '@arbitrum/orbit-sdk';

const allowanceParams = {
nativeToken,
account: deployer.address,
publicClient: parentChainPublicClient,
};

const enough Allowance = createRollupEnoughCustomFeeTokenAllowance(allowanceParams)
```

To build the `allowanceParams` object as shown in the example above, you need to provide with the following:

| Parameter      | Type           | Description                                                                                           |
| -------------- | -------------- | ----------------------------------------------------------------------------------------------------- |
| `nativeToken`  | `Address`      | The contract address on the parent chain of the `ERC-20` token your chain will use for `gas` fees.    |
| `account`      | `Address`      | The address Orbit chain's                                                                             |
| `publicClient` | `PublicClient` | The `PublicClient` object [as defined by the Viem library](https://viem.sh/docs/clients/public.html). |

#### B. createRollupPrepareCustomFeeTokenApprovalTransactionRequest
<<<<<<< HEAD
   
This API gets related inputs and creates the transaction request to secure enough allowance from the owner to the `RollupCreator` to spend `nativeToken` on the deployment process.
=======

This API gets related inputs and creates the transaction request to secure enough Allowance from the owner to the `RollupCreator` to spend `nativeToken` on the deployment process.
>>>>>>> 38e228a1

Example:

```js
import { createRollupEnoughCustomFeeTokenAllowance } from '@arbitrum/orbit-sdk';

const allowanceParams = {
  nativeToken,
  account: deployer.address,
  publicClient: parentChainPublicClient,
};

const approvalTxRequest = await createRollupPrepareCustomFeeTokenApprovalTransactionRequest(
  allowanceParams,
);
```
<<<<<<< HEAD
## 4. Deployment process
=======

### 4. Deployment Process
>>>>>>> 38e228a1

The overall deployment process, including the use of APIs like `createRollupPrepareConfig` and `createRollupPrepareTransactionRequest`, remains similar to the [AnyTrust deployment](orbit-sdk-deploying-anytrust-chain.md) process. However, attention must be given to incorporating the `ERC-20` token details into these configurations.

:::note

When using the API, you also need to specify `nativeToken` as a param.

:::

Example:

```js
const txRequest = await createRollupPrepareTransactionRequest({
  params: {
    config,
    batchPoster,
    validators: [validator],
    nativeToken,
  },
  account: deployer.address,
  publicClient: parentChainPublicClient,
});
```

All other parts would be the same as explained in the [Rollup Orbit chain deployment page](orbit-sdk-deploying-rollup-chain.md).<|MERGE_RESOLUTION|>--- conflicted
+++ resolved
@@ -22,13 +22,9 @@
 
 :::
 
-<<<<<<< HEAD
 This guide will help you configure and deploy a custom gas token Orbit chain.
 
 Custom gas token orbit chains let participants pay transaction fees in `ERC-20` token instead of `ETH`, which is ideal for use cases requiring this feature and low transaction fees. You can learn more on our page covering [custom gas token requirements and configuration](use-a-custom-gas-token.mdx).
-=======
-Deploying a Custom Gas Token Orbit chain introduces a unique aspect to the standard Orbit chain setup: the ability to pay transaction fees using a specific `ERC-20` token instead of `ETH`. While the setup process largely mirrors that of a standard <a data-quicklook-from="arbitrum-rollup-chain">Rollup Orbit chain</a>, as detailed in the [introduction](../orbit-sdk-introduction.md), there are key differences to account for when configuring a Custom Gas Token Orbit chain.
->>>>>>> 38e228a1
 
 Deploying a custom gas token Orbit chain amounts to deploying an AnyTrust Orbit chain with additional steps. We recommend reading How to configure and deploy [Rollup Orbit chains](orbit-sdk-deploying-rollup-chain.md) and [AnyTrust Orbit chains](orbit-sdk-deploying-anytrust-chain.md) to fully leverage the methods of the Orbit SDK. 
 
@@ -40,18 +36,9 @@
 
 :::
 
-<<<<<<< HEAD
 ## 1. Custom gas token specification 
 
 The most significant difference is the `ERC-20` token specification on the parent chain for use as the gas fee token. This requires selecting an existing `ERC-20` token or deploying a new one for use specifically for transaction fees on your Orbit chain.
-    
-=======
-### 1. Custom gas token specification
-
-The most significant difference is the specification of the `ERC-20` token on the parent chain to be used as the gas fee token. This requires selecting an existing `ERC-20` token or deploying a new one to be used specifically for transaction fees on your Orbit chain.
-
-**Note:** Currently, only `ERC-20` tokens with 18 decimals are acceptable as gas tokens on Orbit chains.
->>>>>>> 38e228a1
 
 ## 2. Chain configuration
 
@@ -77,25 +64,15 @@
 | `nativeToken`               | `Address` | The contract address on the parent chain of the `ERC-20` token your chain will use for `gas` fees. It needs to have 18 decimals to be accepted on Orbit chains. |
 | `DataAvailabilityCommittee` | `boolean` | Should be set to `true` since only AnyTrust chains can accept `ERC-20` tokens.                                                                                  |
 
-<<<<<<< HEAD
 
 ## 3. Token approval before deployment process
-=======
-### 3. Token Approval Before Deployment Process
->>>>>>> 38e228a1
 
 In Custom gas token Orbit chains, the owner needs to give allowance to the `rollupCreator` contract before starting the deployment process so that `RollupCreator` can spend enough tokens for the deployment process. For this purpose, we defined two APIs on the Orbit SDK:
 
 #### A. createRollupEnoughCustomFeeTokenAllowance
-<<<<<<< HEAD
    
 This API gets related inputs and checks if the `rollupCreator` contract has enough allowance on the token from the owner:
    
-=======
-
-This API gets related inputs and checks if the `rollupCreator` contract has enough Allowance on the token from the owner:
-
->>>>>>> 38e228a1
 ```js
 import {createRollupEnoughCustomFeeTokenAllowance} from '@arbitrum/orbit-sdk';
 
@@ -117,13 +94,8 @@
 | `publicClient` | `PublicClient` | The `PublicClient` object [as defined by the Viem library](https://viem.sh/docs/clients/public.html). |
 
 #### B. createRollupPrepareCustomFeeTokenApprovalTransactionRequest
-<<<<<<< HEAD
    
 This API gets related inputs and creates the transaction request to secure enough allowance from the owner to the `RollupCreator` to spend `nativeToken` on the deployment process.
-=======
-
-This API gets related inputs and creates the transaction request to secure enough Allowance from the owner to the `RollupCreator` to spend `nativeToken` on the deployment process.
->>>>>>> 38e228a1
 
 Example:
 
@@ -140,12 +112,8 @@
   allowanceParams,
 );
 ```
-<<<<<<< HEAD
+
 ## 4. Deployment process
-=======
-
-### 4. Deployment Process
->>>>>>> 38e228a1
 
 The overall deployment process, including the use of APIs like `createRollupPrepareConfig` and `createRollupPrepareTransactionRequest`, remains similar to the [AnyTrust deployment](orbit-sdk-deploying-anytrust-chain.md) process. However, attention must be given to incorporating the `ERC-20` token details into these configurations.
 
