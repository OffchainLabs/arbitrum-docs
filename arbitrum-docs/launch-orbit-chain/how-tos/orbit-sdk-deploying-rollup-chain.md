--- conflicted
+++ resolved
@@ -43,7 +43,7 @@
 
 #### 1. RollupDeploymentParams struct
 
-<<<<<<< HEAD
+
    ```solidity {2,4,6}
    struct RollupDeploymentParams {
        Config config;
@@ -56,25 +56,9 @@
    }
    ```
 This Solidity struct includes key settings like the chain configuration (`Config`), validator addresses, maximum data size, the native token of the chain, and more.
-=======
-```solidity
-struct RollupDeploymentParams {
-    Config config;
-    address batchPoster;
-    address[] validators;
-    uint256 maxDataSize;
-    address nativeToken;
-    bool deployFactoriesToL2;
-    uint256 maxFeePerGasForRetryables;
-}
-```
-
-This Solidity `struct` includes key settings like the chain configuration (`Config`), validator addresses, maximum data size, the native token of the chain, and more.
->>>>>>> 7b07fd04
 
 #### 2. Config struct
 
-<<<<<<< HEAD
    ```solidity {2,4,5,9}
    struct Config {
        uint64 confirmPeriodBlocks;
@@ -90,29 +74,11 @@
        ISequencerInbox.MaxTimeVariation sequencerInboxMaxTimeVariation;
    }
    ```
-=======
-```solidity
-struct Config {
-    uint64 confirmPeriodBlocks;
-    uint64 extraChallengeTimeBlocks;
-    address stakeToken;
-    uint256 baseStake;
-    bytes32 wasmModuleRoot;
-    address owner;
-    address loserStakeEscrow;
-    uint256 chainId;
-    string chainConfig;
-    uint64 genesisBlockNum;
-    ISequencerInbox.MaxTimeVariation sequencerInboxMaxTimeVariation;
-}
-```
->>>>>>> 7b07fd04
 
 The `Config` struct defines the chain's core settings, including block confirmation periods, stake parameters, and the chain ID.
 
 #### 3. MaxTimeVariation struct
 
-<<<<<<< HEAD
    ```solidity
    struct MaxTimeVariation {
        uint256 delayBlocks;
@@ -122,18 +88,6 @@
    }
    ```
 This nested struct within `Config` specifies time variations related to block sequencing, providing control over block delay and future block settings.
-=======
-```solidity
-struct MaxTimeVariation {
-    uint256 delayBlocks;
-    uint256 futureBlocks;
-    uint256 delaySeconds;
-    uint256 futureSeconds;
-}
-```
-
-This nested `struct` within `Config` specifies time variations related to block sequencing, providing control over block delay and future block settings.
->>>>>>> 7b07fd04
 
 #### 4. chainConfig
 
@@ -141,7 +95,6 @@
 
 Here's a brief overview of `chainConfig`:
 
-<<<<<<< HEAD
    ```json {2,24,26,28,29}
    {
      chainId: number;
@@ -179,45 +132,6 @@
 Out of `chainConfig`'s parameters, a few are particularly important and are likely to be configured by the chain owner: `chainId`, `DataAvailabilityCommittee`, `InitialChainOwner`, `MaxCodeSize`, and `MaxInitCodeSize`. `chainConfig`'s other parameters use default values and are less frequently modified. We will go through these parameters in the [Rollup Configuration Parameters](#rollup-configuration-parameters) section. 
 
 All the parameters explained in this section are customizable, allowing the chain deployer to stick with default settings or specify new values.
-=======
-```json
-{
-  chainId: number;
-  homesteadBlock: number;
-  daoForkBlock: null;
-  daoForkSupport: boolean;
-  eip150Block: number;
-  eip150Hash: string;
-  eip155Block: number;
-  eip158Block: number;
-  byzantiumBlock: number;
-  constantinopleBlock: number;
-  petersburgBlock: number;
-  istanbulBlock: number;
-  muirGlacierBlock: number;
-  berlinBlock: number;
-  londonBlock: number;
-  clique: {
-    period: number;
-    epoch: number;
-  };
-  arbitrum: {
-  EnableArbOS: boolean;
-  AllowDebugPrecompiles: boolean;
-  DataAvailabilityCommittee: boolean;
-  InitialArbOSVersion: number;
-  InitialChainOwner: Address;
-  GenesisBlockNum: number;
-  MaxCodeSize: number;
-  MaxInitCodeSize: number;
-  };
-}
-```
-
-Out of these parameters, a few are particularly important and are likely to be configured by the chain owner: `chainId`, `DataAvailabilityCommittee`, `InitialChainOwner`, `MaxCodeSize`, and `MaxInitCodeSize`. While part of the `chainConfig`, the other parameters typically use default values and are less frequently modified. We will detail these parameters in the [Rollup Configuration Parameters](#rollup-configuration-parameters) section. Additionally, we'll guide you through using the Orbit SDK to effectively set and customize these configurations, ensuring that your Orbit chain is tailored to your specific requirements and operational needs.
-
-All the parameters explained in this section are customizable, allowing the chain deployer to stick with default settings or specify new values. In the upcoming sections, we will dive deeper into what each parameter represents and how you can utilize the Orbit SDK to configure them effectively for your Orbit chain deployment.
->>>>>>> 7b07fd04
 
 For an easier config preparation, the Orbit SDK provides the `prepareChainConfig` API, which takes config parameters as arguments and returns a `chainConfig` `JSON` string. Any parameters not provided will default to standard values, which are detailed in the [Orbit SDK repository](https://github.com/OffchainLabs/arbitrum-orbit-sdk/blob/1f251f76a55bc1081f50938b0aa9f7965660ebf7/src/prepareChainConfig.ts#L3-L31).
 
@@ -265,56 +179,35 @@
 
 While other configurable parameters exist, they are set to defaults, and it's generally not anticipated that a chain deployer would need to modify them. However, if you believe there's a need to alter any other parameters not listed here, please feel free to [contact us on our Discord server](https://discord.com/channels/585084330037084172/1116812793606328340/1205801459518804018) for further details and support.
 
-<<<<<<< HEAD
-
 ### Configuration and deployment helpers
-=======
-### Configuration of Rollup Params and Deployment on Orbit SDK
->>>>>>> 7b07fd04
 
 The Orbit SDK provides two APIs, `createRollupPrepareConfig` and `createRollupPrepareTransactionRequest` to facilitate the configuration and deployment of Rollup parameters for an Orbit chain. These APIs simplify the process of setting up and deploying the core contracts necessary for an Orbit chain.
 
-#### **createRollupPrepareConfig API**:
-
-This API is designed to take parameters defined in the Config struct and fill in the rest with default values. It outputs a complete Config struct that is ready for use.
-
-For example, to create a Config struct with a specific chain ID (`chainId`), an owner address (`deployer_address`), and a `chainConfig` as described in the [previous section](#chain-config-parameter), you would use the Orbit SDK as follows:
-
-```js
-import { createRollupPrepareConfig } from '@arbitrum/orbit-sdk';
-
-<<<<<<< HEAD
+#### **createRollupPrepareConfig API**: 
+
+   This API is designed to take parameters defined in the Config struct and fill in the rest with default values. It outputs a complete Config struct that is ready for use. 
+   
+   For example, to create a Config struct with a specific chain ID (`chainId`), an owner address (`deployer_address`), and a `chainConfig` as described in the [previous section](#chain-config-parameter), you would use the Orbit SDK as follows:
+
+   ```js
+   import { createRollupPrepareConfig } from '@arbitrum/orbit-sdk';
+
+   const config = createRollupPrepareConfig({
+       chainId: BigInt(chainId),
+       owner: deployer.address,
+       chainConfig,
+   });
+   ```
+
 #### createRollupPrepareTransactionRequest API: 
-=======
-const config = createRollupPrepareConfig({
-  chainId: BigInt(chainId),
-  owner: deployer.address,
-  chainConfig,
-});
-```
->>>>>>> 7b07fd04
-
-#### <a name="createRollupPrepareTransactionRequest-api"></a>**createRollupPrepareTransactionRequest API**:
-
-This API accepts parameters defined in the `RollupDeploymentParams` struct, applying defaults where necessary, and generates the `RollupDeploymentParams`. This struct is then used to create a raw transaction which calls the `createRollup` function of the `RollupCreator` contract. As discussed in previous sections, this function deploys and initializes all core Orbit contracts.
-
-For instance, to deploy using the Orbit SDK with a Config equal to `config`, a `batchPoster`, and a set of validators such as `[validator]`, the process would look like this:
-
-```js
-import { createRollupPrepareTransactionRequest } from '@arbitrum/orbit-sdk';
-
-const request = await createRollupPrepareTransactionRequest({
-  params: {
-    config,
-    batchPoster,
-    validators: [validator],
-  },
-  account: deployer_address,
-  publicClient,
-});
-```
-
-<<<<<<< HEAD
+
+   This API accepts parameters defined in the `RollupDeploymentParams` struct, applying defaults where necessary, and generates the `RollupDeploymentParams`. This struct is then used to create a raw transaction which calls the `createRollup` function of the `RollupCreator` contract. As discussed in previous sections, this function deploys and initializes all core Orbit contracts.
+
+   For instance, to deploy using the Orbit SDK with a Config equal to `config`, a `batchPoster`, and a set of validators such as `[validator]`, the process would look like this:
+
+   ```js
+   import { createRollupPrepareTransactionRequest } from '@arbitrum/orbit-sdk';
+
    const request = await createRollupPrepareTransactionRequest({
        params: {
            config,
@@ -326,17 +219,10 @@
    });
    ```
 After creating the raw transaction, you need to sign and broadcast it to the network.
-=======
-    After creating the raw transaction, you need to sign and broadcast it to the network.
->>>>>>> 7b07fd04
 
 ### Getting the Orbit chain information after deployment
 
-<<<<<<< HEAD
 Once you've successfully deployed your Orbit chain, the next step is to retrieve detailed information about the deployment, which you can do with the `createRollupPrepareTransactionReceipt` API. 
-=======
-Once you've successfully deployed your Orbit chain, the next step is to retrieve detailed information about the deployment. The Orbit SDK provides a convenient way to do this through the `createRollupPrepareTransactionReceipt` API.
->>>>>>> 7b07fd04
 
 After sending the signed transaction and receiving the transaction receipt, you can use the `createRollupPrepareTransactionReceipt` API to parse this receipt and extract the relevant data. This process will provide comprehensive details about the deployed chain, such as contract addresses, configuration settings, and other information.
 
@@ -348,8 +234,4 @@
 const data = createRollupPrepareTransactionReceipt(txReceipt);
 ```
 
-<<<<<<< HEAD
-In this example, `txReceipt` refers to the transaction receipt you received after deploying the chain. By passing this receipt to the `createRollupPrepareTransactionReceipt` function, you can access your Orbit chain's information. This feature of the Orbit SDK simplifies the post-deployment process, allowing you to quickly and efficiently gather all necessary details about your chain for further use or reference. 
-=======
-In this example, `txReceipt` refers to the transaction receipt you received after deploying the chain. By passing this receipt to the `createRollupPrepareTransactionReceipt` function, you can easily access a wealth of information about your Orbit chain. This feature of the Orbit SDK simplifies the post-deployment process, allowing you to quickly and efficiently gather all necessary details about your chain for further use or reference.
->>>>>>> 7b07fd04
+In this example, `txReceipt` refers to the transaction receipt you received after deploying the chain. By passing this receipt to the `createRollupPrepareTransactionReceipt` function, you can access your Orbit chain's information. This feature of the Orbit SDK simplifies the post-deployment process, allowing you to quickly and efficiently gather all necessary details about your chain for further use or reference. 