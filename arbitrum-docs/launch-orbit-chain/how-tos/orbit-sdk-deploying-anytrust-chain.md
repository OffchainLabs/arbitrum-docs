---
title: 'How to Deploy an AnyTrust chain using the Orbit SDK'
sidebar_label: 'Deploy an AnyTrust chain'
description: 'Learn how to deploy an AnyTrust chain using the Orbit SDK '
author: GreatSoshiant
sme: GreatSoshiant
target_audience: 'Developers deploying and maintaining Orbit chains.'
sidebar_position: 2
user_story: As a current or prospective Orbit chain deployer, I need to configure and deploy an AnyTrust Orbit chain.
content_type: how-to
---

This section explains how to initiate an <a data-quicklook-from="arbitrum-anytrust-chain">AnyTrust Orbit chain</a> using [Arbitrum's Orbit SDK](https://github.com/OffchainLabs/arbitrum-orbit-sdk).

:::caution UNDER CONSTRUCTION

This document is under construction and may change significantly as we incorporate [style guidance](/for-devs/contribute#document-type-conventions) and feedback from readers. Feel free to request specific clarifications by clicking the `Request an update` button at the top of this document.

:::

:::info

See the ["set-valid-keyset" example](https://github.com/OffchainLabs/arbitrum-orbit-sdk/blob/main/examples/set-valid-keyset/index.ts) in the Orbit SDK repository for additional guidance.

:::

### About AnyTrust Orbit

AnyTrust chains implement the Arbitrum AnyTrust protocol, an alternative to the Arbitrum Rollup protocol. AnyTrust reduces transaction fees by introducing a minor trust assumption in the form of a permissioned set of parties responsible for managing data availability. For an overview of Orbit chain types, please refer to the [Orbit SDK introduction](../orbit-sdk-introduction.md).

### Deployment steps

The deployment process of AnyTrust chains is very similar to that of [Rollup chains](orbit-sdk-deploying-rollup-chain.md#rollup-config-param), but with some differences that we'll discuss in this guide.

Here are the steps involved in the deployment process:

1. **[Setting up the chain parameters](#1-setting-up-the-chain-parameters)**
2. **[Deploying your AnyTrust chain](#2-deploying-your-anytrust-chain)**
3. **[Getting the AnyTrust Orbit chain information after deployment](#3-getting-the-anytrust-orbit-chain-information-after-deployment)**
4. **[Setting a valid keyset on parent chain](#4-setting-a-valid-keyset-on-parent-chain)**

<<<<<<< HEAD
The deployment of an AnyTrust Orbit chain involves defining and setting up the <a data-quicklook-from="data-availability-committee-dac"> `Data Availability Committee (DAC)` </a> keyset. This keyset includes keys from the appointed members of the DAC. They are required to ensure the chain's data availability and integrity. Once you have selected your committee members and gathered their keys, the Orbit SDK helps you configure these keys into a keyset. 
=======
The deployment of an AnyTrust Orbit chain involves defining and setting up the <a data-quicklook-from="data-availability-committee-dac">`Data Availability Committee (DAC)`</a> keyset. This keyset includes keys from the appointed members of the DAC. They are required to ensure the chain's data availability and integrity. Once you have selected your committee members and gathered their keys, the Orbit SDK helps you configure these keys into a keyset.
>>>>>>> 8f8bb91f
This keyset is then embedded into the chain, serving as a verification mechanism.

Let's go through each deployment step:

### 1. Setting up the chain parameters

Similarly to the Rollup chain, you'll need to prepare the AnyTrust chain configuration, including the core contracts and operational parameters that govern the chain's functionality, focusing on parameters specific to AnyTrust chains.

```solidity {10}
struct Config {

    uint64 confirmPeriodBlocks;
    uint64 extraChallengeTimeBlocks;
    address stakeToken;
    uint256 baseStake;
    bytes32 wasmModuleRoot;
    address owner;
    address loserStakeEscrow;
    uint256 chainId;
    string chainConfig;
    uint64 genesisBlockNum;
    ISequencerInbox.MaxTimeVariation sequencerInboxMaxTimeVariation;

}

```

The `chainConfig` parameter within the `Config` structure lets you configure the following:

Start by setting up the chain configuration parameters. This includes defining key elements like:

| Parameter                   | Description                                                                                                                                                 |
| :-------------------------- | :---------------------------------------------------------------------------------------------------------------------------------------------------------- |
| `chainId`                   | Your Orbit chain's unique identifier. It differentiates your chain from others in the ecosystem.                                                            |
| `DataAvailabilityCommittee` | Set to `false`, this boolean defines your chain as a Rollup; set to `true`, it configures it as an AnyTrust chain.                                          |
| `InitialChainOwner`         | Identifies who owns and controls the chain.                                                                                                                 |
<<<<<<< HEAD
| `MaxCodeSize`               | Sets the maximum size for contract bytecodes on the Orbit chain. e.g. Ethereum mainnet has a limit of 24,576 Bytes.                                         |
=======
| `MaxCodeSize  `             | Sets the maximum size for contract bytecodes on the Orbit chain. e.g. Ethereum mainnet has a limit of 24,576 Bytes.                                         |
>>>>>>> 8f8bb91f
| `MaxInitCodeSize`           | Similar to `MaxCodeSize`, defines the maximum size for your Orbit chain's **initialization** code. For example, the Ethereum mainnet limit is 49,152 Bytes. |

For an AnyTrust chain, you need to set the `DataAvailabilityCommittee` to **true**. This setting is crucial as it indicates the chain's reliance on a committee for data availability.

Here's an example of how to configure the `chainConfig` for an AnyTrust chain using the Orbit SDK:

```js
import { prepareChainConfig } from '@arbitrum/orbit-sdk';

const chainConfig = prepareChainConfig({
  chainId: Some_Chain_ID,
  arbitrum: {
    InitialChainOwner: deployer_address,
    DataAvailabilityCommittee: true,
  },
});
```

In this example, you need to set up the chain configuration with a unique `chainId` , the `InitialChainOwner` as the deployer's address, and, importantly, you must set the `DataAvailabilityCommittee` as `true` .

The Orbit SDK has a helper to execute this part: the `prepareChainConfig` API, which takes config parameters as arguments and returns a `chainConfig`  `JSON` string. Any parameters not provided will default to standard values, which are detailed in the [Orbit SDK repository](https://github.com/OffchainLabs/arbitrum-orbit-sdk/blob/1f251f76a55bc1081f50938b0aa9f7965660ebf7/src/prepareChainConfig.ts#L3-L31).

### 2. Deploying your AnyTrust chain

After configuring your chain with the `createRollupPrepareConfig` API, the next step is to use the `createRollupPrepareTransactionRequest` API. This API is designed to take the parameters defined in the `RollupDeploymentParams` , along with the configuration generated by the `createRollupPrepareConfig` API, to prepare a transaction request. This request is then used to invoke the `createRollup` function of the `RollupCreator` contract, which effectively deploys and initializes the core contracts of your AnyTrust Orbit chain.

For instance, to deploy using the Orbit SDK with a Config equal to `config` , a `batchPoster` , and a set of validators such as `[validator]` , the process would look like this:

```js
<<<<<<< HEAD
import {
    createRollupPrepareTransactionRequest
} from "@arbitrum/orbit-sdk";
=======
import { createRollupPrepareTransactionRequest } from '@arbitrum/orbit-sdk';
>>>>>>> 8f8bb91f

const request = await createRollupPrepareTransactionRequest({
    params: {
        config,
        batchPoster,
        validators: [validator],
    },
    account: deployer_address,
    publicClient,
});
```

After creating the raw transaction, you can sign and broadcast it to the network.

### 3. Getting the AnyTrust Orbit chain information after deployment

To extract detailed information about your AnyTrust Orbit chain post-deployment, you can use the same API and steps as you would for a Rollup Orbit chain. Here's a reminder of the example:

```js
import {
    createRollupPrepareTransactionReceipt
} from '@arbitrum/orbit-sdk';

const data = createRollupPrepareTransactionReceipt(txReceipt);
```

In this example, `txReceipt` refers to the transaction receipt you received after deploying the AnyTrust chain. By inputting this receipt into the `createRollupPrepareTransactionReceipt` function, you can access comprehensive data about your deployment, including details about the core contracts and configuration settings.

### 4. Setting a valid keyset on parent chain

<<<<<<< HEAD
The final step is to set up a valid keyset for your Data Availability Committee (DAC) on the parent chain. See [AnyTrust Orbit chains: Keyset generation](/launch-orbit-chain/concepts/anytrust-orbit-chain-keyset-generation.md) for instructions. 
=======
The final step is to set up a valid keyset for your Data Availability Committee (DAC) on the parent chain. See [AnyTrust Orbit chains: Keyset generation](/launch-orbit-chain/concepts/anytrust-orbit-chain-keyset-generation) for instructions.
>>>>>>> 8f8bb91f

Once created, your keyset needs to be established on your Orbit chain's `SequencerInbox` contract on the parent chain.
To facilitate this, we provide an API in Orbit SDK named `setValidKeysetPrepareTransactionRequest` . This API requires specific information you can gather at [step three](#3-getting-the-anytrust-orbit-chain-information-after-deployment). This includes the `upgradeExecutor` and `sequencerInbox` addresses of your Orbit chain, the generated keyset for your committee, and the owner's account.

Here's an example of how you can use the Orbit SDK to write your keyset:

```js
const txRequest = await setValidKeysetPrepareTransactionRequest({
    coreContracts: {
        upgradeExecutor: 'upgradeExecutor_address',
        sequencerInbox: 'sequencerInbox_address',
    },
    keyset,
    account: deployer.address,
    publicClient: parentChainPublicClient,
});
```

In this example, `upgradeExecutor_address` and `sequencerInbox_address` are placeholders for the Orbit chain's contract addresses. `keyset` is the keyset you generated for your committee, and `deployer.address` refers to the owner's account address.

Once you've created the transaction request using the above API, the next step is to sign and send the transaction. This transaction writes the keyset to the parent chain, enabling it to recognize and verify the valid keyset for your AnyTrust Orbit chain.<|MERGE_RESOLUTION|>--- conflicted
+++ resolved
@@ -39,11 +39,7 @@
 3. **[Getting the AnyTrust Orbit chain information after deployment](#3-getting-the-anytrust-orbit-chain-information-after-deployment)**
 4. **[Setting a valid keyset on parent chain](#4-setting-a-valid-keyset-on-parent-chain)**
 
-<<<<<<< HEAD
-The deployment of an AnyTrust Orbit chain involves defining and setting up the <a data-quicklook-from="data-availability-committee-dac"> `Data Availability Committee (DAC)` </a> keyset. This keyset includes keys from the appointed members of the DAC. They are required to ensure the chain's data availability and integrity. Once you have selected your committee members and gathered their keys, the Orbit SDK helps you configure these keys into a keyset. 
-=======
 The deployment of an AnyTrust Orbit chain involves defining and setting up the <a data-quicklook-from="data-availability-committee-dac">`Data Availability Committee (DAC)`</a> keyset. This keyset includes keys from the appointed members of the DAC. They are required to ensure the chain's data availability and integrity. Once you have selected your committee members and gathered their keys, the Orbit SDK helps you configure these keys into a keyset.
->>>>>>> 8f8bb91f
 This keyset is then embedded into the chain, serving as a verification mechanism.
 
 Let's go through each deployment step:
@@ -80,11 +76,7 @@
 | `chainId`                   | Your Orbit chain's unique identifier. It differentiates your chain from others in the ecosystem.                                                            |
 | `DataAvailabilityCommittee` | Set to `false`, this boolean defines your chain as a Rollup; set to `true`, it configures it as an AnyTrust chain.                                          |
 | `InitialChainOwner`         | Identifies who owns and controls the chain.                                                                                                                 |
-<<<<<<< HEAD
-| `MaxCodeSize`               | Sets the maximum size for contract bytecodes on the Orbit chain. e.g. Ethereum mainnet has a limit of 24,576 Bytes.                                         |
-=======
-| `MaxCodeSize  `             | Sets the maximum size for contract bytecodes on the Orbit chain. e.g. Ethereum mainnet has a limit of 24,576 Bytes.                                         |
->>>>>>> 8f8bb91f
+| `MaxCodeSize`             | Sets the maximum size for contract bytecodes on the Orbit chain. e.g. Ethereum mainnet has a limit of 24,576 Bytes.                                         |
 | `MaxInitCodeSize`           | Similar to `MaxCodeSize`, defines the maximum size for your Orbit chain's **initialization** code. For example, the Ethereum mainnet limit is 49,152 Bytes. |
 
 For an AnyTrust chain, you need to set the `DataAvailabilityCommittee` to **true**. This setting is crucial as it indicates the chain's reliance on a committee for data availability.
@@ -114,13 +106,7 @@
 For instance, to deploy using the Orbit SDK with a Config equal to `config` , a `batchPoster` , and a set of validators such as `[validator]` , the process would look like this:
 
 ```js
-<<<<<<< HEAD
-import {
-    createRollupPrepareTransactionRequest
-} from "@arbitrum/orbit-sdk";
-=======
 import { createRollupPrepareTransactionRequest } from '@arbitrum/orbit-sdk';
->>>>>>> 8f8bb91f
 
 const request = await createRollupPrepareTransactionRequest({
     params: {
@@ -151,11 +137,7 @@
 
 ### 4. Setting a valid keyset on parent chain
 
-<<<<<<< HEAD
-The final step is to set up a valid keyset for your Data Availability Committee (DAC) on the parent chain. See [AnyTrust Orbit chains: Keyset generation](/launch-orbit-chain/concepts/anytrust-orbit-chain-keyset-generation.md) for instructions. 
-=======
 The final step is to set up a valid keyset for your Data Availability Committee (DAC) on the parent chain. See [AnyTrust Orbit chains: Keyset generation](/launch-orbit-chain/concepts/anytrust-orbit-chain-keyset-generation) for instructions.
->>>>>>> 8f8bb91f
 
 Once created, your keyset needs to be established on your Orbit chain's `SequencerInbox` contract on the parent chain.
 To facilitate this, we provide an API in Orbit SDK named `setValidKeysetPrepareTransactionRequest` . This API requires specific information you can gather at [step three](#3-getting-the-anytrust-orbit-chain-information-after-deployment). This includes the `upgradeExecutor` and `sequencerInbox` addresses of your Orbit chain, the generated keyset for your committee, and the owner's account.
