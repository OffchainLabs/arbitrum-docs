--- conflicted
+++ resolved
@@ -15,11 +15,9 @@
 
 Before customizing your Orbit chain, it's important to understand what the State Transition Function (aka the STF) is.
 The STF defines how new blocks are produced from input messages (i.e., transactions).
-<<<<<<< HEAD
+
 This guide is only necessary for changes that modify the STF.
-=======
-This guide is only necessary for changes that modify the State Transition Function.
->>>>>>> cb0682e6
+
 To customize other node behavior, such as RPC behavior or the sequencer's ordering policy, you can simply
 [build your own node](/run-arbitrum-node/nitro/01-build-nitro-locally.mdx) without worrying about the rest of this guide.
 However, changes that modify the STF require updating the fraud proving system to recognize the new behavior as correct.
@@ -158,11 +156,7 @@
   It's used by Arbitrator when actually entering a challenge and performing the fraud proofs,
   and has identical behavior to `replay.wasm`.
 - The WASM module root (stored in `module-root.txt`) is a 32 byte hash usually expressed in hexadecimal which is a merkelization of `machine.wavm.br`.
-<<<<<<< HEAD
   The replay binary is much too large to post on-chain, so this hash is set in the L1 Rollup contract to determine the correct replay binary during fraud proofs.
-=======
-  The replay binary is much too large to post onchain, so this hash is set in the L1 rollup contract to determine the correct replay binary during fraud proofs.
->>>>>>> cb0682e6
 
 To run a validator node with fraud proofs enabled, the validator node's Docker image will need to contain all three of these versions of the replay binary.
 
@@ -218,11 +212,7 @@
 The primary issue with simply using a nitro-node-dev build is that, whenever the code changes at all, the replay binary will also change.
 
 If the node is missing the replay binary corresponding to the onchain WASM module root, it will be unable to act as a validator.
-<<<<<<< HEAD
 Therefore, when releasing new node Docker images it's important to include the currently on-chain WASM module root.
-=======
-Therefore, when releasing new node Docker images it's important to include the currently onchain WASM module root.
->>>>>>> cb0682e6
 
 To do that, you'll need to first extract the replay binary from the `nitro-node-dev` Docker image built earlier:
 
