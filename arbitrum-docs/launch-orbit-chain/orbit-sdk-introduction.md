--- conflicted
+++ resolved
@@ -24,13 +24,8 @@
 Here are the recommended steps to create an Orbit chain with the Orbit SDK:
 ### 1. Orbit Chain Deployment
 
-<<<<<<< HEAD
-Deployment of a new Orbit chain is a primary function of the Orbit SDK. The initial step in setting up an Orbit chain involves determining the type that best fits your needs. We offer three distinct types of Orbit chains:
+A primary function of the Orbit SDK is the deployment of a new Orbit chain. The initial step in setting up an Orbit chain involves determining the type that best fits your needs. We offer three distinct types of Orbit chains:
 
-1. **Rollup Orbit Chains** offer Ethereum-grade security by batching, compressing, and posting data to the parent chain, similarly to <a data-quicklook-from="arbitrum-one">Arbitrum One</a> with Ethereum mainnet. You can learn how to deploy an Orbit Rollup chain on the [orbit Rollup deployment page](/launch-orbit-chain/how-tos/orbit-sdk-deploying-rollup-chain.md).
-=======
-A primary function of the Orbit SDK is the deployment of a new Orbit chain. The initial step in setting up an Orbit chain involves determining the type that best fits your needs. We offer three distinct types of Orbit chains:
->>>>>>> 9de023c8
 
 2. **AnyTrust Orbit Chains** are implementations of the <a data-quicklook-from="arbitrum-anytrust-protocol">AnyTrust protocol</a>, they rely on an external <a data-quicklook-from="data-availability-committee-dac">Data Availability Committee (DAC)</a> to store data and provide it on-demand instead of using their <a data-quicklook-from="parent-chain">parent chain</a> as the Data Availability (DA) layer. That mild trust assumption reduces transaction fees. 
 
@@ -42,13 +37,7 @@
 
    - **Fee Cost**: AnyTrust chains are significantly cheaper than Rollup chains because there's no need to send the full transaction data to the parent chain, facilitating cheaper transaction fees.
    
-<<<<<<< HEAD
-###### Learn more about [ AnyTrust consensus mechanism ]( /inside-arbitrum-nitro#inside-anytrust)
-
-3. **[Custom Gas Token Orbit Chains](/launch-orbit-chain/how-tos/orbit-sdk-deploying-custom-gas-token-chain.md)**: This type allows transaction fees to be paid with a specific `ERC-20` token instead of `ETH`. Although the setup process is similar to a standard Rollup Orbit chain, there are important distinctions to consider. Feel free to consult the [Custom Gas Token Orbit chain deployment guide](/launch-orbit-chain/how-tos/orbit-sdk-deploying-custom-gas-token-chain.md). 
-=======
    - **Gas fees in `ERC-20`**: AnyTrust chains can be configured to accept gas fees in `ERC-20` token instead of `ETH`. Feel free to learn more in the [Custom Gas Token Orbit chain deployment guide](/launch-orbit-chain/how-tos/orbit-sdk-deploying-custom-gas-token-chain.md). 
->>>>>>> 9de023c8
 
 :::important
 
