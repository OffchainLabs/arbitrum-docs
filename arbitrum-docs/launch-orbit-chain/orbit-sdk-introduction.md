--- conflicted
+++ resolved
@@ -41,11 +41,8 @@
 
 ## 5. Configure your Orbit chain
 
-<<<<<<< HEAD
 With your node configuration specified and token bridge deployed, you'll be ready to configure your Orbit chain. Visit [Configure your Orbit chain](/launch-orbit-chain/03-deploy-an-orbit-chain/01-configuring-orbit-chain.md) to complete this final step.
-=======
-With your node configuration specified and token bridge deployed, you'll be ready to configure your Orbit chain. Visit [Configure your Orbit chain](/launch-orbit-chain/how-tos/orbit-sdk-configuring-orbit-chain.mdx) to complete this final step.
->>>>>>> 61ca0530
+
 
 ## See also
 
