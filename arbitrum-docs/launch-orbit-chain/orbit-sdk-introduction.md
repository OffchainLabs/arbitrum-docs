--- conflicted
+++ resolved
@@ -22,15 +22,11 @@
 
 There are three types of Orbit chains. Review the following table to determine which type best fits your needs:
 
-<<<<<<< HEAD
 | Chain Type           | Description                                                                                                                                                                                                                                                                                                                               | Use Case                                                                              |
 | -------------------- | ----------------------------------------------------------------------------------------------------------------------------------------------------------------------------------------------------------------------------------------------------------------------------------------------------------------------------------------- | ------------------------------------------------------------------------------------- |
 | **Rollup**           | Offers Ethereum-grade security by batching, compressing, and posting data to the parent chain, similarly to [Arbitrum One](https://arbitrum.io/).                                                                                                                                                                                         | Ideal for applications that require high security guarantees.                         |
 | **AnyTrust**         | Implements the [AnyTrust protocol](/inside-arbitrum-nitro/#inside-anytrust), relying on an external [Data Availability Committee (DAC)](/intro/glossary#data-availability-committee-dac) to store data and provide it on-demand instead of using their [parent chain](/intro/glossary/#parent-chain) as the Data Availability (DA) layer. | Suitable for applications that require lower transaction fees.                        |
 | **Custom gas token** | An AnyTrust Orbit chain with the ability to specify a custom `ERC-20` gas token.                                                                                                                                                                                                                                                          | Ideal for applications that require custom gas fee tokens and lower transaction fees. |
-=======
-A primary function of the Orbit SDK is the deployment of a new Orbit chain. The initial step in setting up an Orbit chain involves determining the type that best fits your needs. We offer three distinct types of Orbit chains:
->>>>>>> 98fbc947
 
 
 ## 2. Deploy your chain
@@ -41,36 +37,20 @@
 - [Deploy an AnyTrust Orbit chain](/launch-orbit-chain/how-tos/orbit-sdk-deploying-anytrust-chain.md)
 - [Deploy a Custom Gas Token Orbit chain](/launch-orbit-chain/how-tos/orbit-sdk-deploying-custom-gas-token-chain.md)
 
-<<<<<<< HEAD
 
 ## 3. Configure your Orbit chain's node
-=======
-   - **Fee Cost**: AnyTrust chains are significantly cheaper than Rollup chains because there's no need to send the full transaction data to the parent chain, facilitating cheaper transaction fees.
-   
-   - **Gas fees in `ERC-20`**: AnyTrust chains can be configured to accept gas fees in `ERC-20` token instead of `ETH`. Feel free to learn more in the [Custom Gas Token Orbit chain deployment guide](/launch-orbit-chain/how-tos/orbit-sdk-deploying-custom-gas-token-chain.md). 
->>>>>>> 98fbc947
 
 After selecting a chain type, you need to specify your Orbit chain's node configuration by creating a `JSON` file. Visit [Configure your Orbit chain's node](/launch-orbit-chain/how-tos/orbit-sdk-preparing-node-config.md), then proceed to the next step.
 
-
 ## 4. Deploy your Orbit chain's token bridge
 
-<<<<<<< HEAD
 Your Orbit chain's token bridge contracts allow ERC-20 tokens to move between your Orbit chain and its underlying parent chain. See [Deploy your Orbit chain's token bridge](/launch-orbit-chain/how-tos/orbit-sdk-deploying-token-bridge.md), then proceed to the next step.
-=======
-###### Learn more about [ AnyTrust consensus mechanism ]( /inside-arbitrum-nitro/#inside-anytrust )
-
-
-### 2. [Node Configuration Preparation](/launch-orbit-chain/how-tos/orbit-sdk-preparing-node-config.md)
->>>>>>> 98fbc947
-
 
 ## 5. Configure your Orbit chain
 
 With your node configuration specified and token bridge deployed, you'll be ready to configure your Orbit chain. Visit [Configure your Orbit chain](/launch-orbit-chain/how-tos/orbit-sdk-configuring-orbit-chain.md) to complete this final step.
 
-
 ## See also
 
 - Learn more about the [AnyTrust consensus mechanism](/inside-arbitrum-nitro/inside-arbitrum-nitro.mdx#inside-anytrust)
-- Learn more about the [`ERC-20` token bridge architecture](/build-decentralized-apps/token-bridging/03-token-bridge-erc20.md) +- Learn more about the [`ERC-20` token bridge architecture](/build-decentralized-apps/token-bridging/03-token-bridge-erc20.md)