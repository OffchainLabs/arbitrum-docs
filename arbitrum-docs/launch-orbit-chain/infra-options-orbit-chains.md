--- conflicted
+++ resolved
@@ -46,7 +46,6 @@
 - [Across](https://across.to/)
 - [Decent](https://www.decent.xyz/)
 
-<<<<<<< HEAD
 ## Data Availability providers for AnyTrust Chains 
 
 AnyTrust protocol offers native support data availability. If you are turning on Fast Withdrawals, we recommend having at least 3 members as part of your Data Availability Committee. Here are some providers we recommend: 
@@ -54,22 +53,6 @@
 - Chainstack 
 - Chainbase 
 - Kiln 
-
-=======
-## Data availability Committee Operators
-
-To reduce transaction fees for Orbit chains, you can configure a Data Availability (DA) solution that stores chain data off-chain with Anytrust Chains.
-If you are enabling Fast Withdrawals, you will set up a Data Availability Committee (DAC). We currently recommend (for security and decentralization purposes) to configure a DAC with at least 3 nodes. Here are a few providers:
-
-- Chainbase (https://chainbase.com/)
-- Ankr (https://www.ankr.com/)
-- Kiln (https://www.kiln.fi/)
-- Chainstack (https://chainstack.com/)
-- Nansen (https://www.nansen.ai/)
-- Unifra (https://unifra.io/)
-- BCW Group (https://bcw.group/)
-- Caldera (https://www.caldera.xyz/)
->>>>>>> c006f1c5
 
 ## Indexers
 
