--- conflicted
+++ resolved
@@ -17,7 +17,6 @@
 
 :::
 
-<<<<<<< HEAD
 ## Launch details and key dates
 
 - **Status:** Alpha - continued testing and evaluation of performance of BoLD with Stylus
@@ -25,8 +24,6 @@
 - <a data-quicklook-from="arbitrum-one">**Arbitrum One**</a> 09:00 ET (GMT-5) on Feb 12, 2025 
 - <a data-quicklook-from="arbitrum-nova">**Arbitrum Nova**</a> 09:00 ET (GMT-5) on Feb 12, 2025 
 
-=======
->>>>>>> aee5740d
 ### tldr;
 
 <a data-quicklook-from="bold">Arbitrum BoLD</a> is an upgrade to the dispute protocol on Arbitrum chains
