--- conflicted
+++ resolved
@@ -614,9 +614,4 @@
 
 - [fee-token-pricers](https://github.com/OffchainLabs/nitro-contracts/tree/main/test/foundry/fee-token-pricers)
 - [createERC20Rollup.ts](https://github.com/OffchainLabs/nitro-contracts/blob/main/scripts/createERC20Rollup.ts)
-  You can also find more info about how Nitro manages [gas and fees](/how-arbitrum-works/09-gas-fees.mdx) here. If you’re unsure how to configure the Rollup correctly or have questions about fee pricer implementations, please get in touch with Offchain Labs or your chain’s deployment provider.
-<<<<<<< HEAD
-=======
-
->>>>>>> 455c7e4f
-````+  You can also find more info about how Nitro manages [gas and fees](/how-arbitrum-works/09-gas-fees.mdx) here. If you’re unsure how to configure the Rollup correctly or have questions about fee pricer implementations, please get in touch with Offchain Labs or your chain’s deployment provider.